--- conflicted
+++ resolved
@@ -21,14 +21,9 @@
                                 hero: nil,
                                 user_count: 0,
                                 status_count: 0,
-<<<<<<< HEAD
-                                closed_registrations_message: 'yes',
-                                commit_hash: commit_hash)
-
-=======
+                                commit_hash: commit_hash,
                                 contact_account: nil,
                                 closed_registrations_message: 'yes')
->>>>>>> 1c104255
     assign(:instance_presenter, instance_presenter)
     render
 
