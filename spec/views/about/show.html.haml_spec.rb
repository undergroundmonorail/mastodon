# frozen_string_literal: true

require 'rails_helper'

describe 'about/show.html.haml', without_verify_partial_doubles: true do
  let(:commit_hash) { '8925731c9869f55780644304e4420a1998e52607' }

  before do
    allow(view).to receive(:site_hostname).and_return('example.com')
    allow(view).to receive(:site_title).and_return('example site')
  end

  it 'has valid open graph tags' do
    instance_presenter = double(:instance_presenter,
                                site_title: 'something',
                                site_description: 'something',
                                version_number: '1.0',
                                source_url: 'https://github.com/tootsuite/mastodon',
                                open_registrations: false,
<<<<<<< HEAD
                                closed_registrations_message: 'yes',
                                commit_hash: commit_hash)

=======
                                thumbnail: nil,
                                closed_registrations_message: 'yes')
>>>>>>> 4aea3f88
    assign(:instance_presenter, instance_presenter)
    render

    header_tags = view.content_for(:header_tags)

    expect(header_tags).to match(%r{<meta content=".+" property="og:title" />})
    expect(header_tags).to match(%r{<meta content="website" property="og:type" />})
    expect(header_tags).to match(%r{<meta content=".+" property="og:image" />})
    expect(header_tags).to match(%r{<meta content="http://.+" property="og:url" />})
  end
end<|MERGE_RESOLUTION|>--- conflicted
+++ resolved
@@ -17,22 +17,18 @@
                                 version_number: '1.0',
                                 source_url: 'https://github.com/tootsuite/mastodon',
                                 open_registrations: false,
-<<<<<<< HEAD
+                                thumbnail: nil,
                                 closed_registrations_message: 'yes',
                                 commit_hash: commit_hash)
 
-=======
-                                thumbnail: nil,
-                                closed_registrations_message: 'yes')
->>>>>>> 4aea3f88
     assign(:instance_presenter, instance_presenter)
     render
 
     header_tags = view.content_for(:header_tags)
 
-    expect(header_tags).to match(%r{<meta content=".+" property="og:title" />})
-    expect(header_tags).to match(%r{<meta content="website" property="og:type" />})
-    expect(header_tags).to match(%r{<meta content=".+" property="og:image" />})
-    expect(header_tags).to match(%r{<meta content="http://.+" property="og:url" />})
+    expect(header_tags).to match(%r{<meta content='.+' property='og:title'>})
+    expect(header_tags).to match(%r{<meta content='website' property='og:type'>})
+    expect(header_tags).to match(%r{<meta content='.+' property='og:image'>})
+    expect(header_tags).to match(%r{<meta content='http://.+' property='og:url'>})
   end
 end