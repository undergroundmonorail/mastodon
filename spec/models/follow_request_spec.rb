require 'rails_helper'

RSpec.describe FollowRequest, type: :model do
  describe '#authorize!' do
<<<<<<< HEAD
    let(:follow_request) { Fabricate(:follow_request, account: account, target_account: target_account) }
    let(:account)        { Fabricate(:account) }
    let(:target_account) { Fabricate(:account) }
=======
    it 'generates a Follow' do
      follow_request = Fabricate.create(:follow_request)
      follow_request.authorize!
      target = follow_request.target_account
      expect(follow_request.account.following?(target)).to be true
    end

    it 'correctly passes show_reblogs when true' do
      follow_request = Fabricate.create(:follow_request, show_reblogs: true)
      follow_request.authorize!
      target = follow_request.target_account
      expect(follow_request.account.muting_reblogs?(target)).to be false
    end

    it 'correctly passes show_reblogs when false' do
      follow_request = Fabricate.create(:follow_request, show_reblogs: false)
      follow_request.authorize!
      target = follow_request.target_account
      expect(follow_request.account.muting_reblogs?(target)).to be true
    end
  end

  describe '#reject!'
>>>>>>> 88627fd7

    it 'calls Account#follow!, MergeWorker.perform_async, and #destroy!' do
      expect(account).to        receive(:follow!).with(target_account)
      expect(MergeWorker).to    receive(:perform_async).with(target_account.id, account.id)
      expect(follow_request).to receive(:destroy!)
      follow_request.authorize!
    end
  end
end<|MERGE_RESOLUTION|>--- conflicted
+++ resolved
@@ -2,11 +2,17 @@
 
 RSpec.describe FollowRequest, type: :model do
   describe '#authorize!' do
-<<<<<<< HEAD
     let(:follow_request) { Fabricate(:follow_request, account: account, target_account: target_account) }
     let(:account)        { Fabricate(:account) }
     let(:target_account) { Fabricate(:account) }
-=======
+
+    it 'calls Account#follow!, MergeWorker.perform_async, and #destroy!' do
+      expect(account).to        receive(:follow!).with(target_account, reblogs: true)
+      expect(MergeWorker).to    receive(:perform_async).with(target_account.id, account.id)
+      expect(follow_request).to receive(:destroy!)
+      follow_request.authorize!
+    end
+
     it 'generates a Follow' do
       follow_request = Fabricate.create(:follow_request)
       follow_request.authorize!
@@ -28,15 +34,4 @@
       expect(follow_request.account.muting_reblogs?(target)).to be true
     end
   end
-
-  describe '#reject!'
->>>>>>> 88627fd7
-
-    it 'calls Account#follow!, MergeWorker.perform_async, and #destroy!' do
-      expect(account).to        receive(:follow!).with(target_account)
-      expect(MergeWorker).to    receive(:perform_async).with(target_account.id, account.id)
-      expect(follow_request).to receive(:destroy!)
-      follow_request.authorize!
-    end
-  end
 end