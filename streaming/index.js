// @ts-check

const os = require('os');
const throng = require('throng');
const dotenv = require('dotenv');
const express = require('express');
const http = require('http');
const redis = require('redis');
const pg = require('pg');
const log = require('npmlog');
const url = require('url');
const { WebSocketServer } = require('@clusterws/cws');
const uuid = require('uuid');
const fs = require('fs');

const env = process.env.NODE_ENV || 'development';
const alwaysRequireAuth = process.env.LIMITED_FEDERATION_MODE === 'true' || process.env.WHITELIST_MODE === 'true' || process.env.AUTHORIZED_FETCH === 'true';

dotenv.config({
  path: env === 'production' ? '.env.production' : '.env',
});

log.level = process.env.LOG_LEVEL || 'verbose';

/**
 * @param {string} dbUrl
 * @return {Object.<string, any>}
 */
const dbUrlToConfig = (dbUrl) => {
  if (!dbUrl) {
    return {};
  }

  const params = url.parse(dbUrl, true);
  const config = {};

  if (params.auth) {
    [config.user, config.password] = params.auth.split(':');
  }

  if (params.hostname) {
    config.host = params.hostname;
  }

  if (params.port) {
    config.port = params.port;
  }

  if (params.pathname) {
    config.database = params.pathname.split('/')[1];
  }

  const ssl = params.query && params.query.ssl;

  if (ssl && ssl === 'true' || ssl === '1') {
    config.ssl = true;
  }

  return config;
};

/**
 * @param {Object.<string, any>} defaultConfig
 * @param {string} redisUrl
 */
const redisUrlToClient = (defaultConfig, redisUrl) => {
  const config = defaultConfig;

  if (!redisUrl) {
    return redis.createClient(config);
  }

  if (redisUrl.startsWith('unix://')) {
    return redis.createClient(redisUrl.slice(7), config);
  }

  return redis.createClient(Object.assign(config, {
    url: redisUrl,
  }));
};

const numWorkers = +process.env.STREAMING_CLUSTER_NUM || (env === 'development' ? 1 : Math.max(os.cpus().length - 1, 1));

const startMaster = () => {
  if (!process.env.SOCKET && process.env.PORT && isNaN(+process.env.PORT)) {
    log.warn('UNIX domain socket is now supported by using SOCKET. Please migrate from PORT hack.');
  }

  log.info(`Starting streaming API server master with ${numWorkers} workers`);
};

const startWorker = (workerId) => {
  log.info(`Starting worker ${workerId}`);

  const pgConfigs = {
    development: {
      user:     process.env.DB_USER || pg.defaults.user,
      password: process.env.DB_PASS || pg.defaults.password,
      database: process.env.DB_NAME || 'mastodon_development',
      host:     process.env.DB_HOST || pg.defaults.host,
      port:     process.env.DB_PORT || pg.defaults.port,
      max:      10,
    },

    production: {
      user:     process.env.DB_USER || 'mastodon',
      password: process.env.DB_PASS || '',
      database: process.env.DB_NAME || 'mastodon_production',
      host:     process.env.DB_HOST || 'localhost',
      port:     process.env.DB_PORT || 5432,
      max:      10,
    },
  };

  if (!!process.env.DB_SSLMODE && process.env.DB_SSLMODE !== 'disable') {
    pgConfigs.development.ssl = true;
    pgConfigs.production.ssl  = true;
  }

  const app = express();

  app.set('trusted proxy', process.env.TRUSTED_PROXY_IP || 'loopback,uniquelocal');

  const pgPool = new pg.Pool(Object.assign(pgConfigs[env], dbUrlToConfig(process.env.DATABASE_URL)));
  const server = http.createServer(app);
  const redisNamespace = process.env.REDIS_NAMESPACE || null;

  const redisParams = {
    host:     process.env.REDIS_HOST     || '127.0.0.1',
    port:     process.env.REDIS_PORT     || 6379,
    db:       process.env.REDIS_DB       || 0,
    password: process.env.REDIS_PASSWORD || undefined,
  };

  if (redisNamespace) {
    redisParams.namespace = redisNamespace;
  }

  const redisPrefix = redisNamespace ? `${redisNamespace}:` : '';

  const redisSubscribeClient = redisUrlToClient(redisParams, process.env.REDIS_URL);
  const redisClient = redisUrlToClient(redisParams, process.env.REDIS_URL);

  /**
   * @type {Object.<string, Array.<function(string): void>>}
   */
  const subs = {};

  redisSubscribeClient.on('message', (channel, message) => {
    const callbacks = subs[channel];

    log.silly(`New message on channel ${channel}`);

    if (!callbacks) {
      return;
    }

    callbacks.forEach(callback => callback(message));
  });

  /**
   * @param {string[]} channels
   * @return {function(): void}
   */
  const subscriptionHeartbeat = channels => {
    const interval = 6 * 60;

    const tellSubscribed = () => {
      channels.forEach(channel => redisClient.set(`${redisPrefix}subscribed:${channel}`, '1', 'EX', interval * 3));
    };

    tellSubscribed();

    const heartbeat = setInterval(tellSubscribed, interval * 1000);

    return () => {
      clearInterval(heartbeat);
    };
  };

  /**
   * @param {string} channel
   * @param {function(string): void} callback
   */
  const subscribe = (channel, callback) => {
    log.silly(`Adding listener for ${channel}`);
    subs[channel] = subs[channel] || [];

    if (subs[channel].length === 0) {
      log.verbose(`Subscribe ${channel}`);
      redisSubscribeClient.subscribe(channel);
    }

    subs[channel].push(callback);
  };

  /**
   * @param {string} channel
   * @param {function(string): void} callback
   */
  const unsubscribe = (channel, callback) => {
    log.silly(`Removing listener for ${channel}`);

    if (!subs[channel]) {
      return;
    }

    subs[channel] = subs[channel].filter(item => item !== callback);

    if (subs[channel].length === 0) {
      log.verbose(`Unsubscribe ${channel}`);
      redisSubscribeClient.unsubscribe(channel);
    }
  };

  const FALSE_VALUES = [
    false,
    0,
    "0",
    "f",
    "F",
    "false",
    "FALSE",
    "off",
    "OFF"
  ];

  /**
   * @param {any} value
   * @return {boolean}
   */
  const isTruthy = value =>
    value && !FALSE_VALUES.includes(value);

  /**
   * @param {any} req
   * @param {any} res
   * @param {function(Error=): void}
   */
  const allowCrossDomain = (req, res, next) => {
    res.header('Access-Control-Allow-Origin', '*');
    res.header('Access-Control-Allow-Headers', 'Authorization, Accept, Cache-Control');
    res.header('Access-Control-Allow-Methods', 'GET, OPTIONS');

    next();
  };

  /**
   * @param {any} req
   * @param {any} res
   * @param {function(Error=): void}
   */
  const setRequestId = (req, res, next) => {
    req.requestId = uuid.v4();
    res.header('X-Request-Id', req.requestId);

    next();
  };

  /**
   * @param {any} req
   * @param {any} res
   * @param {function(Error=): void}
   */
  const setRemoteAddress = (req, res, next) => {
    req.remoteAddress = req.connection.remoteAddress;

    next();
  };

  /**
   * @param {string} token
   * @param {any} req
   * @return {Promise.<void>}
   */
  const accountFromToken = (token, req) => new Promise((resolve, reject) => {
    pgPool.connect((err, client, done) => {
      if (err) {
        reject(err);
        return;
      }

      client.query('SELECT oauth_access_tokens.resource_owner_id, users.account_id, users.chosen_languages, oauth_access_tokens.scopes, devices.device_id FROM oauth_access_tokens INNER JOIN users ON oauth_access_tokens.resource_owner_id = users.id LEFT OUTER JOIN devices ON oauth_access_tokens.id = devices.access_token_id WHERE oauth_access_tokens.token = $1 AND oauth_access_tokens.revoked_at IS NULL LIMIT 1', [token], (err, result) => {
        done();

        if (err) {
          reject(err);
          return;
        }

        if (result.rows.length === 0) {
          err = new Error('Invalid access token');
          err.status = 401;

          reject(err);
          return;
        }

        req.scopes = result.rows[0].scopes.split(' ');
        req.accountId = result.rows[0].account_id;
        req.chosenLanguages = result.rows[0].chosen_languages;
        req.allowNotifications = req.scopes.some(scope => ['read', 'read:notifications'].includes(scope));
        req.deviceId = result.rows[0].device_id;

        resolve();
      });
    });
  });

  /**
   * @param {any} req
   * @param {boolean=} required
   * @return {Promise.<void>}
   */
  const accountFromRequest = (req, required = true) => new Promise((resolve, reject) => {
    const authorization = req.headers.authorization;
    const location      = url.parse(req.url, true);
    const accessToken   = location.query.access_token || req.headers['sec-websocket-protocol'];

    if (!authorization && !accessToken) {
      if (required) {
        const err = new Error('Missing access token');
        err.status = 401;

        reject(err);
        return;
      } else {
        resolve();
        return;
      }
    }

    const token = authorization ? authorization.replace(/^Bearer /, '') : accessToken;

    resolve(accountFromToken(token, req));
  });

  /**
   * @param {any} req
   * @return {string}
   */
  const channelNameFromPath = req => {
    const { path, query } = req;
    const onlyMedia = isTruthy(query.only_media);

    switch(path) {
    case '/api/v1/streaming/user':
      return 'user';
    case '/api/v1/streaming/user/notification':
      return 'user:notification';
    case '/api/v1/streaming/public':
      return onlyMedia ? 'public:media' : 'public';
    case '/api/v1/streaming/public/local':
      return onlyMedia ? 'public:local:media' : 'public:local';
    case '/api/v1/streaming/public/remote':
      return onlyMedia ? 'public:remote:media' : 'public:remote';
    case '/api/v1/streaming/hashtag':
      return 'hashtag';
    case '/api/v1/streaming/hashtag/local':
      return 'hashtag:local';
    case '/api/v1/streaming/direct':
      return 'direct';
    case '/api/v1/streaming/list':
      return 'list';
    }
  };

  const PUBLIC_CHANNELS = [
    'public',
    'public:media',
    'public:local',
    'public:local:media',
    'public:remote',
    'public:remote:media',
    'hashtag',
    'hashtag:local',
  ];

  /**
   * @param {any} req
   * @param {string} channelName
   * @return {Promise.<void>}
   */
  const checkScopes = (req, channelName) => new Promise((resolve, reject) => {
    log.silly(req.requestId, `Checking OAuth scopes for ${channelName}`);

    // When accessing public channels, no scopes are needed
    if (PUBLIC_CHANNELS.includes(channelName)) {
      resolve();
      return;
    }

    // The `read` scope has the highest priority, if the token has it
    // then it can access all streams
    const requiredScopes = ['read'];

    // When accessing specifically the notifications stream,
    // we need a read:notifications, while in all other cases,
    // we can allow access with read:statuses. Mind that the
    // user stream will not contain notifications unless
    // the token has either read or read:notifications scope
    // as well, this is handled separately.
    if (channelName === 'user:notification') {
      requiredScopes.push('read:notifications');
    } else {
      requiredScopes.push('read:statuses');
    }

    if (requiredScopes.some(requiredScope => req.scopes.includes(requiredScope))) {
      resolve();
      return;
    }

<<<<<<< HEAD
  const PUBLIC_ENDPOINTS = [
    '/api/v1/streaming/public',
    '/api/v1/streaming/public/allow_local_only',
    '/api/v1/streaming/public/local',
    '/api/v1/streaming/public/remote',
    '/api/v1/streaming/hashtag',
    '/api/v1/streaming/hashtag/local',
  ];
=======
    const err = new Error('Access token does not cover required scopes');
    err.status = 401;

    reject(err);
  });
>>>>>>> ef057584

  /**
   * @param {any} info
   * @param {function(boolean, number, string): void} callback
   */
  const wsVerifyClient = (info, callback) => {
    // When verifying the websockets connection, we no longer pre-emptively
    // check OAuth scopes and drop the connection if they're missing. We only
    // drop the connection if access without token is not allowed by environment
    // variables. OAuth scope checks are moved to the point of subscription
    // to a specific stream.

    accountFromRequest(info.req, alwaysRequireAuth).then(() => {
      callback(true, undefined, undefined);
    }).catch(err => {
      log.error(info.req.requestId, err.toString());
      callback(false, 401, 'Unauthorized');
    });
  };

  /**
   * @param {any} req
   * @param {any} res
   * @param {function(Error=): void} next
   */
  const authenticationMiddleware = (req, res, next) => {
    if (req.method === 'OPTIONS') {
      next();
      return;
    }

    accountFromRequest(req, alwaysRequireAuth).then(() => checkScopes(req, channelNameFromPath(req))).then(() => {
      next();
    }).catch(err => {
      next(err);
    });
  };

  /**
   * @param {Error} err
   * @param {any} req
   * @param {any} res
   * @param {function(Error=): void} next
   */
  const errorMiddleware = (err, req, res, next) => {
    log.error(req.requestId, err.toString());

    if (res.headersSent) {
      return next(err);
    }

    res.writeHead(err.status || 500, { 'Content-Type': 'application/json' });
    res.end(JSON.stringify({ error: err.status ? err.toString() : 'An unexpected error occurred' }));
  };

  /**
   * @param {array}
   * @param {number=} shift
   * @return {string}
   */
  const placeholders = (arr, shift = 0) => arr.map((_, i) => `$${i + 1 + shift}`).join(', ');

  /**
   * @param {string} listId
   * @param {any} req
   * @return {Promise.<void>}
   */
  const authorizeListAccess = (listId, req) => new Promise((resolve, reject) => {
    const { accountId } = req;

    pgPool.connect((err, client, done) => {
      if (err) {
        reject();
        return;
      }

      client.query('SELECT id, account_id FROM lists WHERE id = $1 LIMIT 1', [listId], (err, result) => {
        done();

        if (err || result.rows.length === 0 || result.rows[0].account_id !== accountId) {
          reject();
          return;
        }

        resolve();
      });
    });
  });

<<<<<<< HEAD
  const streamFrom = (ids, req, output, attachCloseHandler, needsFiltering = false, notificationOnly = false, allowLocalOnly = false) => {
=======
  /**
   * @param {string[]} ids
   * @param {any} req
   * @param {function(string, string): void} output
   * @param {function(string[], function(string): void): void} attachCloseHandler
   * @param {boolean=} needsFiltering
   * @param {boolean=} notificationOnly
   * @return {function(string): void}
   */
  const streamFrom = (ids, req, output, attachCloseHandler, needsFiltering = false, notificationOnly = false) => {
>>>>>>> ef057584
    const accountId  = req.accountId || req.remoteAddress;
    const streamType = notificationOnly ? ' (notification)' : '';

    log.verbose(req.requestId, `Starting stream from ${ids.join(', ')} for ${accountId}${streamType}`);

    const listener = message => {
      const { event, payload, queued_at } = JSON.parse(message);

      const transmit = () => {
        const now            = new Date().getTime();
        const delta          = now - queued_at;
        const encodedPayload = typeof payload === 'object' ? JSON.stringify(payload) : payload;

        log.silly(req.requestId, `Transmitting for ${accountId}: ${event} ${encodedPayload} Delay: ${delta}ms`);
        output(event, encodedPayload);
      };

      if (notificationOnly && event !== 'notification') {
        return;
      }

      if (event === 'notification' && !req.allowNotifications) {
        return;
      }

      // Only send local-only statuses to logged-in users
      if (event === 'update' && payload.local_only && !(req.accountId && allowLocalOnly)) {
        log.silly(req.requestId, `Message ${payload.id} filtered because it was local-only`);
        return;
      }

      // Only messages that may require filtering are statuses, since notifications
      // are already personalized and deletes do not matter
      if (!needsFiltering || event !== 'update') {
        transmit();
        return;
      }

      const unpackedPayload  = payload;
      const targetAccountIds = [unpackedPayload.account.id].concat(unpackedPayload.mentions.map(item => item.id));
      const accountDomain    = unpackedPayload.account.acct.split('@')[1];

      if (Array.isArray(req.chosenLanguages) && unpackedPayload.language !== null && req.chosenLanguages.indexOf(unpackedPayload.language) === -1) {
        log.silly(req.requestId, `Message ${unpackedPayload.id} filtered by language (${unpackedPayload.language})`);
        return;
      }

      // When the account is not logged in, it is not necessary to confirm the block or mute
      if (!req.accountId) {
        transmit();
        return;
      }

      pgPool.connect((err, client, done) => {
        if (err) {
          log.error(err);
          return;
        }

        const queries = [
          client.query(`SELECT 1 FROM blocks WHERE (account_id = $1 AND target_account_id IN (${placeholders(targetAccountIds, 2)})) OR (account_id = $2 AND target_account_id = $1) UNION SELECT 1 FROM mutes WHERE account_id = $1 AND target_account_id IN (${placeholders(targetAccountIds, 2)})`, [req.accountId, unpackedPayload.account.id].concat(targetAccountIds)),
        ];

        if (accountDomain) {
          queries.push(client.query('SELECT 1 FROM account_domain_blocks WHERE account_id = $1 AND domain = $2', [req.accountId, accountDomain]));
        }

        Promise.all(queries).then(values => {
          done();

          if (values[0].rows.length > 0 || (values.length > 1 && values[1].rows.length > 0)) {
            return;
          }

          transmit();
        }).catch(err => {
          done();
          log.error(err);
        });
      });
    };

    ids.forEach(id => {
      subscribe(`${redisPrefix}${id}`, listener);
    });

    if (attachCloseHandler) {
      attachCloseHandler(ids.map(id => `${redisPrefix}${id}`), listener);
    }

    return listener;
  };

  /**
   * @param {any} req
   * @param {any} res
   * @return {function(string, string): void}
   */
  const streamToHttp = (req, res) => {
    const accountId = req.accountId || req.remoteAddress;

    res.setHeader('Content-Type', 'text/event-stream');
    res.setHeader('Cache-Control', 'no-store');
    res.setHeader('Transfer-Encoding', 'chunked');

    res.write(':)\n');

    const heartbeat = setInterval(() => res.write(':thump\n'), 15000);

    req.on('close', () => {
      log.verbose(req.requestId, `Ending stream for ${accountId}`);
      clearInterval(heartbeat);
    });

    return (event, payload) => {
      res.write(`event: ${event}\n`);
      res.write(`data: ${payload}\n\n`);
    };
  };

  /**
   * @param {any} req
   * @param {function(): void} [closeHandler]
   * @return {function(string[], function(string): void)}
   */
  const streamHttpEnd = (req, closeHandler = undefined) => (ids, listener) => {
    req.on('close', () => {
      ids.forEach(id => {
        unsubscribe(id, listener);
      });

      if (closeHandler) {
        closeHandler();
      }
    });
  };

  /**
   * @param {any} req
   * @param {any} ws
   * @param {string[]} streamName
   * @return {function(string, string): void}
   */
  const streamToWs = (req, ws, streamName) => (event, payload) => {
    if (ws.readyState !== ws.OPEN) {
      log.error(req.requestId, 'Tried writing to closed socket');
      return;
    }

    ws.send(JSON.stringify({ stream: streamName, event, payload }));
  };

  /**
   * @param {any} res
   */
  const httpNotFound = res => {
    res.writeHead(404, { 'Content-Type': 'application/json' });
    res.end(JSON.stringify({ error: 'Not found' }));
  };

  app.use(setRequestId);
  app.use(setRemoteAddress);
  app.use(allowCrossDomain);

  app.get('/api/v1/streaming/health', (req, res) => {
    res.writeHead(200, { 'Content-Type': 'text/plain' });
    res.end('OK');
  });

  app.use(authenticationMiddleware);
  app.use(errorMiddleware);

<<<<<<< HEAD
  app.get('/api/v1/streaming/user', (req, res) => {
    const channels = [`timeline:${req.accountId}`];

    if (req.deviceId) {
      channels.push(`timeline:${req.accountId}:${req.deviceId}`);
    }

    streamFrom(channels, req, streamToHttp(req, res), streamHttpEnd(req, subscriptionHeartbeat(channels)));
  });

  app.get('/api/v1/streaming/user/notification', (req, res) => {
    streamFrom(`timeline:${req.accountId}`, req, streamToHttp(req, res), streamHttpEnd(req), false, true);
  });

  app.get('/api/v1/streaming/public', (req, res) => {
    const onlyMedia = req.query.only_media === '1' || req.query.only_media === 'true';
    const channel   = onlyMedia ? 'timeline:public:media' : 'timeline:public';

    const allowLocalOnly = req.query.allow_local_only === '1' || req.query.allow_local_only === 'true';

    streamFrom(channel, req, streamToHttp(req, res), streamHttpEnd(req), true, false, allowLocalOnly);
  });

  app.get('/api/v1/streaming/public/local', (req, res) => {
    const onlyMedia = req.query.only_media === '1' || req.query.only_media === 'true';
    const channel   = onlyMedia ? 'timeline:public:local:media' : 'timeline:public:local';

    streamFrom(channel, req, streamToHttp(req, res), streamHttpEnd(req), true, false, true);
  });

  app.get('/api/v1/streaming/public/remote', (req, res) => {
    const onlyMedia = req.query.only_media === '1' || req.query.only_media === 'true';
    const channel   = onlyMedia ? 'timeline:public:remote:media' : 'timeline:public:remote';

    streamFrom(channel, req, streamToHttp(req, res), streamHttpEnd(req), true);
  });

  app.get('/api/v1/streaming/direct', (req, res) => {
    const channel = `timeline:direct:${req.accountId}`;
    streamFrom(channel, req, streamToHttp(req, res), streamHttpEnd(req, subscriptionHeartbeat(channel)), true);
  });

  app.get('/api/v1/streaming/hashtag', (req, res) => {
    const { tag } = req.query;

    if (!tag || tag.length === 0) {
=======
  app.get('/api/v1/streaming/*', (req, res) => {
    channelNameToIds(req, channelNameFromPath(req), req.query).then(({ channelIds, options }) => {
      const onSend = streamToHttp(req, res);
      const onEnd  = streamHttpEnd(req, subscriptionHeartbeat(channelIds));

      streamFrom(channelIds, req, onSend, onEnd, options.needsFiltering, options.notificationOnly);
    }).catch(err => {
      log.verbose(req.requestId, 'Subscription error:', err.toString());
>>>>>>> ef057584
      httpNotFound(res);
    });
  });

  const wss = new WebSocketServer({ server, verifyClient: wsVerifyClient });

  /**
   * @typedef StreamParams
   * @property {string} [tag]
   * @property {string} [list]
   * @property {string} [only_media]
   */

  /**
   * @param {any} req
   * @param {string} name
   * @param {StreamParams} params
   * @return {Promise.<{ channelIds: string[], options: { needsFiltering: boolean, notificationOnly: boolean } }>}
   */
  const channelNameToIds = (req, name, params) => new Promise((resolve, reject) => {
    switch(name) {
    case 'user':
      resolve({
        channelIds: req.deviceId ? [`timeline:${req.accountId}`, `timeline:${req.accountId}:${req.deviceId}`] : [`timeline:${req.accountId}`],
        options: { needsFiltering: false, notificationOnly: false },
      });

      break;
    case 'user:notification':
      resolve({
        channelIds: [`timeline:${req.accountId}`],
        options: { needsFiltering: false, notificationOnly: true },
      });

      break;
    case 'public':
      resolve({
        channelIds: ['timeline:public'],
        options: { needsFiltering: true, notificationOnly: false },
      });

      break;
    case 'public:allow_local_only':
      streamFrom('timeline:public', req, streamToWs(req, ws), streamWsEnd(req, ws), true, false, true);
      break;
    case 'public:local':
<<<<<<< HEAD
      streamFrom('timeline:public:local', req, streamToWs(req, ws), streamWsEnd(req, ws), true, false, true);
=======
      resolve({
        channelIds: ['timeline:public:local'],
        options: { needsFiltering: true, notificationOnly: false },
      });

>>>>>>> ef057584
      break;
    case 'public:remote':
      resolve({
        channelIds: ['timeline:public:remote'],
        options: { needsFiltering: true, notificationOnly: false },
      });

      break;
    case 'public:media':
      resolve({
        channelIds: ['timeline:public:media'],
        options: { needsFiltering: true, notificationOnly: false },
      });

      break;
    case 'public:allow_local_only:media':
      streamFrom('timeline:public:media', req, streamToWs(req, ws), streamWsEnd(req, ws), true, false, true);
      break;
    case 'public:local:media':
<<<<<<< HEAD
      streamFrom('timeline:public:local:media', req, streamToWs(req, ws), streamWsEnd(req, ws), true, false, true);
=======
      resolve({
        channelIds: ['timeline:public:local:media'],
        options: { needsFiltering: true, notificationOnly: false },
      });

>>>>>>> ef057584
      break;
    case 'public:remote:media':
      resolve({
        channelIds: ['timeline:public:remote:media'],
        options: { needsFiltering: true, notificationOnly: false },
      });

      break;
    case 'direct':
      resolve({
        channelIds: [`timeline:direct:${req.accountId}`],
        options: { needsFiltering: false, notificationOnly: false },
      });

      break;
    case 'hashtag':
      if (!params.tag || params.tag.length === 0) {
        reject('No tag for stream provided');
      } else {
        resolve({
          channelIds: [`timeline:hashtag:${params.tag.toLowerCase()}`],
          options: { needsFiltering: true, notificationOnly: false },
        });
      }

      break;
    case 'hashtag:local':
      if (!params.tag || params.tag.length === 0) {
        reject('No tag for stream provided');
      } else {
        resolve({
          channelIds: [`timeline:hashtag:${params.tag.toLowerCase()}:local`],
          options: { needsFiltering: true, notificationOnly: false },
        });
      }

      break;
    case 'list':
      authorizeListAccess(params.list, req).then(() => {
        resolve({
          channelIds: [`timeline:list:${params.list}`],
          options: { needsFiltering: false, notificationOnly: false },
        });
      }).catch(() => {
        reject('Not authorized to stream this list');
      });

      break;
    default:
      reject('Unknown stream type');
    }
  });

  /**
   * @param {string} channelName
   * @param {StreamParams} params
   * @return {string[]}
   */
  const streamNameFromChannelName = (channelName, params) => {
    if (channelName === 'list') {
      return [channelName, params.list];
    } else if (['hashtag', 'hashtag:local'].includes(channelName)) {
      return [channelName, params.tag];
    } else {
      return [channelName];
    }
  };

  /**
   * @typedef WebSocketSession
   * @property {any} socket
   * @property {any} request
   * @property {Object.<string, { listener: function(string): void, stopHeartbeat: function(): void }>} subscriptions
   */

  /**
   * @param {WebSocketSession} session
   * @param {string} channelName
   * @param {StreamParams} params
   */
  const subscribeWebsocketToChannel = ({ socket, request, subscriptions }, channelName, params) =>
    checkScopes(request, channelName).then(() => channelNameToIds(request, channelName, params)).then(({ channelIds, options }) => {
      if (subscriptions[channelIds.join(';')]) {
        return;
      }

      const onSend        = streamToWs(request, socket, streamNameFromChannelName(channelName, params));
      const stopHeartbeat = subscriptionHeartbeat(channelIds);
      const listener      = streamFrom(channelIds, request, onSend, undefined, options.needsFiltering, options.notificationOnly);

      subscriptions[channelIds.join(';')] = {
        listener,
        stopHeartbeat,
      };
    }).catch(err => {
      log.verbose(request.requestId, 'Subscription error:', err.toString());
      socket.send(JSON.stringify({ error: err.toString() }));
    });

  /**
   * @param {WebSocketSession} session
   * @param {string} channelName
   * @param {StreamParams} params
   */
  const unsubscribeWebsocketFromChannel = ({ socket, request, subscriptions }, channelName, params) =>
    channelNameToIds(request, channelName, params).then(({ channelIds }) => {
      log.verbose(request.requestId, `Ending stream from ${channelIds.join(', ')} for ${request.accountId}`);

      const { listener, stopHeartbeat } = subscriptions[channelIds.join(';')];

      if (!listener) {
        return;
      }

      channelIds.forEach(channelId => {
        unsubscribe(`${redisPrefix}${channelId}`, listener);
      });

      stopHeartbeat();

      subscriptions[channelIds.join(';')] = undefined;
    }).catch(err => {
      log.verbose(request.requestId, 'Unsubscription error:', err);
      socket.send(JSON.stringify({ error: err.toString() }));
    });

  /**
   * @param {string|string[]} arrayOrString
   * @return {string}
   */
  const firstParam = arrayOrString => {
    if (Array.isArray(arrayOrString)) {
      return arrayOrString[0];
    } else {
      return arrayOrString;
    }
  };

  wss.on('connection', (ws, req) => {
    const location = url.parse(req.url, true);

    req.requestId     = uuid.v4();
    req.remoteAddress = ws._socket.remoteAddress;

    /**
     * @type {WebSocketSession}
     */
    const session = {
      socket: ws,
      request: req,
      subscriptions: {},
    };

    const onEnd = () => {
      const keys = Object.keys(session.subscriptions);

      keys.forEach(channelIds => {
        const { listener, stopHeartbeat } = session.subscriptions[channelIds];

        channelIds.split(';').forEach(channelId => {
          unsubscribe(`${redisPrefix}${channelId}`, listener);
        });

        stopHeartbeat();
      });
    };

    ws.on('close', onEnd);
    ws.on('error', onEnd);

    ws.on('message', data => {
      const { type, stream, ...params } = JSON.parse(data);

      if (type === 'subscribe') {
        subscribeWebsocketToChannel(session, firstParam(stream), params);
      } else if (type === 'unsubscribe') {
        unsubscribeWebsocketFromChannel(session, firstParam(stream), params)
      } else {
        // Unknown action type
      }
    });

    if (location.query.stream) {
      subscribeWebsocketToChannel(session, firstParam(location.query.stream), location.query);
    }
  });

  wss.startAutoPing(30000);

  attachServerWithConfig(server, address => {
    log.info(`Worker ${workerId} now listening on ${address}`);
  });

  const onExit = () => {
    log.info(`Worker ${workerId} exiting, bye bye`);
    server.close();
    process.exit(0);
  };

  const onError = (err) => {
    log.error(err);
    server.close();
    process.exit(0);
  };

  process.on('SIGINT', onExit);
  process.on('SIGTERM', onExit);
  process.on('exit', onExit);
  process.on('uncaughtException', onError);
};

/**
 * @param {any} server
 * @param {function(string): void} [onSuccess]
 */
const attachServerWithConfig = (server, onSuccess) => {
  if (process.env.SOCKET || process.env.PORT && isNaN(+process.env.PORT)) {
    server.listen(process.env.SOCKET || process.env.PORT, () => {
      if (onSuccess) {
        fs.chmodSync(server.address(), 0o666);
        onSuccess(server.address());
      }
    });
  } else {
    server.listen(+process.env.PORT || 4000, process.env.BIND || '127.0.0.1', () => {
      if (onSuccess) {
        onSuccess(`${server.address().address}:${server.address().port}`);
      }
    });
  }
};

/**
 * @param {function(Error=): void} onSuccess
 */
const onPortAvailable = onSuccess => {
  const testServer = http.createServer();

  testServer.once('error', err => {
    onSuccess(err);
  });

  testServer.once('listening', () => {
    testServer.once('close', () => onSuccess());
    testServer.close();
  });

  attachServerWithConfig(testServer);
};

onPortAvailable(err => {
  if (err) {
    log.error('Could not start server, the port or socket is in use');
    return;
  }

  throng({
    workers: numWorkers,
    lifetime: Infinity,
    start: startWorker,
    master: startMaster,
  });
});<|MERGE_RESOLUTION|>--- conflicted
+++ resolved
@@ -342,6 +342,7 @@
   const channelNameFromPath = req => {
     const { path, query } = req;
     const onlyMedia = isTruthy(query.only_media);
+    const allowLocalOnly = isTruthy(query.allow_local_only);
 
     switch(path) {
     case '/api/v1/streaming/user':
@@ -411,22 +412,11 @@
       return;
     }
 
-<<<<<<< HEAD
-  const PUBLIC_ENDPOINTS = [
-    '/api/v1/streaming/public',
-    '/api/v1/streaming/public/allow_local_only',
-    '/api/v1/streaming/public/local',
-    '/api/v1/streaming/public/remote',
-    '/api/v1/streaming/hashtag',
-    '/api/v1/streaming/hashtag/local',
-  ];
-=======
     const err = new Error('Access token does not cover required scopes');
     err.status = 401;
 
     reject(err);
   });
->>>>>>> ef057584
 
   /**
    * @param {any} info
@@ -516,9 +506,6 @@
     });
   });
 
-<<<<<<< HEAD
-  const streamFrom = (ids, req, output, attachCloseHandler, needsFiltering = false, notificationOnly = false, allowLocalOnly = false) => {
-=======
   /**
    * @param {string[]} ids
    * @param {any} req
@@ -526,10 +513,10 @@
    * @param {function(string[], function(string): void): void} attachCloseHandler
    * @param {boolean=} needsFiltering
    * @param {boolean=} notificationOnly
+   * @param {boolean=} allowLocalOnly
    * @return {function(string): void}
    */
-  const streamFrom = (ids, req, output, attachCloseHandler, needsFiltering = false, notificationOnly = false) => {
->>>>>>> ef057584
+  const streamFrom = (ids, req, output, attachCloseHandler, needsFiltering = false, notificationOnly = false, allowLocalOnly = false) => {
     const accountId  = req.accountId || req.remoteAddress;
     const streamType = notificationOnly ? ' (notification)' : '';
 
@@ -702,63 +689,14 @@
   app.use(authenticationMiddleware);
   app.use(errorMiddleware);
 
-<<<<<<< HEAD
-  app.get('/api/v1/streaming/user', (req, res) => {
-    const channels = [`timeline:${req.accountId}`];
-
-    if (req.deviceId) {
-      channels.push(`timeline:${req.accountId}:${req.deviceId}`);
-    }
-
-    streamFrom(channels, req, streamToHttp(req, res), streamHttpEnd(req, subscriptionHeartbeat(channels)));
-  });
-
-  app.get('/api/v1/streaming/user/notification', (req, res) => {
-    streamFrom(`timeline:${req.accountId}`, req, streamToHttp(req, res), streamHttpEnd(req), false, true);
-  });
-
-  app.get('/api/v1/streaming/public', (req, res) => {
-    const onlyMedia = req.query.only_media === '1' || req.query.only_media === 'true';
-    const channel   = onlyMedia ? 'timeline:public:media' : 'timeline:public';
-
-    const allowLocalOnly = req.query.allow_local_only === '1' || req.query.allow_local_only === 'true';
-
-    streamFrom(channel, req, streamToHttp(req, res), streamHttpEnd(req), true, false, allowLocalOnly);
-  });
-
-  app.get('/api/v1/streaming/public/local', (req, res) => {
-    const onlyMedia = req.query.only_media === '1' || req.query.only_media === 'true';
-    const channel   = onlyMedia ? 'timeline:public:local:media' : 'timeline:public:local';
-
-    streamFrom(channel, req, streamToHttp(req, res), streamHttpEnd(req), true, false, true);
-  });
-
-  app.get('/api/v1/streaming/public/remote', (req, res) => {
-    const onlyMedia = req.query.only_media === '1' || req.query.only_media === 'true';
-    const channel   = onlyMedia ? 'timeline:public:remote:media' : 'timeline:public:remote';
-
-    streamFrom(channel, req, streamToHttp(req, res), streamHttpEnd(req), true);
-  });
-
-  app.get('/api/v1/streaming/direct', (req, res) => {
-    const channel = `timeline:direct:${req.accountId}`;
-    streamFrom(channel, req, streamToHttp(req, res), streamHttpEnd(req, subscriptionHeartbeat(channel)), true);
-  });
-
-  app.get('/api/v1/streaming/hashtag', (req, res) => {
-    const { tag } = req.query;
-
-    if (!tag || tag.length === 0) {
-=======
   app.get('/api/v1/streaming/*', (req, res) => {
     channelNameToIds(req, channelNameFromPath(req), req.query).then(({ channelIds, options }) => {
       const onSend = streamToHttp(req, res);
       const onEnd  = streamHttpEnd(req, subscriptionHeartbeat(channelIds));
 
-      streamFrom(channelIds, req, onSend, onEnd, options.needsFiltering, options.notificationOnly);
+      streamFrom(channelIds, req, onSend, onEnd, options.needsFiltering, options.notificationOnly, options.allowLocalOnly);
     }).catch(err => {
       log.verbose(req.requestId, 'Subscription error:', err.toString());
->>>>>>> ef057584
       httpNotFound(res);
     });
   });
@@ -783,77 +721,77 @@
     case 'user':
       resolve({
         channelIds: req.deviceId ? [`timeline:${req.accountId}`, `timeline:${req.accountId}:${req.deviceId}`] : [`timeline:${req.accountId}`],
-        options: { needsFiltering: false, notificationOnly: false },
+        options: { needsFiltering: false, notificationOnly: false, allowLocalOnly: true },
       });
 
       break;
     case 'user:notification':
       resolve({
         channelIds: [`timeline:${req.accountId}`],
-        options: { needsFiltering: false, notificationOnly: true },
+        options: { needsFiltering: false, notificationOnly: true, allowLocalOnly: true },
       });
 
       break;
     case 'public':
       resolve({
         channelIds: ['timeline:public'],
-        options: { needsFiltering: true, notificationOnly: false },
+        options: { needsFiltering: true, notificationOnly: false, allowLocalOnly: isTruthy(params.allow_local_only) },
       });
 
       break;
     case 'public:allow_local_only':
-      streamFrom('timeline:public', req, streamToWs(req, ws), streamWsEnd(req, ws), true, false, true);
+      resolve({
+        channelIds: ['timeline:public'],
+        options: { needsFiltering: true, notificationOnly: false, allowLocalOnly: true },
+      });
+
       break;
     case 'public:local':
-<<<<<<< HEAD
-      streamFrom('timeline:public:local', req, streamToWs(req, ws), streamWsEnd(req, ws), true, false, true);
-=======
       resolve({
         channelIds: ['timeline:public:local'],
-        options: { needsFiltering: true, notificationOnly: false },
-      });
-
->>>>>>> ef057584
+        options: { needsFiltering: true, notificationOnly: false, allowLocalOnly: true },
+      });
+
       break;
     case 'public:remote':
       resolve({
         channelIds: ['timeline:public:remote'],
-        options: { needsFiltering: true, notificationOnly: false },
+        options: { needsFiltering: true, notificationOnly: false, allowLocalOnly: false },
       });
 
       break;
     case 'public:media':
       resolve({
         channelIds: ['timeline:public:media'],
-        options: { needsFiltering: true, notificationOnly: false },
+        options: { needsFiltering: true, notificationOnly: false, allowLocalOnly: isTruthy(query.allow_local_only) },
       });
 
       break;
     case 'public:allow_local_only:media':
-      streamFrom('timeline:public:media', req, streamToWs(req, ws), streamWsEnd(req, ws), true, false, true);
+      resolve({
+        channelIds: ['timeline:public:media'],
+        options: { needsFiltering: true, notificationsOnly: false, allowLocalOnly: true },
+      });
+
       break;
     case 'public:local:media':
-<<<<<<< HEAD
-      streamFrom('timeline:public:local:media', req, streamToWs(req, ws), streamWsEnd(req, ws), true, false, true);
-=======
       resolve({
         channelIds: ['timeline:public:local:media'],
-        options: { needsFiltering: true, notificationOnly: false },
-      });
-
->>>>>>> ef057584
+        options: { needsFiltering: true, notificationOnly: false, allowLocalOnly: true },
+      });
+
       break;
     case 'public:remote:media':
       resolve({
         channelIds: ['timeline:public:remote:media'],
-        options: { needsFiltering: true, notificationOnly: false },
+        options: { needsFiltering: true, notificationOnly: false, allowLocalOnly: false },
       });
 
       break;
     case 'direct':
       resolve({
         channelIds: [`timeline:direct:${req.accountId}`],
-        options: { needsFiltering: false, notificationOnly: false },
+        options: { needsFiltering: false, notificationOnly: false, allowLocalOnly: true },
       });
 
       break;
@@ -863,7 +801,7 @@
       } else {
         resolve({
           channelIds: [`timeline:hashtag:${params.tag.toLowerCase()}`],
-          options: { needsFiltering: true, notificationOnly: false },
+          options: { needsFiltering: true, notificationOnly: false, allowLocalOnly: true },
         });
       }
 
@@ -874,7 +812,7 @@
       } else {
         resolve({
           channelIds: [`timeline:hashtag:${params.tag.toLowerCase()}:local`],
-          options: { needsFiltering: true, notificationOnly: false },
+          options: { needsFiltering: true, notificationOnly: false, allowLocalOnly: true },
         });
       }
 
@@ -883,7 +821,7 @@
       authorizeListAccess(params.list, req).then(() => {
         resolve({
           channelIds: [`timeline:list:${params.list}`],
-          options: { needsFiltering: false, notificationOnly: false },
+          options: { needsFiltering: false, notificationOnly: false, allowLocalOnly: true },
         });
       }).catch(() => {
         reject('Not authorized to stream this list');
@@ -930,7 +868,7 @@
 
       const onSend        = streamToWs(request, socket, streamNameFromChannelName(channelName, params));
       const stopHeartbeat = subscriptionHeartbeat(channelIds);
-      const listener      = streamFrom(channelIds, request, onSend, undefined, options.needsFiltering, options.notificationOnly);
+      const listener      = streamFrom(channelIds, request, onSend, undefined, options.needsFiltering, options.notificationOnly, options.allowLocalOnly);
 
       subscriptions[channelIds.join(';')] = {
         listener,
