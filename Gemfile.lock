GEM
  remote: https://rubygems.org/
  specs:
    actioncable (5.0.2)
      actionpack (= 5.0.2)
      nio4r (>= 1.2, < 3.0)
      websocket-driver (~> 0.6.1)
    actionmailer (5.0.2)
      actionpack (= 5.0.2)
      actionview (= 5.0.2)
      activejob (= 5.0.2)
      mail (~> 2.5, >= 2.5.4)
      rails-dom-testing (~> 2.0)
    actionpack (5.0.2)
      actionview (= 5.0.2)
      activesupport (= 5.0.2)
      rack (~> 2.0)
      rack-test (~> 0.6.3)
      rails-dom-testing (~> 2.0)
      rails-html-sanitizer (~> 1.0, >= 1.0.2)
    actionview (5.0.2)
      activesupport (= 5.0.2)
      builder (~> 3.1)
      erubis (~> 2.7.0)
      rails-dom-testing (~> 2.0)
      rails-html-sanitizer (~> 1.0, >= 1.0.3)
    active_record_query_trace (1.5.4)
    activejob (5.0.2)
      activesupport (= 5.0.2)
      globalid (>= 0.3.6)
    activemodel (5.0.2)
      activesupport (= 5.0.2)
    activerecord (5.0.2)
      activemodel (= 5.0.2)
      activesupport (= 5.0.2)
      arel (~> 7.0)
    activesupport (5.0.2)
      concurrent-ruby (~> 1.0, >= 1.0.2)
      i18n (~> 0.7)
      minitest (~> 5.1)
      tzinfo (~> 1.1)
    addressable (2.5.1)
      public_suffix (~> 2.0, >= 2.0.2)
    airbrussh (1.1.2)
      sshkit (>= 1.6.1, != 1.7.0)
    arel (7.1.4)
    ast (2.3.0)
    attr_encrypted (3.0.3)
      encryptor (~> 3.0.0)
    autoprefixer-rails (6.7.7.1)
      execjs
    av (0.9.0)
      cocaine (~> 0.5.3)
    aws-sdk (2.9.6)
      aws-sdk-resources (= 2.9.6)
    aws-sdk-core (2.9.6)
      aws-sigv4 (~> 1.0)
      jmespath (~> 1.0)
    aws-sdk-resources (2.9.6)
      aws-sdk-core (= 2.9.6)
    aws-sigv4 (1.0.0)
    babel-source (5.8.35)
    babel-transpiler (0.7.0)
      babel-source (>= 4.0, < 6)
      execjs (~> 2.0)
    bcrypt (3.1.11)
    best_in_place (3.0.3)
      actionpack (>= 3.2)
      railties (>= 3.2)
    better_errors (2.1.1)
      coderay (>= 1.0.0)
      erubis (>= 2.6.6)
      rack (>= 0.9.0)
    binding_of_caller (0.7.2)
      debug_inspector (>= 0.0.1)
    browserify-rails (4.1.0)
      addressable (>= 2.4.0)
      railties (>= 4.0.0, < 5.1)
      sprockets (>= 3.6.0)
    builder (3.2.3)
    bullet (5.5.1)
      activesupport (>= 3.0.0)
      uniform_notifier (~> 1.10.0)
    capistrano (3.8.0)
      airbrussh (>= 1.0.0)
      i18n
      rake (>= 10.0.0)
      sshkit (>= 1.9.0)
    capistrano-bundler (1.2.0)
      capistrano (~> 3.1)
      sshkit (~> 1.2)
    capistrano-faster-assets (1.0.2)
      capistrano (>= 3.1)
    capistrano-rails (1.2.3)
      capistrano (~> 3.1)
      capistrano-bundler (~> 1.1)
    capistrano-rbenv (2.1.0)
      capistrano (~> 3.1)
      sshkit (~> 1.3)
    capistrano-yarn (2.0.2)
      capistrano (~> 3.0)
    chunky_png (1.3.8)
    climate_control (0.1.0)
    cocaine (0.5.8)
      climate_control (>= 0.0.3, < 1.0)
    coderay (1.1.1)
    coffee-rails (4.1.1)
      coffee-script (>= 2.2.0)
      railties (>= 4.0.0, < 5.1.x)
    coffee-script (2.4.1)
      coffee-script-source
      execjs
    coffee-script-source (1.12.2)
    colorize (0.8.1)
    concurrent-ruby (1.0.5)
    connection_pool (2.2.1)
    crack (0.4.3)
      safe_yaml (~> 1.0.0)
    debug_inspector (0.0.2)
    devise (4.2.1)
      bcrypt (~> 3.0)
      orm_adapter (~> 0.1)
      railties (>= 4.1.0, < 5.1)
      responders
      warden (~> 1.2.3)
    devise-two-factor (3.0.0)
      activesupport
      attr_encrypted (>= 1.3, < 4, != 2)
      devise (~> 4.0)
      railties
      rotp (~> 2.0)
    diff-lcs (1.3)
    docile (1.1.5)
    domain_name (0.5.20170404)
      unf (>= 0.0.5, < 1.0.0)
    doorkeeper (4.2.5)
      railties (>= 4.2)
    dotenv (2.2.0)
    dotenv-rails (2.2.0)
      dotenv (= 2.2.0)
      railties (>= 3.2, < 5.1)
    easy_translate (0.5.0)
      json
      thread
      thread_safe
    encryptor (3.0.0)
    erubis (2.7.0)
    execjs (2.7.0)
    fabrication (2.16.1)
    faker (1.7.3)
      i18n (~> 0.5)
    fast_blank (1.0.0)
    font-awesome-rails (4.7.0.1)
      railties (>= 3.2, < 5.1)
    fuubar (2.2.0)
      rspec-core (~> 3.0)
      ruby-progressbar (~> 1.4)
    globalid (0.3.7)
      activesupport (>= 4.1.0)
    goldfinger (1.1.2)
      addressable (~> 2.4)
      http (~> 2.0)
      nokogiri (~> 1.6)
    hamlit (2.8.1)
      temple (>= 0.8.0)
      thor
      tilt
    hamlit-rails (0.2.0)
      actionpack (>= 4.0.1)
      activesupport (>= 4.0.1)
      hamlit (>= 1.2.0)
      railties (>= 4.0.1)
    hashdiff (0.3.2)
    highline (1.7.8)
    hiredis (0.6.1)
    htmlentities (4.3.4)
    http (2.2.1)
      addressable (~> 2.3)
      http-cookie (~> 1.0)
      http-form_data (~> 1.0.1)
      http_parser.rb (~> 0.6.0)
    http-cookie (1.0.3)
      domain_name (~> 0.5)
    http-form_data (1.0.1)
    http_accept_language (2.1.0)
    http_parser.rb (0.6.0)
    httplog (0.99.2)
      colorize
    i18n (0.8.1)
    i18n-tasks (0.9.13)
      activesupport (>= 4.0.2)
      ast (>= 2.1.0)
      easy_translate (>= 0.5.0)
      erubis
      highline (>= 1.7.3)
      i18n
      parser (>= 2.2.3.0)
      rainbow (~> 2.2)
      terminal-table (>= 1.5.1)
    jmespath (1.3.1)
    jquery-rails (4.3.1)
      rails-dom-testing (>= 1, < 3)
      railties (>= 4.2.0)
      thor (>= 0.14, < 2.0)
    json (2.0.3)
    kaminari (1.0.1)
      activesupport (>= 4.1.0)
      kaminari-actionview (= 1.0.1)
      kaminari-activerecord (= 1.0.1)
      kaminari-core (= 1.0.1)
    kaminari-actionview (1.0.1)
      actionview
      kaminari-core (= 1.0.1)
    kaminari-activerecord (1.0.1)
      activerecord
      kaminari-core (= 1.0.1)
    kaminari-core (1.0.1)
    launchy (2.4.3)
      addressable (~> 2.3)
    letter_opener (1.4.1)
      launchy (~> 2.2)
    letter_opener_web (1.3.1)
      actionmailer (>= 3.2)
      letter_opener (~> 1.0)
      railties (>= 3.2)
    link_header (0.0.8)
    lograge (0.4.1)
      actionpack (>= 4, < 5.1)
      activesupport (>= 4, < 5.1)
      railties (>= 4, < 5.1)
    loofah (2.0.3)
      nokogiri (>= 1.5.9)
    mail (2.6.4)
      mime-types (>= 1.16, < 4)
    method_source (0.8.2)
    mime-types (3.1)
      mime-types-data (~> 3.2015)
    mime-types-data (3.2016.0521)
    mimemagic (0.3.2)
    mini_portile2 (2.1.0)
    minitest (5.10.1)
    net-scp (1.2.1)
      net-ssh (>= 2.6.5)
    net-ssh (4.1.0)
    nio4r (2.0.0)
    nokogiri (1.7.1)
      mini_portile2 (~> 2.1.0)
    oj (2.18.5)
    orm_adapter (0.5.0)
    ostatus2 (1.0.2)
      addressable (~> 2.4)
      http (~> 2.0)
      nokogiri (~> 1.6)
    ox (2.4.11)
    paperclip (5.1.0)
      activemodel (>= 4.2.0)
      activesupport (>= 4.2.0)
      cocaine (~> 0.5.5)
      mime-types
      mimemagic (~> 0.3.0)
    paperclip-av-transcoder (0.6.4)
      av (~> 0.9.0)
      paperclip (>= 2.5.2)
    parser (2.4.0.0)
      ast (~> 2.2)
    pg (0.20.0)
    pghero (1.6.4)
      activerecord
    powerpack (0.1.1)
    pry (0.10.4)
      coderay (~> 1.1.0)
      method_source (~> 0.8.1)
      slop (~> 3.4)
    pry-rails (0.3.6)
      pry (>= 0.10.4)
    public_suffix (2.0.5)
    puma (3.8.2)
    rabl (0.13.1)
      activesupport (>= 2.3.14)
    rack (2.0.1)
    rack-attack (5.0.1)
      rack
    rack-cors (0.4.1)
    rack-protection (1.5.3)
      rack
    rack-test (0.6.3)
      rack (>= 1.0)
    rack-timeout (0.4.2)
    rails (5.0.2)
      actioncable (= 5.0.2)
      actionmailer (= 5.0.2)
      actionpack (= 5.0.2)
      actionview (= 5.0.2)
      activejob (= 5.0.2)
      activemodel (= 5.0.2)
      activerecord (= 5.0.2)
      activesupport (= 5.0.2)
      bundler (>= 1.3.0, < 2.0)
      railties (= 5.0.2)
      sprockets-rails (>= 2.0.0)
    rails-controller-testing (1.0.1)
      actionpack (~> 5.x)
      actionview (~> 5.x)
      activesupport (~> 5.x)
    rails-dom-testing (2.0.2)
      activesupport (>= 4.2.0, < 6.0)
      nokogiri (~> 1.6)
    rails-html-sanitizer (1.0.3)
      loofah (~> 2.0)
    rails-settings-cached (0.6.5)
      rails (>= 4.2.0)
    rails_12factor (0.0.3)
      rails_serve_static_assets
      rails_stdout_logging
    rails_serve_static_assets (0.0.5)
    rails_stdout_logging (0.0.5)
    railties (5.0.2)
      actionpack (= 5.0.2)
      activesupport (= 5.0.2)
      method_source
      rake (>= 0.8.7)
      thor (>= 0.18.1, < 2.0)
    rainbow (2.2.1)
    rake (12.0.0)
    react-rails (1.11.0)
      babel-transpiler (>= 0.7.0)
      connection_pool
      execjs
      railties (>= 3.2)
      tilt
    redis (3.3.3)
    redis-actionpack (5.0.1)
      actionpack (>= 4.0, < 6)
      redis-rack (>= 1, < 3)
      redis-store (>= 1.1.0, < 1.4.0)
    redis-activesupport (5.0.2)
      activesupport (>= 3, < 6)
      redis-store (~> 1.3.0)
    redis-rack (2.0.1)
      rack (>= 2.0, < 3)
      redis-store (>= 1.2, < 1.4)
    redis-rails (5.0.2)
      redis-actionpack (>= 5.0, < 6)
      redis-activesupport (>= 5.0, < 6)
      redis-store (>= 1.2, < 2)
    redis-store (1.3.0)
      redis (>= 2.2)
    responders (2.3.0)
      railties (>= 4.2.0, < 5.1)
    rotp (2.1.2)
    rqrcode (0.10.1)
      chunky_png (~> 1.0)
    rspec-core (3.5.4)
      rspec-support (~> 3.5.0)
    rspec-expectations (3.5.0)
      diff-lcs (>= 1.2.0, < 2.0)
      rspec-support (~> 3.5.0)
    rspec-mocks (3.5.0)
      diff-lcs (>= 1.2.0, < 2.0)
      rspec-support (~> 3.5.0)
    rspec-rails (3.5.2)
      actionpack (>= 3.0)
      activesupport (>= 3.0)
      railties (>= 3.0)
      rspec-core (~> 3.5.0)
      rspec-expectations (~> 3.5.0)
      rspec-mocks (~> 3.5.0)
      rspec-support (~> 3.5.0)
    rspec-sidekiq (3.0.0)
      rspec-core (~> 3.0, >= 3.0.0)
      sidekiq (>= 2.4.0)
    rspec-support (3.5.0)
    rubocop (0.48.1)
      parser (>= 2.3.3.1, < 3.0)
      powerpack (~> 0.1)
      rainbow (>= 1.99.1, < 3.0)
      ruby-progressbar (~> 1.7)
      unicode-display_width (~> 1.0, >= 1.0.1)
    ruby-oembed (0.12.0)
    ruby-progressbar (1.8.1)
    safe_yaml (1.0.4)
    sass (3.4.23)
    sass-rails (5.0.6)
      railties (>= 4.0.0, < 6)
      sass (~> 3.1)
      sprockets (>= 2.8, < 4.0)
      sprockets-rails (>= 2.0, < 4.0)
      tilt (>= 1.1, < 3)
    sidekiq (4.2.10)
      concurrent-ruby (~> 1.0)
      connection_pool (~> 2.2, >= 2.2.0)
      rack-protection (>= 1.5.0)
      redis (~> 3.2, >= 3.2.1)
<<<<<<< HEAD
    sidekiq-skylight (0.2.0)
      sidekiq (>= 3.3.0)
      skylight (>= 0.5.2)
    sidekiq-unique-jobs (4.0.18)
      sidekiq (>= 2.6)
=======
    sidekiq-unique-jobs (5.0.0)
      sidekiq (>= 4.0)
>>>>>>> 40bdf432
      thor
    simple-navigation (4.0.5)
      activesupport (>= 2.3.2)
    simple_form (3.4.0)
      actionpack (> 4, < 5.1)
      activemodel (> 4, < 5.1)
    simplecov (0.14.1)
      docile (~> 1.1.0)
      json (>= 1.8, < 3)
      simplecov-html (~> 0.10.0)
    simplecov-html (0.10.0)
    skylight (1.1.0)
      activesupport (>= 3.0.0)
    slop (3.6.0)
    sprockets (3.7.1)
      concurrent-ruby (~> 1.0)
      rack (> 1, < 3)
    sprockets-rails (3.2.0)
      actionpack (>= 4.0)
      activesupport (>= 4.0)
      sprockets (>= 3.0.0)
    sshkit (1.13.1)
      net-scp (>= 1.1.2)
      net-ssh (>= 2.8.0)
    statsd-instrument (2.1.2)
    temple (0.8.0)
    terminal-table (1.7.3)
      unicode-display_width (~> 1.1.1)
    thor (0.19.4)
    thread (0.2.2)
    thread_safe (0.3.6)
    tilt (2.0.7)
    twitter-text (1.14.5)
      unf (~> 0.1.0)
    tzinfo (1.2.3)
      thread_safe (~> 0.1)
    tzinfo-data (1.2017.2)
      tzinfo (>= 1.0.0)
    uglifier (3.2.0)
      execjs (>= 0.3.0, < 3)
    unf (0.1.4)
      unf_ext
    unf_ext (0.0.7.2)
    unicode-display_width (1.1.3)
    uniform_notifier (1.10.0)
    warden (1.2.7)
      rack (>= 1.0)
    webmock (2.3.2)
      addressable (>= 2.3.6)
      crack (>= 0.3.2)
      hashdiff
    websocket-driver (0.6.5)
      websocket-extensions (>= 0.1.0)
    websocket-extensions (0.1.2)

PLATFORMS
  ruby

DEPENDENCIES
  active_record_query_trace
  addressable
  autoprefixer-rails
  aws-sdk (>= 2.0)
  best_in_place (~> 3.0.1)
  better_errors
  binding_of_caller
  browserify-rails
  bullet
  capistrano
  capistrano-faster-assets (~> 1.0)
  capistrano-rails
  capistrano-rbenv
  capistrano-yarn
  coffee-rails (~> 4.1.0)
  devise
  devise-two-factor
  doorkeeper
  dotenv-rails
  fabrication
  faker
  fast_blank
  font-awesome-rails
  fuubar
  goldfinger
  hamlit-rails
  hiredis
  htmlentities
  http
  http_accept_language
  httplog
  i18n-tasks (~> 0.9.6)
  jquery-rails
  kaminari
  letter_opener
  letter_opener_web
  link_header
  lograge
  nokogiri
  oj
  ostatus2
  ox
  paperclip (~> 5.1)
  paperclip-av-transcoder
  pg
  pghero
  pry-rails
  puma
  rabl
  rack-attack
  rack-cors
  rack-timeout
  rails (~> 5.0.2)
  rails-controller-testing
  rails-settings-cached
  rails_12factor
  react-rails
  redis (~> 3.2)
  redis-rails
  rqrcode
  rspec-rails
  rspec-sidekiq
  rubocop
  ruby-oembed
  sass-rails (~> 5.0)
  sidekiq
  sidekiq-skylight
  sidekiq-unique-jobs
  simple-navigation
  simple_form
  simplecov
  skylight
  statsd-instrument
  twitter-text
  tzinfo-data
  uglifier (>= 1.3.0)
  webmock

RUBY VERSION
   ruby 2.4.1p111

BUNDLED WITH
   1.14.6<|MERGE_RESOLUTION|>--- conflicted
+++ resolved
@@ -391,16 +391,11 @@
       connection_pool (~> 2.2, >= 2.2.0)
       rack-protection (>= 1.5.0)
       redis (~> 3.2, >= 3.2.1)
-<<<<<<< HEAD
     sidekiq-skylight (0.2.0)
       sidekiq (>= 3.3.0)
       skylight (>= 0.5.2)
-    sidekiq-unique-jobs (4.0.18)
-      sidekiq (>= 2.6)
-=======
     sidekiq-unique-jobs (5.0.0)
       sidekiq (>= 4.0)
->>>>>>> 40bdf432
       thor
     simple-navigation (4.0.5)
       activesupport (>= 2.3.2)
@@ -412,7 +407,7 @@
       json (>= 1.8, < 3)
       simplecov-html (~> 0.10.0)
     simplecov-html (0.10.0)
-    skylight (1.1.0)
+    skylight (1.2.0)
       activesupport (>= 3.0.0)
     slop (3.6.0)
     sprockets (3.7.1)
