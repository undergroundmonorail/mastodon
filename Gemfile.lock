--- conflicted
+++ resolved
@@ -709,11 +709,7 @@
   pg (~> 1.0)
   pghero (~> 2.1)
   pkg-config (~> 1.3)
-<<<<<<< HEAD
-  posix-spawn
-=======
   posix-spawn (~> 0.3)
->>>>>>> 251bbf97
   premailer-rails
   private_address_check (~> 0.4.1)
   pry-byebug (~> 3.6)
