default: &default
  adapter: postgresql
  pool: <%= ENV["DB_POOL"] || ENV['MAX_THREADS'] || 5 %>
  timeout: 5000
  encoding: unicode

development:
  <<: *default
  database: mastodon_development

# Warning: The database defined as "test" will be erased and
# re-generated from your development database when you run "rake".
# Do not set this db to the same as development or production.
test:
  <<: *default
  database: mastodon_test

production:
  <<: *default
  database: <%= ENV['DB_NAME'] || 'mastodon_production' %>
  username: <%= ENV['DB_USER'] || 'mastodon' %>
  password: <%= ENV['DB_PASS'] || '' %>
  host: <%= ENV['DB_HOST'] || 'localhost' %>
  port: <%= ENV['DB_PORT'] || 5432 %>
<<<<<<< HEAD
  prepared_statements: false
=======
  prepared_statements: <%= ENV['PREPARED_STATEMENTS'] || 'true' %>
>>>>>>> 12e29c96
<|MERGE_RESOLUTION|>--- conflicted
+++ resolved
@@ -22,8 +22,4 @@
   password: <%= ENV['DB_PASS'] || '' %>
   host: <%= ENV['DB_HOST'] || 'localhost' %>
   port: <%= ENV['DB_PORT'] || 5432 %>
-<<<<<<< HEAD
-  prepared_statements: false
-=======
-  prepared_statements: <%= ENV['PREPARED_STATEMENTS'] || 'true' %>
->>>>>>> 12e29c96
+  prepared_statements: <%= ENV['PREPARED_STATEMENTS'] || 'true' %>