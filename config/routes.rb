# frozen_string_literal: true

require 'sidekiq/web'
require 'sidekiq-scheduler/web'

Sidekiq::Web.set :session_secret, Rails.application.secrets[:secret_key_base]

Rails.application.routes.draw do
  mount LetterOpenerWeb::Engine, at: 'letter_opener' if Rails.env.development?

  authenticate :user, lambda { |u| u.admin? } do
    mount Sidekiq::Web, at: 'sidekiq', as: :sidekiq
    mount PgHero::Engine, at: 'pghero', as: :pghero
  end

  use_doorkeeper do
    controllers authorizations: 'oauth/authorizations',
                authorized_applications: 'oauth/authorized_applications',
                tokens: 'oauth/tokens'
  end

  get '.well-known/host-meta', to: 'well_known/host_meta#show', as: :host_meta, defaults: { format: 'xml' }
  get '.well-known/webfinger', to: 'well_known/webfinger#show', as: :webfinger
  get '.well-known/change-password', to: redirect('/auth/edit')
  get 'manifest', to: 'manifests#show', defaults: { format: 'json' }
  get 'intent', to: 'intents#show'
  get 'custom.css', to: 'custom_css#show', as: :custom_css

  devise_scope :user do
    get '/invite/:invite_code', to: 'auth/registrations#new', as: :public_invite
    match '/auth/finish_signup' => 'auth/confirmations#finish_signup', via: [:get, :patch], as: :finish_signup
  end

  devise_for :users, path: 'auth', controllers: {
    omniauth_callbacks: 'auth/omniauth_callbacks',
    sessions:           'auth/sessions',
    registrations:      'auth/registrations',
    passwords:          'auth/passwords',
    confirmations:      'auth/confirmations',
  }

  get '/users/:username', to: redirect('/@%{username}'), constraints: lambda { |req| req.format.nil? || req.format.html? }
  get '/authorize_follow', to: redirect { |_, request| "/authorize_interaction?#{request.params.to_query}" }

  resources :accounts, path: 'users', only: [:show], param: :username do
    resources :stream_entries, path: 'updates', only: [:show] do
      member do
        get :embed
      end
    end

    get :remote_follow,  to: 'remote_follow#new'
    post :remote_follow, to: 'remote_follow#create'

    resources :statuses, only: [:show] do
      member do
        get :activity
        get :embed
      end
    end

    resources :followers, only: [:index], controller: :follower_accounts
    resources :following, only: [:index], controller: :following_accounts
    resource :follow, only: [:create], controller: :account_follow
    resource :unfollow, only: [:create], controller: :account_unfollow

    resource :outbox, only: [:show], module: :activitypub
    resource :inbox, only: [:create], module: :activitypub
    resources :collections, only: [:show], module: :activitypub
  end

  resource :inbox, only: [:create], module: :activitypub

  get '/@:username', to: 'accounts#show', as: :short_account
  get '/@:username/with_replies', to: 'accounts#show', as: :short_account_with_replies
  get '/@:username/media', to: 'accounts#show', as: :short_account_media
  get '/@:account_username/:id', to: 'statuses#show', as: :short_account_status
  get '/@:account_username/:id/embed', to: 'statuses#embed', as: :embed_short_account_status

  get  '/interact/:id', to: 'remote_interaction#new', as: :remote_interaction
  post '/interact/:id', to: 'remote_interaction#create'

  namespace :settings do
    resource :profile, only: [:show, :update]

    resource :preferences, only: [:show, :update]
    resource :notifications, only: [:show, :update]
    resource :import, only: [:show, :create]

    resource :export, only: [:show, :create]
    namespace :exports, constraints: { format: :csv } do
      resources :follows, only: :index, controller: :following_accounts
      resources :blocks, only: :index, controller: :blocked_accounts
      resources :mutes, only: :index, controller: :muted_accounts
    end

    resource :two_factor_authentication, only: [:show, :create, :destroy]
    namespace :two_factor_authentication do
      resources :recovery_codes, only: [:create]
      resource :confirmation, only: [:new, :create]
    end

    resource :follower_domains, only: [:show, :update]

    resources :applications, except: [:edit] do
      member do
        post :regenerate
      end
    end

    resources :flavours, only: [:index, :show, :update], param: :flavour

    resource :delete, only: [:show, :destroy]
    resource :migration, only: [:show, :update]

    resources :sessions, only: [:destroy]
  end

  resources :media, only: [:show] do
    get :player
  end

  resources :tags,   only: [:show]
  resources :emojis, only: [:show]
  resources :invites, only: [:index, :create, :destroy]
  resources :filters, except: [:show]

  get '/media_proxy/:id/(*any)', to: 'media_proxy#show', as: :media_proxy

  # Remote follow
  resource :remote_unfollow, only: [:create]
  resource :authorize_interaction, only: [:show, :create]
  resource :share, only: [:show, :create]

  namespace :admin do
    get '/dashboard', to: 'dashboard#index'

    resources :subscriptions, only: [:index]
    resources :domain_blocks, only: [:index, :new, :create, :show, :destroy]
    resources :email_domain_blocks, only: [:index, :new, :create, :destroy]
    resources :action_logs, only: [:index]
    resource :settings, only: [:edit, :update]

    resources :invites, only: [:index, :create, :destroy] do
      collection do
        post :deactivate_all
      end
    end

    resources :relays, only: [:index, :new, :create, :destroy] do
      member do
        post :enable
        post :disable
      end
    end

    resources :instances, only: [:index] do
      collection do
        post :resubscribe
      end
    end

    resources :reports, only: [:index, :show, :update] do
      resources :reported_statuses, only: [:create]
    end

    resources :report_notes, only: [:create, :destroy]

    resources :accounts, only: [:index, :show] do
      member do
        post :subscribe
        post :unsubscribe
        post :enable
        post :disable
        post :redownload
        post :remove_avatar
        post :memorialize
      end

      resource :change_email, only: [:show, :update]
      resource :reset, only: [:create]
      resource :silence, only: [:create, :destroy]
      resource :suspension, only: [:new, :create, :destroy]
      resources :statuses, only: [:index, :show, :create, :update, :destroy]

      resource :confirmation, only: [:create] do
        collection do
          post :resend
        end
      end

      resource :role do
        member do
          post :promote
          post :demote
        end
      end
    end

    resources :users, only: [] do
      resource :two_factor_authentication, only: [:destroy]
    end

    resources :custom_emojis, only: [:index, :new, :create, :update, :destroy] do
      member do
        post :copy
        post :enable
        post :disable
      end
    end

    resources :account_moderation_notes, only: [:create, :destroy]
  end

  get '/admin', to: redirect('/admin/dashboard', status: 302)

  namespace :api do
    # PubSubHubbub outgoing subscriptions
    resources :subscriptions, only: [:show]
    post '/subscriptions/:id', to: 'subscriptions#update'

    # PubSubHubbub incoming subscriptions
    post '/push', to: 'push#update', as: :push

    # Salmon
    post '/salmon/:id', to: 'salmon#update', as: :salmon

    # OEmbed
    get '/oembed', to: 'oembed#show', as: :oembed

    # JSON / REST API
    namespace :v1 do
      resources :statuses, only: [:create, :show, :destroy] do
        scope module: :statuses do
          resources :reblogged_by, controller: :reblogged_by_accounts, only: :index
          resources :favourited_by, controller: :favourited_by_accounts, only: :index
          resource :reblog, only: :create
          post :unreblog, to: 'reblogs#destroy'

          resource :favourite, only: :create
          post :unfavourite, to: 'favourites#destroy'

          resource :bookmark, only: :create
          post :unbookmark, to: 'bookmarks#destroy'

          resource :mute, only: :create
          post :unmute, to: 'mutes#destroy'

          resource :pin, only: :create
          post :unpin, to: 'pins#destroy'
        end

        member do
          get :context
          get :card
        end
      end

      namespace :timelines do
        resource :direct, only: :show, controller: :direct
        resource :home, only: :show, controller: :home
        resource :public, only: :show, controller: :public
        resources :tag, only: :show
        resources :list, only: :show
      end

      resources :streaming, only: [:index]
      resources :custom_emojis, only: [:index]
      resources :suggestions, only: [:index, :destroy]

      get '/search', to: 'search#index', as: :search

      resources :follows,      only: [:create]
      resources :media,        only: [:create, :update]
      resources :blocks,       only: [:index]
      resources :mutes,        only: [:index] do
        collection do
          get 'details'
        end
      end
      resources :favourites,   only: [:index]
<<<<<<< HEAD
      resources :bookmarks,    only: [:index]
      resources :reports,      only: [:index, :create]
=======
      resources :reports,      only: [:create]
>>>>>>> 5d5d1b52
      resources :filters,      only: [:index, :create, :show, :update, :destroy]
      resources :endorsements, only: [:index]

      namespace :apps do
        get :verify_credentials, to: 'credentials#show'
      end

      resources :apps, only: [:create]

      resource :instance, only: [:show] do
        resources :peers, only: [:index], controller: 'instances/peers'
        resource :activity, only: [:show], controller: 'instances/activity'
      end

      resource :domain_blocks, only: [:show, :create, :destroy]

      resources :follow_requests, only: [:index] do
        member do
          post :authorize
          post :reject
        end
      end

      resources :notifications, only: [:index, :show, :destroy] do
        collection do
          post :clear
          post :dismiss
          delete :destroy_multiple
        end
      end

      namespace :accounts do
        get :verify_credentials, to: 'credentials#show'
        patch :update_credentials, to: 'credentials#update'
        resource :search, only: :show, controller: :search
        resources :relationships, only: :index
      end

      resources :accounts, only: [:show] do
        resources :statuses, only: :index, controller: 'accounts/statuses'
        resources :followers, only: :index, controller: 'accounts/follower_accounts'
        resources :following, only: :index, controller: 'accounts/following_accounts'
        resources :lists, only: :index, controller: 'accounts/lists'

        member do
          post :follow
          post :unfollow
          post :block
          post :unblock
          post :mute
          post :unmute
        end

        resource :pin, only: :create, controller: 'accounts/pins'
        post :unpin, to: 'accounts/pins#destroy'
      end

      resources :lists, only: [:index, :create, :show, :update, :destroy] do
        resource :accounts, only: [:show, :create, :destroy], controller: 'lists/accounts'
      end

      namespace :push do
        resource :subscription, only: [:create, :show, :update, :destroy]
      end
    end

    namespace :v2 do
      get '/search', to: 'search#index', as: :search
    end

    namespace :web do
      resource :settings, only: [:update]
      resource :embed, only: [:create]
      resources :push_subscriptions, only: [:create] do
        member do
          put :update
        end
      end
    end
  end

  get '/web/(*any)', to: 'home#index', as: :web

  get '/about',      to: 'about#show'
  get '/about/more', to: 'about#more'
  get '/terms',      to: 'about#terms'

  root 'home#index'

  match '*unmatched_route',
        via: :all,
        to: 'application#raise_not_found',
        format: false
end<|MERGE_RESOLUTION|>--- conflicted
+++ resolved
@@ -279,12 +279,8 @@
         end
       end
       resources :favourites,   only: [:index]
-<<<<<<< HEAD
       resources :bookmarks,    only: [:index]
-      resources :reports,      only: [:index, :create]
-=======
       resources :reports,      only: [:create]
->>>>>>> 5d5d1b52
       resources :filters,      only: [:index, :create, :show, :update, :destroy]
       resources :endorsements, only: [:index]
 
