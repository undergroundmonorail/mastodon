--- conflicted
+++ resolved
@@ -267,29 +267,19 @@
 
       get '/search', to: 'search#index', as: :search
 
-<<<<<<< HEAD
-      resources :follows,    only: [:create]
-      resources :media,      only: [:create, :update]
-      resources :blocks,     only: [:index]
-      resources :mutes,      only: [:index] do
-        collection do
-          get 'details'
-        end
-      end
-      resources :favourites, only: [:index]
-      resources :bookmarks,  only: [:index]
-      resources :reports,    only: [:index, :create]
-      resources :filters,    only: [:index, :create, :show, :update, :destroy]
-=======
       resources :follows,      only: [:create]
       resources :media,        only: [:create, :update]
       resources :blocks,       only: [:index]
-      resources :mutes,        only: [:index]
+      resources :mutes,        only: [:index] do
+        collection do
+          get 'details'
+        end
+      end
       resources :favourites,   only: [:index]
+      resources :bookmarks,    only: [:index]
       resources :reports,      only: [:index, :create]
       resources :filters,      only: [:index, :create, :show, :update, :destroy]
       resources :endorsements, only: [:index]
->>>>>>> f06fa099
 
       namespace :apps do
         get :verify_credentials, to: 'credentials#show'
