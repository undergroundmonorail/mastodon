--- conflicted
+++ resolved
@@ -14,19 +14,11 @@
     {
       loader: 'sass-loader',
       options: {
+        includePaths: ['app/javascript'],
         fiber: require('fibers'),
         implementation: require('sass'),
         sourceMap: true,
       },
     },
-<<<<<<< HEAD
-    {
-      loader: 'sass-loader',
-      options: {
-        includePaths: ['app/javascript'],
-      },
-    },
-=======
->>>>>>> 66436d08
   ],
 };