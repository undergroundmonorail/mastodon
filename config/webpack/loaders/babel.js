--- conflicted
+++ resolved
@@ -7,11 +7,7 @@
   exclude: /node_modules/,
   loader: 'babel-loader',
   options: {
-<<<<<<< HEAD
-    forceEnv: process.env.NODE_ENV || 'development',
     sourceRoot: 'app/javascript',
-=======
->>>>>>> 554f659f
     cacheDirectory: env === 'development' ? false : resolve(__dirname, '..', '..', '..', 'tmp', 'cache', 'babel-loader'),
   },
 };