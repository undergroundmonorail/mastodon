--- conflicted
+++ resolved
@@ -49,11 +49,8 @@
         setting_default_privacy: Widoczność wpisów
         setting_default_sensitive: Zawsze oznaczaj zawartość multimedialną jako wrażliwą
         setting_delete_modal: Pytaj o potwierdzenie przed usunięciem wpisu
-<<<<<<< HEAD
+        setting_display_sensitive_media: Zawsze oznaczaj zawartość multimedialną jako wrażliwą
         setting_favourite_modal: Pytaj o potwierdzenie przed dodaniem do ulubionych
-=======
-        setting_display_sensitive_media: Zawsze oznaczaj zawartość multimedialną jako wrażliwą
->>>>>>> c770b503
         setting_noindex: Nie indeksuj mojego profilu w wyszukiwarkach internetowych
         setting_reduce_motion: Ogranicz ruch w animacjach
         setting_skin: Motyw
