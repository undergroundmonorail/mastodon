---
pl:
  about:
    about_hashtag_html: Znajdują się tu publiczne wpisy oznaczone hashtagiem <strong>#%{hashtag}</strong>. Możesz dołączyć do dyskusji, jeżeli posiadasz konto gdziekolwiek w Fediwersum.
    about_mastodon_html: Mastodon jest wolną i otwartą siecią społecznościową, zdecentralizowaną alternatywą dla zamkniętych, komercyjnych platform.
    about_this: O tej instancji
    administered_by: 'Administrowana przez:'
    api: API
    apps: Aplikacje
    contact: Kontakt
    contact_missing: Nie ustawiono
    contact_unavailable: Nie dotyczy
    documentation: Dokumentacja
    extended_description_html: |
      <h3>Dobre miejsce na zasady użytkowania</h3>
      <p>Nie ustawiono jeszcze szczegółowego opisu</p>
    generic_description: "%{domain} jest jednym z serwerów sieci"
    hosted_on: Mastodon uruchomiony na %{domain}
    learn_more: Dowiedz się więcej
    privacy_policy: Polityka prywatności
    source_code: Kod źródłowy
    status_count_after:
      few: wpisów
      many: wpisów
      one: wpisu
      other: wpisów
    status_count_before: Są autorami
    terms: Zasady użytkowania
    user_count_after:
      few: użytkowników
      many: użytkowników
      one: użytkownik
      other: użytkowników
    user_count_before: Z serwera korzysta
    what_is_mastodon: Czym jest Mastodon?
  accounts:
    choices_html: 'Polecani przez %{name}:'
    follow: Śledź
    followers:
      few: śledzących
      many: śledzących
      one: śledzący
      other: Śledzących
    following: Śledzonych
    joined: Dołączył(a) %{date}
    last_active: ostatnio aktywny(-a)
    link_verified_on: Własność tego odnośnika została sprawdzona %{date}
    media: Zawartość multimedialna
    moved_html: "%{name} korzysta teraz z konta %{new_profile_link}:"
    network_hidden: Ta informacja nie jest dostępna
    nothing_here: Niczego tu nie ma!
    people_followed_by: Konta śledzone przez %{name}
    people_who_follow: Osoby, które śledzą konto %{name}
    pin_errors:
      following: Musisz śledzić osobę, którą chcesz polecać
    posts:
      few: wpisy
      many: wpisów
      one: wpis
      other: Wpisów
    posts_tab_heading: Wpisy
    posts_with_replies: Wpisy z odpowiedziami
    reserved_username: Ta nazwa użytkownika jest zarezerwowana
    roles:
      admin: Administrator
      bot: Bot
      moderator: Moderator
    unfollow: Przestań śledzić
  admin:
    account_actions:
      action: Wykonaj działanie
      title: Wykonaj działanie moderacyjne na %{acct}
    account_moderation_notes:
      create: Pozostaw notatkę
      created_msg: Pomyślnie dodano notatkę moderacyjną!
      delete: Usuń
      destroyed_msg: Pomyślnie usunięto notatkę moderacyjną!
    accounts:
      are_you_sure: Jesteś tego pewien?
      avatar: Awatar
      by_domain: Domena
      change_email:
        changed_msg: Pomyślnie zmieniono adres e-mail konta!
        current_email: Obecny adres e-mail
        label: Zmień adres e-mail
        new_email: Nowy adres e-mail
        submit: Zmień adres e-mail
        title: Zmień adres e-mail dla %{username}
      confirm: Potwierdź
      confirmed: Potwierdzono
      confirming: Potwierdzanie
      deleted: Usunięto
      demote: Degraduj
      disable: Dezaktywuj
      disable_two_factor_authentication: Wyłącz uwierzytelnianie dwuetapowe
      disabled: Dezaktywowano
      display_name: Wyświetlana nazwa
      domain: Domena
      edit: Edytuj
      email: Adres e-mail
      email_status: Stan e-maila
      enable: Aktywuj
      enabled: Aktywowano
      feed_url: Adres kanału
      followers: Śledzący
      followers_url: Adres śledzących
      follows: Śledzeni
      header: Nagłówek
      inbox_url: Adres skrzynki
      invited_by: Zaproszony(-a) przez
      ip: Adres IP
      joined: Dołączył(-a)
      location:
        all: Wszystkie
        local: Lokalne
        remote: Zdalne
        title: Położenie
      login_status: Stan logowania
      media_attachments: Załączniki multimedialne
      memorialize: Przełącz na „In Memoriam”
      moderation:
        active: Aktywne
        all: Wszystkie
        silenced: Wyciszone
        suspended: Zawieszone
        title: Moderacja
      moderation_notes: Notatki moderacyjne
      most_recent_activity: Najnowsza aktywność
      most_recent_ip: Ostatnie IP
      no_limits_imposed: Nie nałożono ograniczeń
      not_subscribed: Nie zasubskrybowano
      outbox_url: Adres skrzynki nadawczej
      perform_full_suspension: Zawieś
      profile_url: Adres profilu
      promote: Podnieś uprawnienia
      protocol: Protokół
      public: Publiczne
      push_subscription_expires: Subskrypcja PuSH wygasa
      redownload: Odśwież profil
      remove_avatar: Usun awatar
      remove_header: Usuń nagłówek
      resend_confirmation:
        already_confirmed: To konto zostało już potwierdzone
        send: Wyślij ponownie e-mail z potwierdzeniem
        success: E-mail z potwierdzeniem został wysłany!
      reset: Resetuj
      reset_password: Resetuj hasło
      resubscribe: Ponów subskrypcję
      role: Uprawnienia
      roles:
        admin: Administrator
        moderator: Moderator
        staff: Ekipa
        user: Użytkownik
      salmon_url: Adres Salmon
      search: Szukaj
      shared_inbox_url: Adres udostępnianej skrzynki
      show:
        created_reports: Zgłoszenia tego użytkownika
        targeted_reports: Zgłoszenia dotyczące tego użytkownika
      silence: Wycisz
      silenced: Wyciszono
      statuses: Wpisy
      subscribe: Subskrybuj
      suspended: Zawieszono
      title: Konta
      unconfirmed_email: Niepotwierdzony adres e-mail
      undo_silenced: Cofnij wyciszenie
      undo_suspension: Cofnij zawieszenie
      unsubscribe: Przestań subskrybować
      username: Nazwa użytkownika
      warn: Ostrzeż
      web: Sieć
    action_logs:
      actions:
        assigned_to_self_report: "%{name} przypisał(a) sobie zgłoszenie %{target}"
        change_email_user: "%{name} zmienił(a) adres e-mail użytkownika %{target}"
        confirm_user: "%{name} potwierdził(a) adres e-mail użytkownika %{target}"
        create_account_warning: "%{name} wysłał(a) ostrzeżenie do %{target}"
        create_custom_emoji: "%{name} dodał(a) nowe emoji %{target}"
        create_domain_block: "%{name} zablokował(a) domenę %{target}"
        create_email_domain_block: "%{name} dodał(a) domenę e-mail %{target} na czarną listę"
        demote_user: "%{name} zdegradował(a) użytkownika %{target}"
        destroy_custom_emoji: "%{name} usunął(-ęła) emoji %{target}"
        destroy_domain_block: "%{name} odblokował(a) domenę %{target}"
        destroy_email_domain_block: "%{name} usunął(-ęła) domenę e-mail %{target} z czarnej listy"
        destroy_status: "%{name} usunął(-ęła) wpis użytkownika %{target}"
        disable_2fa_user: "%{name} wyłączył(a) uwierzytelnianie dwustopniowe użytkownikowi %{target}"
        disable_custom_emoji: "%{name} wyłączył(a) emoji %{target}"
        disable_user: "%{name} zablokował(a) możliwość logowania użytkownikowi %{target}"
        enable_custom_emoji: "%{name} włączył(a) emoji %{target}"
        enable_user: "%{name} przywrócił(a) możliwość logowania użytkownikowi %{target}"
        memorialize_account: "%{name} nadał(a) kontu %{target} status in memoriam"
        promote_user: "%{name} podniósł(a) uprawnienia użytkownikowi %{target}"
        remove_avatar_user: "%{name} usunął(-ęła) awatar użytkownikowi %{target}"
        reopen_report: "%{name} otworzył(a) ponownie zgłoszenie %{target}"
        reset_password_user: "%{name} przywrócił(a) hasło użytkownikowi %{target}"
        resolve_report: "%{name} rozwiązał(a) zgłoszenie %{target}"
        silence_account: "%{name} wyciszył(a) konto %{target}"
        suspend_account: "%{name} zawiesił(a) konto %{target}"
        unassigned_report: "%{name} cofnął(-ęła) przypisanie zgłoszenia %{target}"
        unsilence_account: "%{name} cofnął(-ęła) wyciszenie konta %{target}"
        unsuspend_account: "%{name} cofnął(-ęła) zawieszenie konta %{target}"
        update_custom_emoji: "%{name} zaktualizował(a) emoji %{target}"
        update_status: "%{name} zaktualizował(a) wpis użytkownika %{target}"
      deleted_status: "(usunięty wpis)"
      title: Dziennik działań administracyjnych
    custom_emojis:
      by_domain: Domeny
      copied_msg: Pomyślnie utworzono lokalną kopię emoji
      copy: Kopiuj
      copy_failed_msg: Nie udało się utworzyć lokalnej kopii emoji
      created_msg: Pomyślnie utworzono emoji!
      delete: Usuń
      destroyed_msg: Pomyślnie usunięto emoji!
      disable: Wyłącz
      disabled_msg: Pomyślnie wyłączono emoji
      emoji: Emoji
      enable: Włącz
      enabled_msg: Pomyślnie przywrócono emoji
      image_hint: Plik PNG ważący do 50KB
      listed: Widoczne
      new:
        title: Dodaj nowe niestandardowe emoji
      overwrite: Zastąp
      shortcode: Shortcode
      shortcode_hint: Co najmniej 2 znaki, tylko znaki alfanumeryczne i podkreślniki
      title: Niestandardowe emoji
      unlisted: Niewidoczne
      update_failed_msg: Nie udało się zaktualizować emoji
      updated_msg: Pomyślnie zaktualizowano emoji!
      upload: Dodaj
    dashboard:
      backlog: zaległe zadania
      config: Konfiguracja
      feature_deletions: Usuwanie kont
      feature_invites: Zaproszenia
      feature_profile_directory: Katalog profilów
      feature_registrations: Rejestracja
      feature_relay: Przekazywanie federacji
      features: Możliwości
      hidden_service: Federowanie z ukrytymi usługami
      open_reports: otwarte zgłoszenia
      recent_users: Ostatni użytkownicy
      search: Wyszukiwanie pełnego tekstu
      single_user_mode: Tryb jednego użytkownika
      software: Oprogramowanie
      space: Używana powierzchnia
      title: Panel administracyjny
      total_users: łącznie użytkowników
      trends: Na czasie
      week_interactions: interakcje w tym tygodniu
      week_users_active: aktywni w tym tygodniu
      week_users_new: rejestracje w tym tygodniu
    domain_blocks:
      add_new: Dodaj nową
      created_msg: Blokada domen jest przetwarzana
      destroyed_msg: Blokada domeny nie może zostać odwrócona
      domain: Domena
      new:
        create: Utwórz blokadę
        hint: Blokada domen nie zabroni tworzenia wpisów kont w bazie danych, ale pozwoli na automatyczną moderację kont do nich należących.
        severity:
          desc_html: "<strong>Wyciszenie</strong> uczyni wpisy użytkownika widoczne tylko dla osób, które go śledzą. <strong>Zawieszenie</strong> spowoduje usunięcie całej zawartości dodanej przez użytkownika. Użyj <strong>Żadne</strong>, jeżeli chcesz jedynie odrzucać zawartość multimedialną."
          noop: Nic nie rób
          silence: Wycisz
          suspend: Zawieś
        title: Nowa blokada domen
      reject_media: Odrzucaj pliki multimedialne
      reject_media_hint: Usuwa przechowywane lokalnie pliki multimedialne i nie pozwala na ich pobieranie. Nieprzydatne przy zawieszeniu
      reject_reports: Odrzucaj zgłoszenia
      reject_reports_hint: Zgłoszenia z tej instancji będą ignorowane. Nieprzydatne przy zawieszeniu
      rejecting_media: pliki multimedialne są odrzucane
      rejecting_reports: zgłoszenia są odrzucane
      severity:
        silence: wyciszono
        suspend: zawieszono
      show:
        affected_accounts:
          few: Dotknęło %{count} kont w bazie danych
          many: Dotknęło %{count} kont w bazie danych
          one: Dotknęło jedno konto w bazie danych
          other: Dotknęło %{count} kont w bazie danych
        retroactive:
          silence: Odwołaj wyciszenie wszystkich kont w tej domenie
          suspend: Odwołaj zawieszenie wszystkich kont w tej domenie
        title: Odwołaj blokadę dla domeny %{domain}
        undo: Cofnij
      undo: Cofnij
    email_domain_blocks:
      add_new: Dodaj nową
      created_msg: Pomyślnie utworzono blokadę domeny e-mail
      delete: Usuń
      destroyed_msg: Pomyślnie usunięto blokadę domeny e-mail
      domain: Domena
      new:
        create: Utwórz blokadę
        title: Nowa blokada domeny e-mail
      title: Blokowanie domen e-mail
    followers:
      back_to_account: Wróć do konta
      title: Śledzący %{acct}
    instances:
      by_domain: Domena
      delivery_available: Doręczanie jest dostępne
      known_accounts:
        few: "%{count} znane konta"
        many: "%{count} znane konta"
        one: "%{count} znane konto"
        other: "%{count} znane konta"
      moderation:
        all: Wszystkie
        limited: Ograniczone
        title: Moderacja
      title: Znane instancje
      total_blocked_by_us: Zablokowane przez nas
      total_followed_by_them: Śledzeni przez nich
      total_followed_by_us: Śledzeni przez nas
      total_reported: Zgłoszenia dotyczące ich
      total_storage: Załączniki multimedialne
    invites:
      deactivate_all: Unieważnij wszystkie
      filter:
        all: Wszystkie
        available: Dostępne
        expired: Wygasłe
        title: Filtruj
      title: Zaproszenia
    relays:
      add_new: Dodaj nowy
      delete: Usuń
      description_html: "<strong>Przekaźnik federacji</strong> jest pośredniczącym serwerem wymieniającym duże ilości publicznych wpisów pomiędzy serwerami które subskrybują je i publikują na nich. <strong>Pomaga to małym i średnim instancją poznawać nową zawartość z Fediwersum</strong>, co w innym przypadku wymagałoby od użytkowników ręcznego śledzenia osób z innych serwerów."
      disable: Wyłącz
      disabled: Wyłączony
      enable: Włącz
      enable_hint: Jeżeli włączone, Twój serwer zasubskrybuje wszystkie publiczne wpisy z tego przekaźnika i zacznie wysyłać tam publiczne wpisy z tego serwera.
      enabled: Włączony
      inbox_url: Adres przekaźnika
      pending: Oczekiwanie na przyjęcie przez przekaźnik
      save_and_enable: Zapisz i aktywuj
      setup: Skonfiguruj połączenie z przekaźnikiem
      status: Stan
      title: Przekaźniki
    report_notes:
      created_msg: Pomyslnie utworzono notatkę moderacyjną.
      destroyed_msg: Pomyślnie usunięto notatkę moderacyjną.
    reports:
      account:
        note: notatka
        report: zgłoszenie
      action_taken_by: Działanie podjęte przez
      are_you_sure: Czy na pewno?
      assign_to_self: Przypisz do siebie
      assigned: Przypisany moderator
      comment:
        none: Brak
      created_at: Zgłoszono
      mark_as_resolved: Oznacz jako rozwiązane
      mark_as_unresolved: Oznacz jako nierozwiązane
      notes:
        create: Utwórz notatkę
        create_and_resolve: Rozwiąż i pozostaw notatkę
        create_and_unresolve: Cofnij rozwiązanie i pozostaw notatkę
        delete: Usuń
        placeholder: Opisz wykonane akcje i inne szczegóły dotyczące tego zgłoszenia…
      reopen: Otwórz ponownie
      report: 'Zgłoszenie #%{id}'
      reported_account: Zgłoszone konto
      reported_by: Zgłaszający
      resolved: Rozwiązane
      resolved_msg: Pomyślnie rozwiązano zgłoszenie.
      status: Stan
      title: Zgłoszenia
      unassign: Cofnij przypisanie
      unresolved: Nierozwiązane
      updated_at: Zaktualizowano
    settings:
      activity_api_enabled:
        desc_html: Liczy publikowane lokalnie wpisy, aktywnych użytkowników i nowe rejestracje w ciągu danego tygodnia
        title: Publikuj zbiorowe statystyki o aktywności użytkowników
      bootstrap_timeline_accounts:
        desc_html: Oddzielaj nazwy użytkowników przecinkami. Działa tylko dla niezablokowanych kont w obrębie instancji. Jeżeli puste, zostaną użyte konta administratorów instancji.
        title: Domyślnie obserwowani użytkownicy
      contact_information:
        email: Służbowy adres e-mail
        username: Nazwa użytkownika do kontaktu
      custom_css:
        desc_html: Modyfikuj wygląd pliku CSS ładowanego na każdej stronie
        title: Niestandardowy CSS
      hero:
        desc_html: Wyświetlany na stronie głównej. Zalecany jest rozmiar przynajmniej 600x100 pikseli. Jeżeli nie ustawiony, zostanie użyta miniatura serwera
        title: Obraz bohatera
      mascot:
        desc_html: Wyświetlany na wielu stronach. Zalecany jest rozmiar przynajmniej 293px × 205px. Jeżeli nie ustawiono, zostanie użyta domyślna
        title: Obraz maskotki
      peers_api_enabled:
        desc_html: Nazwy domen, z którymi ten serwer wchodził w interakcje
        title: Publikuj listę znanych serwerów
      preview_sensitive_media:
        desc_html: Podgląd odnośników na innych instancjach będzie wyświetlał miniaturę nawet jeśli zawartość multimedialna zostanie oznaczona jako wrażliwa
        title: Wyświetlaj zawartość wrażliwą w podglądzie OpenGraph
      profile_directory:
        desc_html: Pozwalaj na poznawanie użytkowników
        title: Włącz katalog profilów
      registrations:
        closed_message:
          desc_html: Wyświetlana na stronie głównej, gdy możliwość otwarej rejestracji nie jest dostępna. Możesz korzystać z tagów HTML
          title: Wiadomość o nieaktywnej rejestracji
        deletion:
          desc_html: Pozwól każdemu na usunięcie konta
          title: Możliwość usunięcia
        min_invite_role:
          disabled: Nikt
          title: Kto może zapraszać użytkowników
      show_known_fediverse_at_about_page:
        desc_html: Jeśli włączone, podgląd instancji będzie wyświetlał wpisy z całego Fediwersum. W innym przypadku, będą wyświetlane tylko lokalne wpisy.
        title: Pokazuj wszystkie znane wpisy na podglądzie instancji
      show_staff_badge:
        desc_html: Pokazuj odznakę uprawnień na stronie profilu użytkownika
        title: Pokazuj odznakę administracji
      site_description:
        desc_html: Akapit wprowadzający, widoczny na stronie głównej. Opisz, co czyni tę instancję wyjątkową. Możesz korzystać ze znaczników HTML, w szczególności <code>&lt;a&gt;</code> i <code>&lt;em&gt;</code>.
        title: Opis serwera
      site_description_extended:
        desc_html: Dobre miejsce na zasady użytkowania, wprowadzenie i inne rzeczy, które wyróżniają ten serwer. Możesz korzystać ze znaczników HTML
        title: Niestandardowy opis strony
      site_short_description:
        desc_html: Wyświetlany na pasku bocznym i w znacznikach meta. Opisz w jednym akapicie, czym jest Mastodon i czym wyróżnia się ten serwer. Jeżeli pusty, zostanie użyty opis serwera.
        title: Krótki opis serwera
      site_terms:
        desc_html: Miejsce na własną politykę prywatności, zasady użytkowania i inne unormowania prawne. Możesz korzystać ze znaczników HTML
        title: Niestandardowe zasady użytkowania
      site_title: Nazwa serwera
      thumbnail:
        desc_html: 'Używana w podglądzie przez OpenGraph i API. Zalecany rozmiar: 1200x630 pikseli'
        title: Miniatura serwera
      timeline_preview:
        desc_html: Wyświetlaj publiczną oś czasu na stronie widocznej dla niezalogowanych
        title: Podgląd osi czasu
      title: Ustawienia strony
    statuses:
      back_to_account: Wróć na konto
      batch:
        delete: Usuń
        nsfw_off: Cofnij NSFW
        nsfw_on: Oznacz jako NSFW
      failed_to_execute: Nie udało się wykonać
      media:
        title: Media
      no_media: Bez zawartości multimedialnej
      no_status_selected: Żaden wpis nie został zmieniony, bo żaden nie został wybrany
      title: Wpisy konta
      with_media: Z zawartością multimedialną
    subscriptions:
      callback_url: URL zwrotny
      confirmed: Potwierdzone
      expires_in: Wygasa
      last_delivery: Ostatnio doręczono
      title: WebSub
      topic: Temat
    tags:
      accounts: Konta
      hidden: Ukryte
      hide: Ukryj w katalogu
      name: Hashtag
      title: Hashtagi
      unhide: Pokazuj w katalogu
      visible: Widoczne
    title: Administracja
    warning_presets:
      add_new: Dodaj nowy
      delete: Usuń
      edit: Edytuj
      edit_preset: Edytuj szablon ostrzeżenia
      title: Zarządzaj szablonami ostrzeżeń
  admin_mailer:
    new_report:
      body: Użytkownik %{reporter} zgłosił(a) %{target}
      body_remote: Użytkownik instancji %{domain} zgłosił(a) %{target}
      subject: Nowe zgłoszenie na %{instance} (#%{id})
  application_mailer:
    notification_preferences: Zmień ustawienia e-maili
    salutation: "%{name},"
    settings: 'Zmień ustawienia powiadamiania: %{link}'
    view: 'Zobacz:'
    view_profile: Wyświetl profil
    view_status: Wyświetl wpis
  applications:
    created: Pomyślnie utworzono aplikację
    destroyed: Pomyślnie usunięto aplikację
    invalid_url: Wprowadzony adres URL jest nieprawidłowy
    regenerate_token: Wygeneruj nowy token dostępu
    token_regenerated: Pomyślnie wygenerowano nowy token dostępu
    warning: Przechowuj te dane ostrożnie. Nie udostępniaj ich nikomu!
    your_token: Twój token dostępu
  auth:
    agreement_html: Rejestrując się, oświadczasz, że zapoznałeś(-aś) się z <a href="%{rules_path}">informacjami o serwerze</a> i <a href="%{terms_path}">zasadami korzystania z usługi</a>.
    change_password: Hasło
    confirm_email: Potwierdź adres e-mail
    delete_account: Usunięcie konta
    delete_account_html: Jeżeli chcesz usunąć konto, <a href="%{path}">przejdź tutaj</a>. Otrzymasz prośbę o potwierdzenie.
    didnt_get_confirmation: Nie otrzymałeś(-aś) instrukcji weryfikacji?
    forgot_password: Nie pamiętasz hasła?
    invalid_reset_password_token: Token do resetowania hasła jest nieprawidłowy lub utracił ważność. Spróbuj uzyskać nowy.
    login: Zaloguj się
    logout: Wyloguj się
    migrate_account: Przenieś konto
    migrate_account_html: Jeżeli chcesz skonfigurować przekierowanie z obecnego konta na inne, możesz <a href="%{path}">zrobić to tutaj</a>.
    or_log_in_with: Lub zaloguj się z użyciem
    providers:
      cas: CAS
      saml: SAML
    register: Rejestracja
    resend_confirmation: Ponownie prześlij instrukcje weryfikacji
    reset_password: Zresetuj hasło
    security: Bezpieczeństwo
    set_new_password: Ustaw nowe hasło
  authorize_follow:
    already_following: Już śledzisz to konto
    error: Niestety, podczas sprawdzania zdalnego konta wystąpił błąd
    follow: Śledź
    follow_request: 'Wysłano prośbę o pozwolenie na śledzenie:'
    following: 'Pomyślnie! Od teraz śledzisz:'
    post_follow:
      close: Ewentualnie, możesz po prostu zamknąć tę stronę.
      return: Pokaż stronę użytkownika
      web: Przejdź do sieci
    title: Śledź %{acct}
  datetime:
    distance_in_words:
      about_x_hours: "%{count}h"
      about_x_months: "%{count} miesięcy"
      about_x_years: "%{count} lat"
      almost_x_years: "%{count} lat"
      half_a_minute: Przed chwilą
      less_than_x_minutes: "%{count}min"
      less_than_x_seconds: Przed chwilą
      over_x_years: "%{count} lat"
      x_days: "%{count} dni"
      x_minutes: "%{count}min"
      x_months: "%{count} miesięcy"
      x_seconds: "%{count}s"
  deletes:
    bad_password_msg: Niezła próba, hakerze! Wprowadzono nieprawidłowe hasło
    confirm_password: Wprowadź aktualne hasło, aby potwierdzić tożsamość
    description_html: Ta opcja usunie <strong>bezpowrotnie i nieodwracalnie</strong> całą zawartość konta i zdezaktywuje je. Twoja nazwa użytkownika pozostanie zarezerwowana, aby zapobiec nadużyciom.
    proceed: Usuń konto
    success_msg: Twoje konto zostało pomyślnie usunięte
    warning_html: Możemy usunąć zawartość jedynie w obrębie tego serwera. Zawartość udostępniona publicznie pozostawia trwałe ślady. Serwery niepodłączone do sieci bądź nieśledzące Twoich aktualizacji mogą zachować Twoje dane.
    warning_title: Dostępność usuniętej zawartości
  directories:
    directory: Katalog profilów
    enabled: Jesteś obecnie zapisany(-a) do katalogu
    enabled_but_waiting: Jesteś zapisany(-a) do katalogu, ale jeszcze nie śledzi Cię wystarczająca liczba osób (%{min_followers}), aby się tam pojawić.
    explanation: Poznaj profile na podstawie zainteresowań
    explore_mastodon: Odkrywaj %{title}
    how_to_enable: Nie jesteś obecnie zapisany(-a) do katalogu. Poniżej możesz zapisać się. Użyj hashtagów w swoim opisie, aby zostać wyświetlonym pod określonymi hashtagami!
    people:
      few: "%{count} osoby"
      many: "%{count} osób"
      one: "%{count} osoba"
      other: "%{count} osób"
  errors:
    '403': Nie masz uprawnień, aby wyświetlić tę stronę.
    '404': Strona, którą próbujesz odwiedzić, nie istnieje.
    '410': Strona, którą próbujesz odwiedzić, przestała istnieć.
    '422':
      content: Sprawdzanie bezpieczeństwa nie powiodło się. Czy blokujesz pliki cookie?
      title: Sprawdzanie bezpieczeństwa nie powiodło się
    '429': Uduszono
    '500':
      content: Przepraszamy, coś poszło nie tak, po naszej stronie.
      title: Ta strona jest nieprawidłowa
    noscript_html: Aby korzystać z aplikacji Mastodon, włącz JavaScript. Możesz też skorzystać z jednej z <a href="%{apps_path}">natywnych aplikacji</a> obsługującej Twoje urządzenie.
  exports:
    archive_takeout:
      date: Data
      download: Pobierz swoje archiwum
      hint_html: Możesz uzyskać archiwum swoich <strong>wpisów i wysłanej zawartości multimedialnej</strong>. Wyeksportowane dane będą dostępne w formacie ActivityPub, który możesz otworzyć w obsługujących go programach. Możesz wyeksportować je po 7 dniach od poprzedniego eksportu.
      in_progress: Tworzenie archiwum…
      request: Uzyskaj archiwum
      size: Rozmiar
    blocks: Zablokowani
    csv: CSV
    domain_blocks: Blokady domen
    follows: Śledzeni
    lists: Listy
    mutes: Wyciszeni
    storage: Urządzenie przechowujące dane
  featured_tags:
    add_new: Dodaj nowy
    errors:
      limit: Już przekroczyłeś(-aś) maksymalną liczbę wyróżnionych hashtagów
  filters:
    contexts:
      home: Strona główna
      notifications: Powiadomienia
      public: Publiczne osie czasu
      thread: Konwersacje
    edit:
      title: Edytuj filtr
    errors:
      invalid_context: Nie podano lub podano nieprawidłową treść
      invalid_irreversible: Nieodwracalne filtrowanie działa tylko na stronie głównej i w powiadomieniach
    index:
      delete: Usuń
      title: Filtry
    new:
      title: Dodaj nowy filtr
  footer:
    developers: Dla programistów
    more: Więcej…
    resources: Zasoby
  generic:
    changes_saved_msg: Ustawienia zapisane!
    copy: Kopiuj
    save_changes: Zapisz zmiany
    use_this: Użyj tego
    validation_errors:
      few: Coś jest wciąż nie tak! Przejrzyj %{count} poniższe błędy
      many: Coś jest wciąż nie tak! Przejrzyj %{count} poniższych błędów
      one: Coś jest wciąż nie tak! Przyjrzyj się poniższemu błędowi
      other: Coś jest wciąż nie tak! Przejrzyj poniższe błędy (%{count})
  imports:
    modes:
      merge: Połącz
      merge_long: Zachowaj obecne wpisy i dodaj nowe
      overwrite: Nadpisz
      overwrite_long: Zastąp obecne wpisy nowymi
    preface: Możesz zaimportować pewne dane (np. lista kont, które śledzisz lub blokujesz) do swojego konta na tym serwerze, korzystając z danych wyeksportowanych z innego serwera.
    success: Twoje dane zostały załadowane i zostaną niebawem przetworzone
    types:
      blocking: Lista blokowanych
      domain_blocking: Lista zablokowanych domen
      following: Lista śledzonych
      muting: Lista wyciszonych
    upload: Załaduj
  in_memoriam_html: Ku pamięci.
  invites:
    delete: Wygaś
    expired: Wygasły
    expires_in:
      '1800': 30 minutach
      '21600': 6 godzinach
      '3600': godzinie
      '43200': 12 godzinach
      '604800': 1 tygodniu
      '86400': dobie
    expires_in_prompt: Nigdy
    generate: Wygeneruj
    invited_by: 'Zostałeś(-aś) zaproszony(-a) przez:'
    max_uses:
      few: "%{count} użycia"
      many: "%{count} użyć"
      one: jedno użycie
      other: "%{count} użyć"
    max_uses_prompt: Bez ograniczenia
    prompt: Wygeneruj odnośniki i udostępnij je innym, aby pozwolić na rejestrację na tym serwerze
    table:
      expires_at: Wygaśnie po
      uses: Użycia
    title: Zaproś użytkowników
  lists:
    errors:
      limit: Przekroczyłeś maksymalną liczbę utworzonych list
  media_attachments:
    validations:
      images_and_video: Nie możesz załączyć pliku wideo do wpisu, który zawiera już zdjęcia
      too_many: Nie możesz załączyć więcej niż 4 plików
  migrations:
    acct: nazwa@domena nowego konta
    currently_redirecting: 'Obecnie Twoje konto przekierowuje do:'
    proceed: Zapisz
    updated_msg: Pomyślnie zaktualizowano ustawienia migracji Twojego konta!
  moderation:
    title: Moderacja
  notification_mailer:
    digest:
      action: Wyświetl wszystkie powiadomienia
      body: Oto krótkie podsumowanie wiadomości, które ominęły Cię od Twojej ostatniej wizyty (%{since})
      mention: "%{name} wspomniał o Tobie w:"
      new_followers_summary:
        few: "(%{count}) nowe osoby śledzą Cię!"
        many: "(%{count}) nowych osób Cię śledzi! Wspaniale!"
        one: Dodatkowo, w czasie nieobecności zaczęła śledzić Cię jedna osoba Gratulacje!
        other: Dodatkowo, zaczęło Cię śledzić %{count} nowych osób! Wspaniale!
      subject:
        few: "%{count} nowe powiadomienia od Twojej ostatniej wizyty \U0001F418"
        many: "%{count} nowych powiadomień od Twojej ostatniej wizyty \U0001F418"
        one: "1 nowe powiadomienie od Twojej ostatniej wizyty \U0001F418"
        other: "%{count} nowych powiadomień od Twojej ostatniej wizyty \U0001F418"
      title: W trakcie Twojej nieobecności…
    favourite:
      body: 'Twój wpis został polubiony przez %{name}:'
      subject: "%{name} lubi Twój wpis"
      title: Nowe polubienie
    follow:
      body: "%{name} Cię śledzi!"
      subject: "%{name} Cię śledzi"
      title: Nowy śledzący
    follow_request:
      action: Zarządzaj prośbami o możliwość śledzenia
      body: "%{name} poprosił(a) o możliwość śledzenia Cię"
      subject: 'Prośba o możliwość śledzenia: %{name}'
      title: Nowa prośba o możliwość śledzenia
    mention:
      action: Odpowiedz
      body: "%{name} wspomniał(a) o Tobie w:"
      subject: "%{name} wspomniał(a) o Tobie"
      title: Nowe wspomnienie o Tobie
    reblog:
      body: 'Twój wpis został podbity przez %{name}:'
      subject: Twój wpis został podbity przez %{name}
      title: Nowe podbicie
  number:
    human:
      decimal_units:
        format: "%n%u"
        units:
          billion: B
          million: M
          quadrillion: Q
          thousand: K
          trillion: T
          unit: ''
  pagination:
    newer: Nowsze
    next: Następna
    older: Starsze
    prev: Poprzednia
    truncate: "&hellip;"
  polls:
    errors:
      already_voted: Już oddałeś(-aś) głos w tym głosowaniu
      duplicate_options: zawiera powtarzające się opcje
      duration_too_long: jest zbyt odległa
      duration_too_short: jest zbyt bliska
      expired: To głosowanie już zakończyło się
      over_character_limit: nie może zawierać więcej niż %{max} znaków
      too_few_options: musi zawierać przynajmniej dwie opcje
      too_many_options: nie może zawierać więcej niż %{max} opcji
  preferences:
    languages: Języki
    other: Pozostałe
    publishing: Publikowanie
    web: Sieć
  remote_follow:
    acct: Podaj swój adres (nazwa@domena), z którego chcesz wykonać działanie
    missing_resource: Nie udało się znaleźć adresu przekierowania z Twojej domeny
    no_account_html: Nie masz konta? Możesz <a href='%{sign_up_path}' target='_blank'>zarejestrować się tutaj</a>
    proceed: Śledź
    prompt: 'Zamierzasz śledzić:'
    reason_html: "<strong>Dlaczego ten krok jest konieczny?</strong> <code>%{instance}</code> może nie być serwerem na którym jesteś zarejestrowany(-a), więc musisz zostać przekierowany(-a) na swój serwer."
  remote_interaction:
    favourite:
      proceed: Przejdź do dodania do ulubionych
      prompt: 'Chcesz dodać ten wpis do ulubionych:'
    reblog:
      proceed: Przejdź do podbicia
      prompt: 'Chcesz podbić ten wpis:'
    reply:
      proceed: Przejdź do dodawania odpowiedzi
      prompt: 'Chcesz odpowiedzieć na ten wpis:'
  remote_unfollow:
    error: Błąd
    title: Tytuł
    unfollowed: Przestałeś(-aś) śledzić
  scheduled_statuses:
    over_daily_limit: Przekroczyłeś(-aś) limit %{limit} zaplanowanych wpisów na ten dzień
    over_total_limit: Przekroczyłeś(-aś) limit %{limit} zaplanowanych wpisów
    too_soon: Zaplanowana data musi wypadać w przyszłości
  sessions:
    activity: Ostatnia aktywność
    browser: Przeglądarka
    browsers:
      alipay: Alipay
      blackberry: Blackberry
      chrome: Chrome
      edge: Microsoft Edge
      electron: Electron
      firefox: Firefox
      generic: nieznana przeglądarka
      ie: Internet Explorer
      micro_messenger: MicroMessenger
      nokia: Nokia S40 Ovi Browser
      opera: Opera
      otter: Przeglądarka Otter
      phantom_js: PhantomJS
      qq: QQ Browser
      safari: Safari
      uc_browser: UCBrowser
      weibo: Weibo
    current_session: Obecna sesja
    description: "%{browser} na %{platform}"
    explanation: Przeglądarki z aktywną sesją Twojego konta.
    ip: Adres IP
    platforms:
      adobe_air: Adobe Air
      android: Android
      blackberry: Blackberry
      chrome_os: ChromeOS
      firefox_os: Firefox OS
      ios: iOS
      linux: Linux
      mac: macOS
      other: nieznana platforma
      windows: Windows
      windows_mobile: Windows Mobile
      windows_phone: Windows Phone
    revoke: Unieważnij
    revoke_success: Pomyślnie unieważniono sesję
    title: Sesje
  settings:
    authorized_apps: Uwierzytelnione aplikacje
    back: Powrót do Mastodona
    delete: Usuń konto
    development: Tworzenie aplikacji
    edit_profile: Edytuj profil
    export: Eksportowanie danych
    featured_tags: Wyróżnione hashtagi
<<<<<<< HEAD
    flavours: Odmiany
    identity_proofs: Dowody tożsamości
=======
>>>>>>> 24d5b6f9
    import: Importowanie danych
    migrate: Migracja konta
    notifications: Powiadomienia
    preferences: Preferencje
    settings: Ustawienia
    two_factor_authentication: Uwierzytelnianie dwuetapowe
    your_apps: Twoje aplikacje
  statuses:
    attached:
      description: 'Załączono: %{attached}'
      image:
        few: "%{count} obrazy"
        many: "%{count} obrazów"
        one: "%{count} obraz"
        other: "%{count} obrazów"
      video:
        few: "%{count} filmy"
        many: "%{count} filmów"
        one: "%{count} film"
        other: "%{count} filmów"
    boosted_from_html: Podbito przez %{acct_link}
    content_warning: 'Ostrzeżenie o zawartości: %{warning}'
    disallowed_hashtags:
      few: 'zawiera niedozwolone hashtagi: %{tags}'
      many: 'zawiera niedozwolone hashtagi: %{tags}'
      one: 'zawiera niedozwolony hashtag: %{tags}'
      other: 'zawiera niedozwolone hashtagi: %{tags}'
    language_detection: Automatycznie wykrywaj język
    open_in_web: Otwórz w przeglądarce
    over_character_limit: limit %{max} znaków przekroczony
    pin_errors:
      limit: Przekroczyłeś maksymalną liczbę przypiętych wpisów
      ownership: Nie możesz przypiąć cudzego wpisu
      private: Nie możesz przypiąć niepublicznego wpisu
      reblog: Nie możesz przypiąć podbicia wpisu
    poll:
      total_votes:
        few: "%{count} głosy"
        many: "%{count} głosy"
        one: "%{count} głos"
        other: "%{count} głosy"
      vote: Głosuj
    show_more: Pokaż więcej
    sign_in_to_participate: Zaloguj się, aby udzielić się w tej konwersacji
    title: '%{name}: "%{quote}"'
    visibilities:
      private: Tylko dla śledzących
      private_long: Widoczne tylko dla osób, które Cię śledzą
      public: Publiczne
      public_long: Widoczne dla wszystkich użytkowników
      unlisted: Niewypisane
      unlisted_long: Widoczne dla wszystkich, ale nie wyświetlane na publicznych osiach czasu
  stream_entries:
    pinned: Przypięty wpis
    reblogged: podbił
    sensitive_content: Wrażliwa zawartość
  terms:
    body_html: |
      <h2>Polityka prywatności</h2>
      <h3 id="collect">Jakie informacje zbieramy?</h3>

      <ul>
        <li><em>Podstawowe informacje o koncie</em>: Podczas rejestracji na tym serwerze, możesz zostać poproszony(-a) o wprowadzenie nazwy użytkownika, adresu e-mail i hasła. Możesz także wprowadzić dodatkowe informacje o profilu, takie jak nazwa wyświetlana i biografia oraz wysłać awatar i obraz nagłówka. Nazwa użytkownika, nazwa wyświetlana, biografia, awatar i obraz nagłówka są zawsze widoczne dla wszystkich.</li>
        <li><em>Wpisy, śledzenie i inne publiczne informacje</em>: Lista osób które śledzisz jest widoczna publicznie, tak jak lista osób, które Cię śledzą. Jeżeli dodasz wpis, data i czas jego utworzenia i aplikacja, z której go wysłano są przechowywane. Wiadomości mogą zawierać załączniki multimedialne, takie jak zdjęcia i filmy. Publiczne i niewidoczne wpisy są dostępne publicznie. Udostępniony wpis również jest widoczny publicznie. Twoje wpisy są dostarczane obserwującym, co oznacza że jego kopie mogą zostać dostarczone i być przechowywane na innych serwerach. Kiedy usuniesz wpis, przestaje być widoczny również dla osób śledzących Cię. „Podbijanie” i dodanie do ulubionych jest zawsze publiczne.</li>
        <li><em>Wpisy bezpośrednie i tylko dla śledzących</em>: Wszystkie wpisy są przechowywane i przetwarzane na serwerze. Wpisy przeznaczone tylko dla śledzących są widoczne tylko dla nich i osób wspomnianych we wpisie, a wpisy bezpośrednie tylko dla wspomnianych. W wielu przypadkach oznacza to, że ich kopie są dostarczane i przechowywane na innych serwerach. Staramy się ograniczać zasięg tych wpisów wyłącznie do właściwych odbiorców, ale inne serwery mogą tego nie robić. Ważne jest, aby sprawdzać jakich serwerów używają osoby, które Cię śledzą. Możesz aktywować opcję pozwalającą na ręczne akceptowanie i odrzucanie nowych śledzących. <em>Pamiętaj, że właściciele serwerów mogą zobaczyć te wiadomości</em>, a odbiorcy mogą wykonać zrzut ekranu, skopiować lub udostępniać ten wpis. <em>Nie udostępniaj wrażliwych danych z użyciem Mastodona.</em></li>
        <li><em>Adresy IP i inne metadane</em>: Kiedy zalogujesz się, przechowujemy adres IP użyty w trakcie logowania wraz z nazwą używanej przeglądarki. Wszystkie aktywne sesje możesz zobaczyć (i wygasić) w ustawieniach. Ostatnio używany adres IP jest przechowywany przez nas do 12 miesięcy. Możemy również przechowywać adresy IP wykorzystywane przy każdym działaniu na serwerze.</li>
      </ul>

      <hr class="spacer" />

      <h3 id="use">W jakim celu wykorzystujecie informacje?</h3>

      <p>Zebrane informacje mogą zostać użyte w następujące sposoby:</p>

      <ul>
        <li>Aby dostarczyć podstawową funkcjonalność Mastodona. Możesz wchodzić w interakcje z zawartością tworzoną przez innych tylko gdy jesteś zalogowany. Na przykład, możesz śledzić innych, aby widzieć ich wpisy w dostosowanej osi czasu.</li>
        <li>Aby wspomóc moderację społeczności, na przykład porównując Twój adres IP ze znanymi, aby rozpoznać próbę obejścia blokady i inne naruszenia.</li>
        <li>Adres e-mail może zostać wykorzystany, aby wysyłać Ci informacje, powiadomienia o osobach wchodzących w interakcje z tworzoną przez Ciebie zawartością, wysyłających Ci wiadomości, odpowiadać na zgłoszenia i inne żądania lub zapytania.</li>
      </ul>

      <hr class="spacer" />

      <h3 id="protect">W jaki sposób chronimy Twoje dane?</h3>

      <p>Wykorzystujemy różne zabezpieczenia, aby zapewnić bezpieczeństwo informacji, które wprowadzasz, wysyłasz lub do których uzyskujesz dostęp. Poza tym, sesja przeglądarki oraz ruch pomiędzy aplikacją a API jest zabezpieczany z użyciem SSL, a hasło jest hashowane z użyciem silnego algorytmu. Możesz też aktywować uwierzytelnianie dwustopniowe, aby lepiej zabezpieczyć dostęp do konta.</p>

      <hr class="spacer" />

      <h3 id="data-retention">Jaka jest nasza polityka przechowywania danych?</h3>

      <p>Staramy się:</p>

      <ul>
        <li>Przechowywać logi zawierające adresy IP używane przy każdym żądaniu do serwera przez nie dłużej niż 90 dni.</li>
        <li>Przechowywać adresy IP przypisane do użytkowników przez nie dłużej niż 12 miesięcy.</li>
      </ul>

      <p>Możesz zażądać i pobrać archiwum tworzonej zawartości, wliczając Twoje wpisy, załączniki multimedialne, awatar i zdjęcie nagłówka.</p>

      <p>Możesz nieodwracalnie usunąć konto w każdej chwili.</p>

      <hr class="spacer"/>

      <h3 id="cookies">Czy używany plików cookies?</h3>

      <p>Tak. Pliki cookies są małymi plikami, które strona lub dostawca jej usługi dostarcza na dysk twardy komputera z użyciem przeglądarki internetowej (jeżeli na to pozwoli). Pliki cookies pozwalają na rozpoznanie przeglądarki i – jeśli jesteś zarejestrowany(-a) – przypisanie jej do konta.</p>

      <p>Wykorzystujemy pliki cookies, aby przechowywać preferencje użytkowników na przyszłe wizyty.</p>

      <hr class="spacer" />

      <h3 id="disclose">Czy przekazujemy informacje osobom trzecim?</h3>

      <p>Nie sprzedajemy, nie wymieniamy i nie przekazujemy osobom trzecim informacji pozwalających na identyfikację Ciebie. Nie dotyczy to zaufanych dostawców pomagających w prowadzeniu strony lub obsługiwaniu użytkowników, jeżeli zgadzają się, aby nie przekazywać dalej tych informacji. Możemy również udostępnić informacje, jeżeli uważany to za wymagane przez prawo, konieczne do wypełnienia polityki strony, przestrzegania naszych lub cudzych praw, własności i bezpieczeństwa.</p>

      <p>Twoja publiczna zawartość może zostać pobrana przez inne serwery w sieci. Wpisy publiczne i tylko dla śledzących są dostarczane na serwery, na których znajdują się śledzący Cię, a wiadomości bezpośrednie trafiają na serwery adresatów, jeżeli są oni użytkownikami innego serwera.</p>

      <p>Kiedy pozwolisz aplikacji na dostęp do Twojego konta, w zależności od nadanych jej pozwoleń, może uzyskać dostęp do publicznych informacji, listy śledzonych, Twoich list, wszystkich wpisów i ulubionych. Aplikacje nie mogą uzyskać dostępu do Twojego adresu e-mail i hasła.</p>

      <hr class="spacer" />

      <h3 id="children">Korzystanie ze strony przez dzieci</h3>

      <p>Jeżeli serwer znajduje się w UE lub w EOG: Ta strona, produkty i usługi są przeznaczone dla osób, które ukończyły 16 lat. Jeżeli nie ukończyłeś(-aś) 16 roku życia, zgodnie z wymogami COPPA (<a href="https://pl.wikipedia.org/wiki/Children%27s_Online_Privacy_Protection_Act">Prawo o Ochronie Prywatności Dzieci w Internecie</a>), nie używaj tej strony.</p>

      <p>Jeżeli serwer znajduje się w USA: Ta strona, produkty i usługi są przeznaczone dla osób, które ukończyły 13 lat. Jeżeli nie ukończyłeś(-aś) 13 roku życia, zgodnie z wymogami RODO (<a href="https://pl.wikipedia.org/wiki/Ogólne_rozporządzenie_o_ochronie_danych">Ogólne rozporządzenie o ochronie danych</a>), nie używaj tej strony.</p>

      <p>Wymogi mogą być inne, jeżeli serwer znajduje się w innym kraju.</p>

      <hr class="spacer" />

      <h3 id="changes">Zmiany w naszej polityce prywatności</h3>

      <p>Jeżeli zdecydujemy się na zmiany w polityce prywatności, pojawią się na tej stronie.</p>

      <p>Dokument jest dostępny na licencji CC-BY-SA. Ostatnio zmodyfikowano go 7 marca 2018, przetłumaczono 9 kwietnia 2018. Tłumaczenie (mimo dołożenia wszelkich starań) może nie być w pełni poprawne.</p>

      <p>Bazowano na <a href="https://github.com/discourse/discourse">polityce prywatności Discourse</a>.</p>
    title: Zasady korzystania i polityka prywatności %{instance}
  themes:
    contrast: Mastodon (Wysoki kontrast)
    default: Mastodon (Ciemny)
    mastodon-light: Mastodon (Jasny)
  time:
    formats:
      default: "%b %d, %Y, %H:%M"
      month: "%b %Y"
  two_factor_authentication:
    code_hint: Aby kontynuować, wprowadź kod wyświetlany przez aplikację uwierzytelniającą
    description_html: Jeśli włączysz <strong>uwierzytelnianie dwuetapowe</strong>, logowanie się będzie wymagało podania tokenu wyświetlonego na Twoim telefonie.
    disable: Wyłącz
    enable: Włącz
    enabled: Uwierzytelnianie dwuetapowe jest włączone
    enabled_success: Pomyślnie aktywowano uwierzytelnianie dwuetapowe
    generate_recovery_codes: Generuj kody zapasowe
    instructions_html: "<strong>Zeskanuj ten kod QR na swoim urządzeniu za pomocą Google Authenticator, FreeOTP lub podobnej aplikacji</strong>. Od teraz będzie ona generowała kody wymagane przy logowaniu."
    lost_recovery_codes: Kody zapasowe pozwolą uzyskać dostęp do portalu, jeżeli utracisz dostęp do telefonu. Jeżeli utracisz dostęp do nich, możesz wygenerować je ponownie tutaj. Poprzednie zostaną unieważnione.
    manual_instructions: 'Jeżeli nie możesz zeskanować kodu QR, musisz wprowadzić ten kod ręcznie:'
    recovery_codes: Przywróć kody zapasowe
    recovery_codes_regenerated: Pomyślnie wygenerowano ponownie kody zapasowe
    recovery_instructions_html: Jeżeli kiedykolwiek utracisz dostęp do telefonu, możesz wykorzystać jeden z kodów zapasowych, aby odzyskać dostęp do konta. <strong>Trzymaj je w bezpiecznym miejscu</strong>. Na przykład, wydrukuj je i przechowuj z ważnymi dokumentami.
    setup: Skonfiguruj
    wrong_code: Wprowadzony kod jest niepoprawny! Czy czas serwera i urządzenia jest poprawny?
  user_mailer:
    backup_ready:
      explanation: Zażądałeś pełnej kopii zapasowej konta na Mastodonie. Jest ona dostępna do pobrania!
      subject: Twoje archiwum jest gotowe do pobrania
      title: Odbiór archiwum
    warning:
      explanation:
        disable: Kiedy Twoje konto jest wyłączone, Twoje dane pozostają na serwerze, ale nie możesz wykonywać żadnych działań, zanim zostanie odblokowane.
        silence: Kiedy Twoje konto jest ograniczone, tylko osoby które je śledzą będą widzieć Twoje wpisy. Może ono też przestać być widoczne na publicznych listach. Inni wciąż mogą zacząć Cię śledzić.
        suspend: Twoje konto zostało zawieszone i wszystkie Twoje wpisy wraz z zawartością multimedialną zostały nieodwracalnie usunięte z tego serwera i serwerów, których użytkownicy śledzili Cię.
      review_server_policies: Przejrzyj zasady serwera
      subject:
        disable: Twoje konto %{acct} zostało wyłączone
        none: Ostrzeżenie dla %{acct}
        silence: Twoje konto %{acct} zostało ograniczone
        suspend: Twoje konto %{acct} zostało zawieszone
      title:
        disable: Konto wyłączone
        none: Ostrzeżenie
        silence: Konto ograniczone
        suspend: Konto zawieszone
    welcome:
      edit_profile_action: Skonfiguruj profil
      edit_profile_step: Możesz dostować profil wysyłając awatar, obraz nagłówka, zmieniając wyświetlaną nazwę i wiele więcej. Jeżeli chcesz, możesz zablokować konto, aby kontrolować, kto może Cię śledzić.
      explanation: Kilka wskazówek, które pomogą Ci rozpocząć
      final_action: Zacznij pisać
      final_step: 'Zacznij tworzyć! Nawet jeżeli nikt Cię nie śledzi, Twoje publiczne wiadomości będą widziane przez innych, na przykład na lokalnej osi czasu i w hashtagach. Możesz też utworzyć wpis wprowadzający używając hashtagu #introductions.'
      full_handle: Twój pełny adres
      full_handle_hint: Ten adres możesz podać znajomym, aby mogli skontaktować się z Tobą lub zacząć śledzić z innego serwera.
      review_preferences_action: Zmień ustawienia
      review_preferences_step: Upewnij się, że zmieniłeś(-aś) ustawienia, takie jak maile, które chciałbyś otrzymywać lub domyślne opcje prywatności. Jeżeli nie masz choroby lokomocyjnej, możesz włączyć automatyczne odtwarzanie animacji GIF.
      subject: Witaj w Mastodonie
      tip_federated_timeline: Oś czasu federacji przedstawia całą sieć Mastodona. Wyświetla tylko wpisy osób, które śledzą użytkownicy Twojej instancji, więc nie jest kompletna.
      tip_following: Domyślnie śledzisz administratora/ów swojej instancji. Aby znaleźć więcej ciekawych ludzi, zajrzyj na lokalną i federalną oś czasu.
      tip_local_timeline: Lokalna oś czasu przedstawia osoby z %{instance}. To Twoi najbliżsi sąsiedzi!
      tip_mobile_webapp: Jeżeli Twoja przeglądarka pozwala na dodanie Mastodona na ekran główny, będziesz otrzymywać natychmiastowe powiadomienia. Działa to prawie jak natywna aplikacja!
      tips: Wskazówki
      title: Witaj na pokładzie, %{name}!
  users:
    follow_limit_reached: Nie możesz śledzić więcej niż %{limit} osób
    invalid_email: Adres e-mail jest niepoprawny
    invalid_otp_token: Kod uwierzytelniający jest niepoprawny
    otp_lost_help_html: Jeżeli utracisz dostęp do obu, możesz skontaktować się z %{email}
    seamless_external_login: Zalogowano z użyciem zewnętrznej usługi, więc ustawienia hasła i adresu e-mail nie są dostępne.
    signed_in_as: 'Zalogowany jako:'
  verification:
    explanation_html: 'Możesz <strong>zweryfikować siebie jako właściciela stron, do których odnośniki znajdują się w metadanych</strong>. Aby to zrobić, strona musi zawierać odnośnik do Twojego profilu na Mastodonie. Odnośnik <strong>musi</strong> zawierać atrybut <code>rel="me"</code>. Jego zawartość nie ma znaczenia. Przykład:'
    verification: Weryfikacja<|MERGE_RESOLUTION|>--- conflicted
+++ resolved
@@ -818,11 +818,7 @@
     edit_profile: Edytuj profil
     export: Eksportowanie danych
     featured_tags: Wyróżnione hashtagi
-<<<<<<< HEAD
     flavours: Odmiany
-    identity_proofs: Dowody tożsamości
-=======
->>>>>>> 24d5b6f9
     import: Importowanie danych
     migrate: Migracja konta
     notifications: Powiadomienia
