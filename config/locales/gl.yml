--- conflicted
+++ resolved
@@ -940,14 +940,9 @@
       <p>Adaptado do orixinal <a href="https://github.com/discourse/discourse">Discourse privacy policy</a>.</p>
     title: "%{instance} Termos do Servizo e Política de Intimidade"
   themes:
-<<<<<<< HEAD
-    default: Mastodon
-    mastodon-light: Mastodon (claro)
-=======
     contrast: Mastodon (Alto contraste)
     default: Mastodon (Escuro)
     mastodon-light: Mastodon (Claro)
->>>>>>> a5e7ada6
   time:
     formats:
       default: "%d %b, %Y, %H:%M"
