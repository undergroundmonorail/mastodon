---
en:
  about:
    about_hashtag_html: These are public toots tagged with <strong>#%{hashtag}</strong>. You can interact with them if you have an account anywhere in the fediverse.
    about_mastodon_html: Mastodon is a social network based on open web protocols and free, open-source software. It is decentralized like e-mail.
    about_this: About
    active_count_after: active
    active_footnote: Monthly Active Users (MAU)
    administered_by: 'Administered by:'
    api: API
    apps: Mobile apps
    apps_platforms: Use Mastodon from iOS, Android and other platforms
    browse_directory: Browse a profile directory and filter by interests
    browse_public_posts: Browse a live stream of public posts on Mastodon
    contact: Contact
    contact_missing: Not set
    contact_unavailable: N/A
    discover_users: Discover users
    documentation: Documentation
    extended_description_html: |
      <h3>A good place for rules</h3>
      <p>The extended description has not been set up yet.</p>
<<<<<<< HEAD
    features:
      humane_approach_body: Learning from failures of other networks, Mastodon aims to make ethical design choices to combat the misuse of social media.
      humane_approach_title: A more humane approach
      not_a_product_body: Mastodon is not a commercial network. No advertising, no data mining, no walled gardens. There is no central authority.
      not_a_product_title: You’re a person, not a product
      real_conversation_body: With no limit to the number of characters at your disposal and support for granular content and media warnings, you can express yourself the way you want to.
      real_conversation_title: Built for real conversation
      within_reach_body: Multiple apps for iOS, Android, and other platforms thanks to a developer-friendly API ecosystem allow you to keep up with your friends anywhere.
      within_reach_title: Always within reach
=======
    federation_hint_html: With an account on %{instance} you'll be able to follow people on any Mastodon server and beyond.
>>>>>>> 4271d12f
    generic_description: "%{domain} is one server in the network"
    get_apps: Try a mobile app
    hosted_on: Mastodon hosted on %{domain}
    learn_more: Learn more
    privacy_policy: Privacy policy
    see_whats_happening: See what's happening
    server_stats: 'Server stats:'
    source_code: Source code
    status_count_after:
      one: status
      other: statuses
    status_count_before: Who authored
    tagline: Follow friends and discover new ones
    terms: Terms of service
    user_count_after:
      one: user
      other: users
    user_count_before: Home to
    what_is_mastodon: What is Mastodon?
  accounts:
    choices_html: "%{name}'s choices:"
    follow: Follow
    followers:
      one: Follower
      other: Followers
    following: Following
    joined: Joined %{date}
    last_active: last active
    link_verified_on: Ownership of this link was checked on %{date}
    media: Media
    moved_html: "%{name} has moved to %{new_profile_link}:"
    network_hidden: This information is not available
    nothing_here: There is nothing here!
    people_followed_by: People whom %{name} follows
    people_who_follow: People who follow %{name}
    pin_errors:
      following: You must be already following the person you want to endorse
    posts:
      one: Toot
      other: Toots
    posts_tab_heading: Toots
    posts_with_replies: Toots and replies
    reserved_username: The username is reserved
    roles:
      admin: Admin
      bot: Bot
      moderator: Mod
    unfollow: Unfollow
  admin:
    account_actions:
      action: Perform action
      title: Perform moderation action on %{acct}
    account_moderation_notes:
      create: Leave note
      created_msg: Moderation note successfully created!
      delete: Delete
      destroyed_msg: Moderation note successfully destroyed!
    accounts:
      approve: Approve
      are_you_sure: Are you sure?
      avatar: Avatar
      by_domain: Domain
      change_email:
        changed_msg: Account email successfully changed!
        current_email: Current email
        label: Change email
        new_email: New email
        submit: Change email
        title: Change email for %{username}
      confirm: Confirm
      confirmed: Confirmed
      confirming: Confirming
      deleted: Deleted
      demote: Demote
      disable: Disable
      disable_two_factor_authentication: Disable 2FA
      disabled: Disabled
      display_name: Display name
      domain: Domain
      edit: Edit
      email: Email
      email_status: Email status
      enable: Enable
      enabled: Enabled
      feed_url: Feed URL
      followers: Followers
      followers_url: Followers URL
      follows: Follows
      header: Header
      inbox_url: Inbox URL
      invited_by: Invited by
      ip: IP
      joined: Joined
      location:
        all: All
        local: Local
        remote: Remote
        title: Location
      login_status: Login status
      media_attachments: Media attachments
      memorialize: Turn into memoriam
      moderation:
        active: Active
        all: All
        pending: Pending
        silenced: Silenced
        suspended: Suspended
        title: Moderation
      moderation_notes: Moderation notes
      most_recent_activity: Most recent activity
      most_recent_ip: Most recent IP
      no_limits_imposed: No limits imposed
      not_subscribed: Not subscribed
      outbox_url: Outbox URL
      pending: Pending review
      perform_full_suspension: Suspend
      profile_url: Profile URL
      promote: Promote
      protocol: Protocol
      public: Public
      push_subscription_expires: PuSH subscription expires
      redownload: Refresh profile
      reject: Reject
      remove_avatar: Remove avatar
      remove_header: Remove header
      resend_confirmation:
        already_confirmed: This user is already confirmed
        send: Resend confirmation email
        success: Confirmation email successfully sent!
      reset: Reset
      reset_password: Reset password
      resubscribe: Resubscribe
      role: Permissions
      roles:
        admin: Administrator
        moderator: Moderator
        staff: Staff
        user: User
      salmon_url: Salmon URL
      search: Search
      shared_inbox_url: Shared inbox URL
      show:
        created_reports: Made reports
        targeted_reports: Reported by others
      silence: Silence
      silenced: Silenced
      statuses: Statuses
      subscribe: Subscribe
      suspended: Suspended
      title: Accounts
      unconfirmed_email: Unconfirmed email
      undo_silenced: Undo silence
      undo_suspension: Undo suspension
      unsubscribe: Unsubscribe
      username: Username
      warn: Warn
      web: Web
    action_logs:
      actions:
        assigned_to_self_report: "%{name} assigned report %{target} to themselves"
        change_email_user: "%{name} changed the e-mail address of user %{target}"
        confirm_user: "%{name} confirmed e-mail address of user %{target}"
        create_account_warning: "%{name} sent a warning to %{target}"
        create_custom_emoji: "%{name} uploaded new emoji %{target}"
        create_domain_block: "%{name} blocked domain %{target}"
        create_email_domain_block: "%{name} blacklisted e-mail domain %{target}"
        demote_user: "%{name} demoted user %{target}"
        destroy_custom_emoji: "%{name} destroyed emoji %{target}"
        destroy_domain_block: "%{name} unblocked domain %{target}"
        destroy_email_domain_block: "%{name} whitelisted e-mail domain %{target}"
        destroy_status: "%{name} removed status by %{target}"
        disable_2fa_user: "%{name} disabled two factor requirement for user %{target}"
        disable_custom_emoji: "%{name} disabled emoji %{target}"
        disable_user: "%{name} disabled login for user %{target}"
        enable_custom_emoji: "%{name} enabled emoji %{target}"
        enable_user: "%{name} enabled login for user %{target}"
        memorialize_account: "%{name} turned %{target}'s account into a memoriam page"
        promote_user: "%{name} promoted user %{target}"
        remove_avatar_user: "%{name} removed %{target}'s avatar"
        reopen_report: "%{name} reopened report %{target}"
        reset_password_user: "%{name} reset password of user %{target}"
        resolve_report: "%{name} resolved report %{target}"
        silence_account: "%{name} silenced %{target}'s account"
        suspend_account: "%{name} suspended %{target}'s account"
        unassigned_report: "%{name} unassigned report %{target}"
        unsilence_account: "%{name} unsilenced %{target}'s account"
        unsuspend_account: "%{name} unsuspended %{target}'s account"
        update_custom_emoji: "%{name} updated emoji %{target}"
        update_status: "%{name} updated status by %{target}"
      deleted_status: "(deleted status)"
      title: Audit log
    custom_emojis:
      by_domain: Domain
      copied_msg: Successfully created local copy of the emoji
      copy: Copy
      copy_failed_msg: Could not make a local copy of that emoji
      created_msg: Emoji successfully created!
      delete: Delete
      destroyed_msg: Emojo successfully destroyed!
      disable: Disable
      disabled_msg: Successfully disabled that emoji
      emoji: Emoji
      enable: Enable
      enabled_msg: Successfully enabled that emoji
      image_hint: PNG up to 50KB
      listed: Listed
      new:
        title: Add new custom emoji
      overwrite: Overwrite
      shortcode: Shortcode
      shortcode_hint: At least 2 characters, only alphanumeric characters and underscores
      title: Custom emojis
      unlisted: Unlisted
      update_failed_msg: Could not update that emoji
      updated_msg: Emoji successfully updated!
      upload: Upload
    dashboard:
      backlog: backlogged jobs
      config: Configuration
      feature_deletions: Account deletions
      feature_invites: Invite links
      feature_profile_directory: Profile directory
      feature_registrations: Registrations
      feature_relay: Federation relay
      features: Features
      hidden_service: Federation with hidden services
      open_reports: open reports
      recent_users: Recent users
      search: Full-text search
      single_user_mode: Single user mode
      software: Software
      space: Space usage
      title: Dashboard
      total_users: users in total
      trends: Trends
      week_interactions: interactions this week
      week_users_active: active this week
      week_users_new: users this week
    domain_blocks:
      add_new: Add new domain block
      created_msg: Domain block is now being processed
      destroyed_msg: Domain block has been undone
      domain: Domain
      new:
        create: Create block
        hint: The domain block will not prevent creation of account entries in the database, but will retroactively and automatically apply specific moderation methods on those accounts.
        severity:
          desc_html: "<strong>Silence</strong> will make the account's posts invisible to anyone who isn't following them. <strong>Suspend</strong> will remove all of the account's content, media, and profile data. Use <strong>None</strong> if you just want to reject media files."
          noop: None
          silence: Silence
          suspend: Suspend
        title: New domain block
      reject_media: Reject media files
      reject_media_hint: Removes locally stored media files and refuses to download any in the future. Irrelevant for suspensions
      reject_reports: Reject reports
      reject_reports_hint: Ignore all reports coming from this domain. Irrelevant for suspensions
      rejecting_media: rejecting media files
      rejecting_reports: rejecting reports
      severity:
        silence: silenced
        suspend: suspended
      show:
        affected_accounts:
          one: One account in the database affected
          other: "%{count} accounts in the database affected"
        retroactive:
          silence: Unsilence all existing accounts from this domain
          suspend: Unsuspend all existing accounts from this domain
        title: Undo domain block for %{domain}
        undo: Undo
      undo: Undo domain block
    email_domain_blocks:
      add_new: Add new
      created_msg: Successfully added e-mail domain to blacklist
      delete: Delete
      destroyed_msg: Successfully deleted e-mail domain from blacklist
      domain: Domain
      new:
        create: Add domain
        title: New e-mail blacklist entry
      title: E-mail blacklist
    followers:
      back_to_account: Back To Account
      title: "%{acct}'s Followers"
    instances:
      by_domain: Domain
      delivery_available: Delivery is available
      known_accounts:
        one: "%{count} known account"
        other: "%{count} known accounts"
      moderation:
        all: All
        limited: Limited
        title: Moderation
      title: Federation
      total_blocked_by_us: Blocked by us
      total_followed_by_them: Followed by them
      total_followed_by_us: Followed by us
      total_reported: Reports about them
      total_storage: Media attachments
    invites:
      deactivate_all: Deactivate all
      filter:
        all: All
        available: Available
        expired: Expired
        title: Filter
      title: Invites
    relays:
      add_new: Add new relay
      delete: Delete
      description_html: A <strong>federation relay</strong> is an intermediary server that exchanges large volumes of public toots between servers that subscribe and publish to it. <strong>It can help small and medium servers discover content from the fediverse</strong>, which would otherwise require local users manually following other people on remote servers.
      disable: Disable
      disabled: Disabled
      enable: Enable
      enable_hint: Once enabled, your server will subscribe to all public toots from this relay, and will begin sending this server's public toots to it.
      enabled: Enabled
      inbox_url: Relay URL
      pending: Waiting for relay's approval
      save_and_enable: Save and enable
      setup: Setup a relay connection
      status: Status
      title: Relays
    report_notes:
      created_msg: Report note successfully created!
      destroyed_msg: Report note successfully deleted!
    reports:
      account:
        note: note
        report: report
      action_taken_by: Action taken by
      are_you_sure: Are you sure?
      assign_to_self: Assign to me
      assigned: Assigned moderator
      comment:
        none: None
      created_at: Reported
      mark_as_resolved: Mark as resolved
      mark_as_unresolved: Mark as unresolved
      notes:
        create: Add note
        create_and_resolve: Resolve with note
        create_and_unresolve: Reopen with note
        delete: Delete
        placeholder: Describe what actions have been taken, or any other related updates...
      reopen: Reopen report
      report: 'Report #%{id}'
      reported_account: Reported account
      reported_by: Reported by
      resolved: Resolved
      resolved_msg: Report successfully resolved!
      status: Status
      title: Reports
      unassign: Unassign
      unresolved: Unresolved
      updated_at: Updated
    settings:
      activity_api_enabled:
        desc_html: Counts of locally posted statuses, active users, and new registrations in weekly buckets
        title: Publish aggregate statistics about user activity
      bootstrap_timeline_accounts:
        desc_html: Separate multiple usernames by comma. Only local and unlocked accounts will work. Default when empty is all local admins.
        title: Default follows for new users
      contact_information:
        email: Business e-mail
        username: Contact username
      custom_css:
        desc_html: Modify the look with CSS loaded on every page
        title: Custom CSS
      hero:
        desc_html: Displayed on the frontpage. At least 600x100px recommended. When not set, falls back to server thumbnail
        title: Hero image
      hide_followers_count:
        desc_html: Do not show followers count on user profiles
        title: Hide followers count
      mascot:
        desc_html: Displayed on multiple pages. At least 293×205px recommended. When not set, falls back to default mascot
        title: Mascot image
      peers_api_enabled:
        desc_html: Domain names this server has encountered in the fediverse
        title: Publish list of discovered servers
      preview_sensitive_media:
        desc_html: Link previews on other websites will display a thumbnail even if the media is marked as sensitive
        title: Show sensitive media in OpenGraph previews
      profile_directory:
        desc_html: Allow users to be discoverable
        title: Enable profile directory
      registrations:
        closed_message:
          desc_html: Displayed on frontpage when registrations are closed. You can use HTML tags
          title: Closed registration message
        deletion:
          desc_html: Allow anyone to delete their account
          title: Open account deletion
        min_invite_role:
          disabled: No one
          title: Allow invitations by
      registrations_mode:
        modes:
          approved: Approval required for sign up
          none: Nobody can sign up
          open: Anyone can sign up
        title: Registrations mode
      show_known_fediverse_at_about_page:
        desc_html: When toggled, it will show toots from all the known fediverse on preview. Otherwise it will only show local toots.
        title: Show known fediverse on timeline preview
      show_staff_badge:
        desc_html: Show a staff badge on a user page
        title: Show staff badge
      site_description:
        desc_html: Introductory paragraph on the frontpage. Describe what makes this Mastodon server special and anything else important. You can use HTML tags, in particular <code>&lt;a&gt;</code> and <code>&lt;em&gt;</code>.
        title: Server description
      site_description_extended:
        desc_html: A good place for your code of conduct, rules, guidelines and other things that set your server apart. You can use HTML tags
        title: Custom extended information
      site_short_description:
        desc_html: Displayed in sidebar and meta tags. Describe what Mastodon is and what makes this server special in a single paragraph. If empty, defaults to server description.
        title: Short server description
      site_terms:
        desc_html: You can write your own privacy policy, terms of service or other legalese. You can use HTML tags
        title: Custom terms of service
      site_title: Server name
      thumbnail:
        desc_html: Used for previews via OpenGraph and API. 1200x630px recommended
        title: Server thumbnail
      timeline_preview:
        desc_html: Display public timeline on landing page
        title: Timeline preview
      title: Site settings
    statuses:
      back_to_account: Back to account page
      batch:
        delete: Delete
        nsfw_off: Mark as not sensitive
        nsfw_on: Mark as sensitive
      failed_to_execute: Failed to execute
      media:
        title: Media
      no_media: No media
      no_status_selected: No statuses were changed as none were selected
      title: Account statuses
      with_media: With media
    subscriptions:
      callback_url: Callback URL
      confirmed: Confirmed
      expires_in: Expires in
      last_delivery: Last delivery
      title: WebSub
      topic: Topic
    tags:
      accounts: Accounts
      hidden: Hidden
      hide: Hide from directory
      name: Hashtag
      title: Hashtags
      unhide: Show in directory
      visible: Visible
    title: Administration
    warning_presets:
      add_new: Add new
      delete: Delete
      edit: Edit
      edit_preset: Edit warning preset
      title: Manage warning presets
  admin_mailer:
    new_pending_account:
      body: The details of the new account are below. You can approve or reject this application.
      subject: New account up for review on %{instance} (%{username})
    new_report:
      body: "%{reporter} has reported %{target}"
      body_remote: Someone from %{domain} has reported %{target}
      subject: New report for %{instance} (#%{id})
  application_mailer:
    notification_preferences: Change e-mail preferences
    salutation: "%{name},"
    settings: 'Change e-mail preferences: %{link}'
    view: 'View:'
    view_profile: View Profile
    view_status: View status
  applications:
    created: Application successfully created
    destroyed: Application successfully deleted
    invalid_url: The provided URL is invalid
    regenerate_token: Regenerate access token
    token_regenerated: Access token successfully regenerated
    warning: Be very careful with this data. Never share it with anyone!
    your_token: Your access token
  auth:
    agreement_html: By clicking "Sign up" below you agree to follow <a href="%{rules_path}">the rules of the server</a> and <a href="%{terms_path}">our terms of service</a>.
    apply_for_account: Request an invite
    change_password: Password
    checkbox_agreement_html: I agree to the <a href="%{rules_path}" target="_blank">server rules</a> and <a href="%{terms_path}" target="_blank">terms of service</a>
    confirm_email: Confirm email
    delete_account: Delete account
    delete_account_html: If you wish to delete your account, you can <a href="%{path}">proceed here</a>. You will be asked for confirmation.
    didnt_get_confirmation: Didn't receive confirmation instructions?
    forgot_password: Forgot your password?
    invalid_reset_password_token: Password reset token is invalid or expired. Please request a new one.
    login: Log in
    logout: Logout
    migrate_account: Move to a different account
    migrate_account_html: If you wish to redirect this account to a different one, you can <a href="%{path}">configure it here</a>.
    or_log_in_with: Or log in with
    providers:
      cas: CAS
      saml: SAML
    register: Sign up
    registration_closed: "%{instance} is not accepting new members"
    resend_confirmation: Resend confirmation instructions
    reset_password: Reset password
    security: Security
    set_new_password: Set new password
    trouble_logging_in: Trouble logging in?
  authorize_follow:
    already_following: You are already following this account
    error: Unfortunately, there was an error looking up the remote account
    follow: Follow
    follow_request: 'You have sent a follow request to:'
    following: 'Success! You are now following:'
    post_follow:
      close: Or, you can just close this window.
      return: Show the user's profile
      web: Go to web
    title: Follow %{acct}
  datetime:
    distance_in_words:
      about_x_hours: "%{count}h"
      about_x_months: "%{count}mo"
      about_x_years: "%{count}y"
      almost_x_years: "%{count}y"
      half_a_minute: Just now
      less_than_x_minutes: "%{count}m"
      less_than_x_seconds: Just now
      over_x_years: "%{count}y"
      x_days: "%{count}d"
      x_minutes: "%{count}m"
      x_months: "%{count}mo"
      x_seconds: "%{count}s"
  deletes:
    bad_password_msg: Nice try, hackers! Incorrect password
    confirm_password: Enter your current password to verify your identity
    description_html: This will <strong>permanently, irreversibly</strong> remove content from your account and deactivate it. Your username will remain reserved to prevent future impersonations.
    proceed: Delete account
    success_msg: Your account was successfully deleted
    warning_html: Only deletion of content from this particular server is guaranteed. Content that has been widely shared is likely to leave traces. Offline servers and servers that have unsubscribed from your updates will not update their databases.
    warning_title: Disseminated content availability
  directories:
    directory: Profile directory
    enabled: You are currently listed in the directory.
    enabled_but_waiting: You have opted-in to be listed in the directory, but you do not have the minimum number of followers (%{min_followers}) to be listed yet.
    explanation: Discover users based on their interests
    explore_mastodon: Explore %{title}
    how_to_enable: You are not currently opted-in to the directory. You can opt-in below. Use hashtags in your bio text to be listed under specific hashtags!
    people:
      one: "%{count} person"
      other: "%{count} people"
  errors:
    '403': You don't have permission to view this page.
    '404': The page you are looking for isn't here.
    '410': The page you were looking for doesn't exist here anymore.
    '422':
      content: Security verification failed. Are you blocking cookies?
      title: Security verification failed
    '429': Throttled
    '500':
      content: We're sorry, but something went wrong on our end.
      title: This page is not correct
    noscript_html: To use the Mastodon web application, please enable JavaScript. Alternatively, try one of the <a href="%{apps_path}">native apps</a> for Mastodon for your platform.
  exports:
    archive_takeout:
      date: Date
      download: Download your archive
      hint_html: You can request an archive of your <strong>toots and uploaded media</strong>. The exported data will be in the ActivityPub format, readable by any compliant software. You can request an archive every 7 days.
      in_progress: Compiling your archive...
      request: Request your archive
      size: Size
    blocks: You block
    csv: CSV
    domain_blocks: Domain blocks
    follows: You follow
    lists: Lists
    mutes: You mute
    storage: Media storage
  featured_tags:
    add_new: Add new
    errors:
      limit: You have already featured the maximum amount of hashtags
  filters:
    contexts:
      home: Home timeline
      notifications: Notifications
      public: Public timelines
      thread: Conversations
    edit:
      title: Edit filter
    errors:
      invalid_context: None or invalid context supplied
      invalid_irreversible: Irreversible filtering only works with home or notifications context
    index:
      delete: Delete
      title: Filters
    new:
      title: Add new filter
  footer:
    developers: Developers
    more: More…
    resources: Resources
  generic:
    all: All
    changes_saved_msg: Changes successfully saved!
    copy: Copy
    save_changes: Save changes
    use_this: Use this
    validation_errors:
      one: Something isn't quite right yet! Please review the error below
      other: Something isn't quite right yet! Please review %{count} errors below
  identity_proofs:
    active: Active
    authorize: Yes, authorize
    authorize_connection_prompt: Authorize this cryptographic connection?
    errors:
      failed: The cryptographic connection failed. Please try again from %{provider}.
      keybase:
        invalid_token: Keybase tokens are hashes of signatures and must be 66 hex characters
        verification_failed: Keybase does not recognize this token as a signature of Keybase user %{kb_username}. Please retry from Keybase.
    explanation_html: Here you can cryptographically connect your other identities, such as a Keybase profile. This lets other people send you encrypted messages and trust content you send them.
    i_am_html: I am %{username} on %{service}.
    identity: Identity
    inactive: Inactive
    status: Verification status
    view_proof: View proof
  imports:
    modes:
      merge: Merge
      merge_long: Keep existing records and add new ones
      overwrite: Overwrite
      overwrite_long: Replace current records with the new ones
    preface: You can import data that you have exported from another server, such as a list of the people you are following or blocking.
    success: Your data was successfully uploaded and will now be processed in due time
    types:
      blocking: Blocking list
      domain_blocking: Domain blocking list
      following: Following list
      muting: Muting list
    upload: Upload
  in_memoriam_html: In Memoriam.
  invites:
    delete: Deactivate
    expired: Expired
    expires_in:
      '1800': 30 minutes
      '21600': 6 hours
      '3600': 1 hour
      '43200': 12 hours
      '604800': 1 week
      '86400': 1 day
    expires_in_prompt: Never
    generate: Generate
    invited_by: 'You were invited by:'
    max_uses:
      one: 1 use
      other: "%{count} uses"
    max_uses_prompt: No limit
    prompt: Generate and share links with others to grant access to this server
    table:
      expires_at: Expires
      uses: Uses
    title: Invite people
  lists:
    errors:
      limit: You have reached the maximum amount of lists
  media_attachments:
    validations:
      images_and_video: Cannot attach a video to a status that already contains images
      too_many: Cannot attach more than 4 files
  migrations:
    acct: username@domain of the new account
    currently_redirecting: 'Your profile is set to redirect to:'
    proceed: Save
    updated_msg: Your account migration setting successfully updated!
  moderation:
    title: Moderation
  notification_mailer:
    digest:
      action: View all notifications
      body: Here is a brief summary of the messages you missed since your last visit on %{since}
      mention: "%{name} mentioned you in:"
      new_followers_summary:
        one: Also, you have acquired one new follower while being away! Yay!
        other: Also, you have acquired %{count} new followers while being away! Amazing!
      subject:
        one: "1 new notification since your last visit \U0001F418"
        other: "%{count} new notifications since your last visit \U0001F418"
      title: In your absence...
    favourite:
      body: 'Your status was favourited by %{name}:'
      subject: "%{name} used Heart Stamp!"
      title: New favourite
    follow:
      body: "%{name} is now following you!"
      subject: "%{name} used Pursuit!"
      title: New follower
    follow_request:
      action: Manage follow requests
      body: "%{name} has requested to follow you"
      subject: 'Pending follower: %{name}'
      title: New follow request
    mention:
      action: Reply
      body: 'You were mentioned by %{name} in:'
      subject: "%{name} used Chatter!"
      title: New mention
    reblog:
      body: 'Your status was boosted by %{name}:'
      subject: "%{name} used Echoed Voice!"
      title: New boost
  number:
    human:
      decimal_units:
        format: "%n%u"
        units:
          billion: B
          million: M
          quadrillion: Q
          thousand: K
          trillion: T
          unit: ''
  pagination:
    newer: Newer
    next: Next
    older: Older
    prev: Prev
    truncate: "&hellip;"
  polls:
    errors:
      already_voted: You have already voted on this poll
      duplicate_options: contain duplicate items
      duration_too_long: is too far into the future
      duration_too_short: is too soon
      expired: The poll has already ended
      over_character_limit: cannot be longer than %{max} characters each
      too_few_options: must have more than one item
      too_many_options: can't contain more than %{max} items
  preferences:
    languages: Languages
    other: Other
    publishing: Publishing
    web: Web
  relationships:
    activity: Account activity
    dormant: Dormant
    moved: Moved
    mutual: Mutual
    primary: Primary
    relationship: Relationship
    remove_selected_domains: Remove all followers from the selected domains
    remove_selected_followers: Remove selected followers
    remove_selected_follows: Unfollow selected users
    status: Account status
  remote_follow:
    acct: Enter your username@domain you want to act from
    missing_resource: Could not find the required redirect URL for your account
    no_account_html: Don't have an account? You can <a href='%{sign_up_path}' target='_blank'>sign up here</a>
    proceed: Proceed to follow
    prompt: 'You are going to follow:'
    reason_html: "<strong>Why is this step necessary?</strong> <code>%{instance}</code> might not be the server where you are registered, so we need to redirect you to your home server first."
  remote_interaction:
    favourite:
      proceed: Proceed to favourite
      prompt: 'You want to favourite this toot:'
    reblog:
      proceed: Proceed to boost
      prompt: 'You want to boost this toot:'
    reply:
      proceed: Proceed to reply
      prompt: 'You want to reply to this toot:'
  remote_unfollow:
    error: Error
    title: Title
    unfollowed: Unfollowed
  scheduled_statuses:
    over_daily_limit: You have exceeded the limit of %{limit} scheduled toots for that day
    over_total_limit: You have exceeded the limit of %{limit} scheduled toots
    too_soon: The scheduled date must be in the future
  sessions:
    activity: Last activity
    browser: Browser
    browsers:
      alipay: Alipay
      blackberry: Blackberry
      chrome: Chrome
      edge: Microsoft Edge
      electron: Electron
      firefox: Firefox
      generic: Unknown browser
      ie: Internet Explorer
      micro_messenger: MicroMessenger
      nokia: Nokia S40 Ovi Browser
      opera: Opera
      otter: Otter
      phantom_js: PhantomJS
      qq: QQ Browser
      safari: Safari
      uc_browser: UCBrowser
      weibo: Weibo
    current_session: Current session
    description: "%{browser} on %{platform}"
    explanation: These are the web browsers currently logged in to your Mastodon account.
    ip: IP
    platforms:
      adobe_air: Adobe Air
      android: Android
      blackberry: Blackberry
      chrome_os: ChromeOS
      firefox_os: Firefox OS
      ios: iOS
      linux: Linux
      mac: Mac
      other: unknown platform
      windows: Windows
      windows_mobile: Windows Mobile
      windows_phone: Windows Phone
    revoke: Revoke
    revoke_success: Session successfully revoked
    title: Sessions
  settings:
    authorized_apps: Authorized apps
    back: Back to Mastodon
    delete: Account deletion
    development: Development
    edit_profile: Edit profile
    export: Data export
    featured_tags: Featured hashtags
    flavours: Flavours
    identity_proofs: Identity proofs
    import: Import
    migrate: Account migration
    notifications: Notifications
    preferences: Preferences
    relationships: Follows and followers
    settings: Settings
    two_factor_authentication: Two-factor Auth
    your_apps: Your applications
  statuses:
    attached:
      description: 'Attached: %{attached}'
      image:
        one: "%{count} image"
        other: "%{count} images"
      video:
        one: "%{count} video"
        other: "%{count} videos"
    boosted_from_html: Boosted from %{acct_link}
    content_warning: 'Content warning: %{warning}'
    disallowed_hashtags:
      one: 'contained a disallowed hashtag: %{tags}'
      other: 'contained the disallowed hashtags: %{tags}'
    language_detection: Automatically detect language
    open_in_web: Open in web
    over_character_limit: character limit of %{max} exceeded
    pin_errors:
      limit: You have already pinned the maximum number of toots
      ownership: Someone else's toot cannot be pinned
      private: Non-public toot cannot be pinned
      reblog: A boost cannot be pinned
    poll:
      total_votes:
        one: "%{count} vote"
        other: "%{count} votes"
      vote: Vote
    show_more: Show more
    sign_in_to_participate: Sign in to participate in the conversation
    title: '%{name}: "%{quote}"'
    visibilities:
      private: Followers-only
      private_long: Only show to followers
      public: Public
      public_long: Everyone can see
      unlisted: Unlisted
      unlisted_long: Everyone can see, but not listed on public timelines
  stream_entries:
    pinned: Pinned toot
    reblogged: boosted
    sensitive_content: Sensitive content
  terms:
    body_html: |
      <h2>Privacy Policy</h2>
      <h3 id="collect">What information do we collect?</h3>

      <ul>
        <li><em>Basic account information</em>: If you register on this server, you may be asked to enter a username, an e-mail address and a password. You may also enter additional profile information such as a display name and biography, and upload a profile picture and header image. The username, display name, biography, profile picture and header image are always listed publicly.</li>
        <li><em>Posts, following and other public information</em>: The list of people you follow is listed publicly, the same is true for your followers. When you submit a message, the date and time is stored as well as the application you submitted the message from. Messages may contain media attachments, such as pictures and videos. Public and unlisted posts are available publicly. When you feature a post on your profile, that is also publicly available information. Your posts are delivered to your followers, in some cases it means they are delivered to different servers and copies are stored there. When you delete posts, this is likewise delivered to your followers. The action of reblogging or favouriting another post is always public.</li>
        <li><em>Direct and followers-only posts</em>: All posts are stored and processed on the server. Followers-only posts are delivered to your followers and users who are mentioned in them, and direct posts are delivered only to users mentioned in them. In some cases it means they are delivered to different servers and copies are stored there. We make a good faith effort to limit the access to those posts only to authorized persons, but other servers may fail to do so. Therefore it's important to review servers your followers belong to. You may toggle an option to approve and reject new followers manually in the settings. <em>Please keep in mind that the operators of the server and any receiving server may view such messages</em>, and that recipients may screenshot, copy or otherwise re-share them. <em>Do not share any dangerous information over Mastodon.</em></li>
        <li><em>IPs and other metadata</em>: When you log in, we record the IP address you log in from, as well as the name of your browser application. All the logged in sessions are available for your review and revocation in the settings. The latest IP address used is stored for up to 12 months. We also may retain server logs which include the IP address of every request to our server.</li>
      </ul>

      <hr class="spacer" />

      <h3 id="use">What do we use your information for?</h3>

      <p>Any of the information we collect from you may be used in the following ways:</p>

      <ul>
        <li>To provide the core functionality of Mastodon. You can only interact with other people's content and post your own content when you are logged in. For example, you may follow other people to view their combined posts in your own personalized home timeline.</li>
        <li>To aid moderation of the community, for example comparing your IP address with other known ones to determine ban evasion or other violations.</li>
        <li>The email address you provide may be used to send you information, notifications about other people interacting with your content or sending you messages, and to respond to inquiries, and/or other requests or questions.</li>
      </ul>

      <hr class="spacer" />

      <h3 id="protect">How do we protect your information?</h3>

      <p>We implement a variety of security measures to maintain the safety of your personal information when you enter, submit, or access your personal information. Among other things, your browser session, as well as the traffic between your applications and the API, are secured with SSL, and your password is hashed using a strong one-way algorithm. You may enable two-factor authentication to further secure access to your account.</p>

      <hr class="spacer" />

      <h3 id="data-retention">What is our data retention policy?</h3>

      <p>We will make a good faith effort to:</p>

      <ul>
        <li>Retain server logs containing the IP address of all requests to this server, in so far as such logs are kept, no more than 90 days.</li>
        <li>Retain the IP addresses associated with registered users no more than 12 months.</li>
      </ul>

      <p>You can request and download an archive of your content, including your posts, media attachments, profile picture, and header image.</p>

      <p>You may irreversibly delete your account at any time.</p>

      <hr class="spacer"/>

      <h3 id="cookies">Do we use cookies?</h3>

      <p>Yes. Cookies are small files that a site or its service provider transfers to your computer's hard drive through your Web browser (if you allow). These cookies enable the site to recognize your browser and, if you have a registered account, associate it with your registered account.</p>

      <p>We use cookies to understand and save your preferences for future visits.</p>

      <hr class="spacer" />

      <h3 id="disclose">Do we disclose any information to outside parties?</h3>

      <p>We do not sell, trade, or otherwise transfer to outside parties your personally identifiable information. This does not include trusted third parties who assist us in operating our site, conducting our business, or servicing you, so long as those parties agree to keep this information confidential. We may also release your information when we believe release is appropriate to comply with the law, enforce our site policies, or protect ours or others rights, property, or safety.</p>

      <p>Your public content may be downloaded by other servers in the network. Your public and followers-only posts are delivered to the servers where your followers reside, and direct messages are delivered to the servers of the recipients, in so far as those followers or recipients reside on a different server than this.</p>

      <p>When you authorize an application to use your account, depending on the scope of permissions you approve, it may access your public profile information, your following list, your followers, your lists, all your posts, and your favourites. Applications can never access your e-mail address or password.</p>

      <hr class="spacer" />

      <h3 id="children">Site usage by children</h3>

      <p>If this server is in the EU or the EEA: Our site, products and services are all directed to people who are at least 16 years old. If you are under the age of 16, per the requirements of the GDPR (<a href="https://en.wikipedia.org/wiki/General_Data_Protection_Regulation">General Data Protection Regulation</a>) do not use this site.</p>

      <p>If this server is in the USA: Our site, products and services are all directed to people who are at least 13 years old. If you are under the age of 13, per the requirements of COPPA (<a href="https://en.wikipedia.org/wiki/Children%27s_Online_Privacy_Protection_Act">Children's Online Privacy Protection Act</a>) do not use this site.</p>

      <p>Law requirements can be different if this server is in another jurisdiction.</p>

      <hr class="spacer" />

      <h3 id="changes">Changes to our Privacy Policy</h3>

      <p>If we decide to change our privacy policy, we will post those changes on this page.</p>

      <p>This document is CC-BY-SA. It was last updated March 7, 2018.</p>

      <p>Originally adapted from the <a href="https://github.com/discourse/discourse">Discourse privacy policy</a>.</p>
    title: "%{instance} Terms of Service and Privacy Policy"
  themes:
    contrast: Mastodon (High contrast)
    default: Mastodon (Dark)
    mastodon-light: Mastodon (Light)
  time:
    formats:
      default: "%b %d, %Y, %H:%M"
      month: "%b %Y"
  two_factor_authentication:
    code_hint: Enter the code generated by your authenticator app to confirm
    description_html: If you enable <strong>two-factor authentication</strong>, logging in will require you to be in possession of your phone, which will generate tokens for you to enter.
    disable: Disable
    enable: Enable
    enabled: Two-factor authentication is enabled
    enabled_success: Two-factor authentication successfully enabled
    generate_recovery_codes: Generate recovery codes
    instructions_html: "<strong>Scan this QR code into Google Authenticator or a similiar TOTP app on your phone</strong>. From now on, that app will generate tokens that you will have to enter when logging in."
    lost_recovery_codes: Recovery codes allow you to regain access to your account if you lose your phone. If you've lost your recovery codes, you can regenerate them here. Your old recovery codes will be invalidated.
    manual_instructions: 'If you can''t scan the QR code and need to enter it manually, here is the plain-text secret:'
    recovery_codes: Backup recovery codes
    recovery_codes_regenerated: Recovery codes successfully regenerated
    recovery_instructions_html: If you ever lose access to your phone, you can use one of the recovery codes below to regain access to your account. <strong>Keep the recovery codes safe</strong>. For example, you may print them and store them with other important documents.
    setup: Set up
    wrong_code: The entered code was invalid! Are server time and device time correct?
  user_mailer:
    backup_ready:
      explanation: You requested a full backup of your Mastodon account. It's now ready for download!
      subject: Your archive is ready for download
      title: Archive takeout
    warning:
      explanation:
        disable: While your account is frozen, your account data remains intact, but you cannot perform any actions until it is unlocked.
        silence: While your account is limited, only people who are already following you will see your toots on this server, and you may be excluded from various public listings. However, others may still manually follow you.
        suspend: Your account has been suspended, and all of your toots and your uploaded media files have been irreversibly removed from this server, and servers where you had followers.
      review_server_policies: Review server policies
      subject:
        disable: Your account %{acct} has been frozen
        none: Warning for %{acct}
        silence: Your account %{acct} has been limited
        suspend: Your account %{acct} has been suspended
      title:
        disable: Account frozen
        none: Warning
        silence: Account limited
        suspend: Account suspended
    welcome:
      edit_profile_action: Setup profile
      edit_profile_step: You can customize your profile by uploading an avatar, header, changing your display name and more. If you’d like to review new followers before they’re allowed to follow you, you can lock your account.
      explanation: Here are some tips to get you started
      final_action: Start posting
      final_step: 'Start posting! Even without followers your public messages may be seen by others, for example on the local timeline and in hashtags. You may want to introduce yourself on the #introductions hashtag.'
      full_handle: Your full handle
      full_handle_hint: This is what you would tell your friends so they can message or follow you from another server.
      review_preferences_action: Change preferences
      review_preferences_step: Make sure to set your preferences, such as which emails you'd like to receive, or what privacy level you’d like your posts to default to. If you don’t have motion sickness, you could choose to enable GIF autoplay.
      subject: Welcome to Mastodon
      tip_federated_timeline: The federated timeline is a firehose view of the Mastodon network. But it only includes people your neighbours are subscribed to, so it's not complete.
      tip_following: You follow your server's admin(s) by default. To find more interesting people, check the local and federated timelines.
      tip_local_timeline: The local timeline is a firehose view of people on %{instance}. These are your immediate neighbours!
      tip_mobile_webapp: If your mobile browser offers you to add Mastodon to your homescreen, you can receive push notifications. It acts like a native app in many ways!
      tips: Tips
      title: Welcome aboard, %{name}!
  users:
    follow_limit_reached: You cannot follow more than %{limit} people
    invalid_email: The e-mail address is invalid
    invalid_otp_token: Invalid two-factor code
    otp_lost_help_html: If you lost access to both, you may get in touch with %{email}
    seamless_external_login: You are logged in via an external service, so password and e-mail settings are not available.
    signed_in_as: 'Signed in as:'
  verification:
    explanation_html: 'You can <strong>verify yourself as the owner of the links in your profile metadata</strong>. For that, the linked website must contain a link back to your Mastodon profile. The link back <strong>must</strong> have a <code>rel="me"</code> attribute. The text content of the link does not matter. Here is an example:'
    verification: Verification<|MERGE_RESOLUTION|>--- conflicted
+++ resolved
@@ -20,7 +20,6 @@
     extended_description_html: |
       <h3>A good place for rules</h3>
       <p>The extended description has not been set up yet.</p>
-<<<<<<< HEAD
     features:
       humane_approach_body: Learning from failures of other networks, Mastodon aims to make ethical design choices to combat the misuse of social media.
       humane_approach_title: A more humane approach
@@ -30,9 +29,7 @@
       real_conversation_title: Built for real conversation
       within_reach_body: Multiple apps for iOS, Android, and other platforms thanks to a developer-friendly API ecosystem allow you to keep up with your friends anywhere.
       within_reach_title: Always within reach
-=======
     federation_hint_html: With an account on %{instance} you'll be able to follow people on any Mastodon server and beyond.
->>>>>>> 4271d12f
     generic_description: "%{domain} is one server in the network"
     get_apps: Try a mobile app
     hosted_on: Mastodon hosted on %{domain}
