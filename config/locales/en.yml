---
en:
  about:
    about_hashtag_html: These are public toots tagged with <strong>#%{hashtag}</strong>. You can interact with them if you have an account anywhere in the fediverse.
    about_mastodon_html: 'The social network of the future: No ads, no corporate surveillance, ethical design, and decentralization! Own your data with Mastodon!'
    about_this: About
    active_count_after: active
    active_footnote: Monthly Active Users (MAU)
    administered_by: 'Administered by:'
    api: API
    apps: Mobile apps
    apps_platforms: Use Mastodon from iOS, Android and other platforms
    browse_directory: Browse a profile directory and filter by interests
    browse_local_posts: Browse a live stream of public posts from this server
    browse_public_posts: Browse a live stream of public posts on Mastodon
    contact: Contact
    contact_missing: Not set
    contact_unavailable: N/A
    discover_users: Discover users
    documentation: Documentation
    federation_hint_html: With an account on %{instance} you'll be able to follow people on any Mastodon server and beyond.
    get_apps: Try a mobile app
    hosted_on: Mastodon hosted on %{domain}
    instance_actor_flash: |
      This account is a virtual actor used to represent the server itself and not any individual user.
      It is used for federation purposes and should not be blocked unless you want to block the whole instance, in which case you should use a domain block.
    learn_more: Learn more
    privacy_policy: Privacy policy
    see_whats_happening: See what's happening
    server_stats: 'Server stats:'
    source_code: Source code
    status_count_after:
      one: status
      other: statuses
    status_count_before: Who authored
    tagline: Follow friends and discover new ones
    terms: Terms of service
    unavailable_content: Moderated servers
    unavailable_content_description:
      domain: Server
      reason: Reason
      rejecting_media: 'Media files from these servers will not be processed or stored, and no thumbnails will be displayed, requiring manual click-through to the original file:'
      rejecting_media_title: Filtered media
      silenced: 'Posts from these servers will be hidden in public timelines and conversations, and no notifications will be generated from their users interactions, unless you are following them:'
      silenced_title: Silenced servers
      suspended: 'No data from these servers will be processed, stored or exchanged, making any interaction or communication with users from these servers impossible:'
      suspended_title: Suspended servers
    unavailable_content_html: Mastodon generally allows you to view content from and interact with users from any other server in the fediverse. These are the exceptions that have been made on this particular server.
    user_count_after:
      one: user
      other: users
    user_count_before: Home to
    what_is_mastodon: What is Mastodon?
  accounts:
    choices_html: "%{name}'s choices:"
    endorsements_hint: You can endorse people you follow from the web interface, and they will show up here.
    featured_tags_hint: You can feature specific hashtags that will be displayed here.
    follow: Follow
    followers:
      one: Follower
      other: Followers
    following: Following
    instance_actor_flash: This account is a virtual actor used to represent the server itself and not any individual user. It is used for federation purposes and should not be suspended.
    joined: Joined %{date}
    last_active: last active
    link_verified_on: Ownership of this link was checked on %{date}
    media: Media
    moved_html: "%{name} has moved to %{new_profile_link}:"
    network_hidden: This information is not available
    never_active: Never
    nothing_here: There is nothing here!
    people_followed_by: People whom %{name} follows
    people_who_follow: People who follow %{name}
    pin_errors:
      following: You must be already following the person you want to endorse
    posts:
      one: Toot
      other: Toots
    posts_tab_heading: Toots
    posts_with_replies: Toots and replies
    reserved_username: The username is reserved
    roles:
      admin: Admin
      bot: Bot
      group: Group
      moderator: Mod
    unavailable: Profile unavailable
    unfollow: Unfollow
  admin:
    account_actions:
      action: Perform action
      title: Perform moderation action on %{acct}
    account_moderation_notes:
      create: Leave note
      created_msg: Moderation note successfully created!
      delete: Delete
      destroyed_msg: Moderation note successfully destroyed!
    accounts:
      add_email_domain_block: Block e-mail domain
      approve: Approve
      approve_all: Approve all
      approved_msg: Successfully approved %{username}'s sign-up application
      are_you_sure: Are you sure?
      avatar: Avatar
      by_domain: Domain
      change_email:
        changed_msg: Account email successfully changed!
        current_email: Current email
        label: Change email
        new_email: New email
        submit: Change email
        title: Change email for %{username}
      confirm: Confirm
      confirmed: Confirmed
      confirming: Confirming
      delete: Delete data
      deleted: Deleted
      demote: Demote
      destroyed_msg: "%{username}'s data is now queued to be deleted imminently"
      disable: Freeze
      disable_two_factor_authentication: Disable 2FA
      disabled: Frozen
      display_name: Display name
      domain: Domain
      edit: Edit
      email: Email
      email_status: Email status
      enable: Unfreeze
      enabled: Enabled
      enabled_msg: Successfully unfroze %{username}'s account
      followers: Followers
      follows: Follows
      header: Header
      inbox_url: Inbox URL
      invite_request_text: Reasons for joining
      invited_by: Invited by
      ip: IP
      joined: Joined
      location:
        all: All
        local: Local
        remote: Remote
        title: Location
      login_status: Login status
      media_attachments: Media attachments
      memorialize: Turn into memoriam
      memorialized: Memorialized
      memorialized_msg: Successfully turned %{username} into a memorial account
      moderation:
        active: Active
        all: All
        pending: Pending
        silenced: Silenced
        suspended: Suspended
        title: Moderation
      moderation_notes: Moderation notes
      most_recent_activity: Most recent activity
      most_recent_ip: Most recent IP
      no_account_selected: No accounts were changed as none were selected
      no_limits_imposed: No limits imposed
      not_subscribed: Not subscribed
      pending: Pending review
      perform_full_suspension: Suspend
      promote: Promote
      protocol: Protocol
      public: Public
      push_subscription_expires: PuSH subscription expires
      redownload: Refresh profile
      redownloaded_msg: Successfully refreshed %{username}'s profile from origin
      reject: Reject
      reject_all: Reject all
      rejected_msg: Successfully rejected %{username}'s sign-up application
      remove_avatar: Remove avatar
      remove_header: Remove header
      removed_avatar_msg: Successfully removed %{username}'s avatar image
      removed_header_msg: Successfully removed %{username}'s header image
      resend_confirmation:
        already_confirmed: This user is already confirmed
        send: Resend confirmation email
        success: Confirmation email successfully sent!
      reset: Reset
      reset_password: Reset password
      resubscribe: Resubscribe
      role: Permissions
      roles:
        admin: Administrator
        moderator: Moderator
        staff: Staff
        user: User
      search: Search
      search_same_email_domain: Other users with the same e-mail domain
      search_same_ip: Other users with the same IP
      sensitive: Sensitive
      sensitized: marked as sensitive
      shared_inbox_url: Shared inbox URL
      show:
        created_reports: Made reports
        targeted_reports: Reported by others
      silence: Limit
      silenced: Limited
      statuses: Statuses
      subscribe: Subscribe
      suspended: Suspended
      suspension_irreversible: The data of this account has been irreversibly deleted. You can unsuspend the account to make it usable but it will not recover any data it previously had.
      suspension_reversible_hint_html: The account has been suspended, and the data will be fully removed on %{date}. Until then, the account can be restored without any ill effects. If you wish to remove all of the account's data immediately, you can do so below.
      time_in_queue: Waiting in queue %{time}
      title: Accounts
      unconfirmed_email: Unconfirmed email
      undo_sensitized: Undo sensitive
      undo_silenced: Undo silence
      undo_suspension: Undo suspension
      unsilenced_msg: Successfully unlimited %{username}'s account
      unsubscribe: Unsubscribe
      unsuspended_msg: Successfully unsuspended %{username}'s account
      username: Username
      view_domain: View summary for domain
      warn: Warn
      web: Web
      whitelisted: Allowed for federation
    action_logs:
      action_types:
        assigned_to_self_report: Assign Report
        change_email_user: Change E-mail for User
        confirm_user: Confirm User
        create_account_warning: Create Warning
        create_announcement: Create Announcement
        create_custom_emoji: Create Custom Emoji
        create_domain_allow: Create Domain Allow
        create_domain_block: Create Domain Block
        create_email_domain_block: Create E-mail Domain Block
        create_ip_block: Create IP rule
        demote_user: Demote User
        destroy_announcement: Delete Announcement
        destroy_custom_emoji: Delete Custom Emoji
        destroy_domain_allow: Delete Domain Allow
        destroy_domain_block: Delete Domain Block
        destroy_email_domain_block: Delete e-mail domain block
        destroy_ip_block: Delete IP rule
        destroy_status: Delete Status
        disable_2fa_user: Disable 2FA
        disable_custom_emoji: Disable Custom Emoji
        disable_user: Disable User
        enable_custom_emoji: Enable Custom Emoji
        enable_user: Enable User
        memorialize_account: Memorialize Account
        promote_user: Promote User
        remove_avatar_user: Remove Avatar
        reopen_report: Reopen Report
        reset_password_user: Reset Password
        resolve_report: Resolve Report
        sensitive_account: Mark the media in your account as sensitive
        silence_account: Silence Account
        suspend_account: Suspend Account
        unassigned_report: Unassign Report
        unsensitive_account: Unmark the media in your account as sensitive
        unsilence_account: Unsilence Account
        unsuspend_account: Unsuspend Account
        update_announcement: Update Announcement
        update_custom_emoji: Update Custom Emoji
        update_domain_block: Update Domain Block
        update_status: Update Status
      actions:
        assigned_to_self_report: "%{name} assigned report %{target} to themselves"
        change_email_user: "%{name} changed the e-mail address of user %{target}"
        confirm_user: "%{name} confirmed e-mail address of user %{target}"
        create_account_warning: "%{name} sent a warning to %{target}"
        create_announcement: "%{name} created new announcement %{target}"
        create_custom_emoji: "%{name} uploaded new emoji %{target}"
        create_domain_allow: "%{name} allowed federation with domain %{target}"
        create_domain_block: "%{name} blocked domain %{target}"
        create_email_domain_block: "%{name} blocked e-mail domain %{target}"
        create_ip_block: "%{name} created rule for IP %{target}"
        demote_user: "%{name} demoted user %{target}"
        destroy_announcement: "%{name} deleted announcement %{target}"
        destroy_custom_emoji: "%{name} destroyed emoji %{target}"
        destroy_domain_allow: "%{name} disallowed federation with domain %{target}"
        destroy_domain_block: "%{name} unblocked domain %{target}"
        destroy_email_domain_block: "%{name} unblocked e-mail domain %{target}"
        destroy_ip_block: "%{name} deleted rule for IP %{target}"
        destroy_status: "%{name} removed status by %{target}"
        disable_2fa_user: "%{name} disabled two factor requirement for user %{target}"
        disable_custom_emoji: "%{name} disabled emoji %{target}"
        disable_user: "%{name} disabled login for user %{target}"
        enable_custom_emoji: "%{name} enabled emoji %{target}"
        enable_user: "%{name} enabled login for user %{target}"
        memorialize_account: "%{name} turned %{target}'s account into a memoriam page"
        promote_user: "%{name} promoted user %{target}"
        remove_avatar_user: "%{name} removed %{target}'s avatar"
        reopen_report: "%{name} reopened report %{target}"
        reset_password_user: "%{name} reset password of user %{target}"
        resolve_report: "%{name} resolved report %{target}"
        sensitive_account: "%{name} marked %{target}'s media as sensitive"
        silence_account: "%{name} silenced %{target}'s account"
        suspend_account: "%{name} suspended %{target}'s account"
        unassigned_report: "%{name} unassigned report %{target}"
        unsensitive_account: "%{name} unmarked %{target}'s media as sensitive"
        unsilence_account: "%{name} unsilenced %{target}'s account"
        unsuspend_account: "%{name} unsuspended %{target}'s account"
        update_announcement: "%{name} updated announcement %{target}"
        update_custom_emoji: "%{name} updated emoji %{target}"
        update_domain_block: "%{name} updated domain block for %{target}"
        update_status: "%{name} updated status by %{target}"
      deleted_status: "(deleted status)"
      empty: No logs found.
      filter_by_action: Filter by action
      filter_by_user: Filter by user
      title: Audit log
    announcements:
      destroyed_msg: Announcement successfully deleted!
      edit:
        title: Edit announcement
      empty: No announcements found.
      live: Live
      new:
        create: Create announcement
        title: New announcement
      published_msg: Announcement successfully published!
      scheduled_for: Scheduled for %{time}
      scheduled_msg: Announcement scheduled for publication!
      title: Announcements
      unpublished_msg: Announcement successfully unpublished!
      updated_msg: Announcement successfully updated!
    custom_emojis:
      assign_category: Assign category
      by_domain: Domain
      copied_msg: Successfully created local copy of the emoji
      copy: Copy
      copy_failed_msg: Could not make a local copy of that emoji
      create_new_category: Create new category
      created_msg: Emoji successfully created!
      delete: Delete
      destroyed_msg: Emojo successfully destroyed!
      disable: Disable
      disabled: Disabled
      disabled_msg: Successfully disabled that emoji
      emoji: Emoji
      enable: Enable
      enabled: Enabled
      enabled_msg: Successfully enabled that emoji
      image_hint: PNG up to 50KB
      list: List
      listed: Listed
      new:
        title: Add new custom emoji
      not_permitted: You are not permitted to perform this action
      overwrite: Overwrite
      shortcode: Shortcode
      shortcode_hint: At least 2 characters, only alphanumeric characters and underscores
      title: Custom emojis
      uncategorized: Uncategorized
      unlist: Unlist
      unlisted: Unlisted
      update_failed_msg: Could not update that emoji
      updated_msg: Emoji successfully updated!
      upload: Upload
    dashboard:
      authorized_fetch_mode: Secure mode
      backlog: backlogged jobs
      config: Configuration
      feature_deletions: Account deletions
      feature_invites: Invite links
      feature_profile_directory: Profile directory
      feature_registrations: Registrations
      feature_relay: Federation relay
      feature_spam_check: Anti-spam
      feature_timeline_preview: Timeline preview
      features: Features
      hidden_service: Federation with hidden services
      open_reports: open reports
      pending_tags: hashtags waiting for review
      pending_users: users waiting for review
      recent_users: Recent users
      search: Full-text search
      single_user_mode: Single user mode
      software: Software
      space: Space usage
      title: Dashboard
      total_users: users in total
      trends: Trends
      week_interactions: interactions this week
      week_users_active: active this week
      week_users_new: users this week
      whitelist_mode: Limited federation mode
    domain_allows:
      add_new: Allow federation with domain
      created_msg: Domain has been successfully allowed for federation
      destroyed_msg: Domain has been disallowed from federation
      undo: Disallow federation with domain
    domain_blocks:
      add_new: Add new domain block
      created_msg: Domain block is now being processed
      destroyed_msg: Domain block has been undone
      domain: Domain
      edit: Edit domain block
      existing_domain_block_html: You have already imposed stricter limits on %{name}, you need to <a href="%{unblock_url}">unblock it</a> first.
      new:
        create: Create block
        hint: The domain block will not prevent creation of account entries in the database, but will retroactively and automatically apply specific moderation methods on those accounts.
        severity:
          desc_html: "<strong>Silence</strong> will make the account's posts invisible to anyone who isn't following them. <strong>Suspend</strong> will remove all of the account's content, media, and profile data. Use <strong>None</strong> if you just want to reject media files."
          noop: None
          silence: Silence
          suspend: Suspend
        title: New domain block
      obfuscate: Obfuscate domain name
      obfuscate_hint: Partially obfuscate the domain name in the list if advertising the list of domain limitations is enabled
      private_comment: Private comment
      private_comment_hint: Comment about this domain limitation for internal use by the moderators.
      public_comment: Public comment
      public_comment_hint: Comment about this domain limitation for the general public, if advertising the list of domain limitations is enabled.
      reject_media: Reject media files
      reject_media_hint: Removes locally stored media files and refuses to download any in the future. Irrelevant for suspensions
      reject_reports: Reject reports
      reject_reports_hint: Ignore all reports coming from this domain. Irrelevant for suspensions
      rejecting_media: rejecting media files
      rejecting_reports: rejecting reports
      severity:
        silence: silenced
        suspend: suspended
      show:
        affected_accounts:
          one: One account in the database affected
          other: "%{count} accounts in the database affected"
        retroactive:
          silence: Unsilence existing affected accounts from this domain
          suspend: Unsuspend existing affected accounts from this domain
        title: Undo domain block for %{domain}
        undo: Undo
      undo: Undo domain block
      view: View domain block
    email_domain_blocks:
      add_new: Add new
      created_msg: Successfully blocked e-mail domain
      delete: Delete
      destroyed_msg: Successfully unblocked e-mail domain
      domain: Domain
<<<<<<< HEAD
=======
      empty: No e-mail domains currently blocked.
      from_html: from %{domain}
>>>>>>> 88f7d013
      new:
        create: Add domain
        title: Block new e-mail domain
      title: Blocked e-mail domains
    instances:
      by_domain: Domain
      delivery_available: Delivery is available
      empty: No domains found.
      known_accounts:
        one: "%{count} known account"
        other: "%{count} known accounts"
      moderation:
        all: All
        limited: Limited
        title: Moderation
      private_comment: Private comment
      public_comment: Public comment
      title: Federation
      total_blocked_by_us: Blocked by us
      total_followed_by_them: Followed by them
      total_followed_by_us: Followed by us
      total_reported: Reports about them
      total_storage: Media attachments
    invites:
      deactivate_all: Deactivate all
      filter:
        all: All
        available: Available
        expired: Expired
        title: Filter
      title: Invites
    ip_blocks:
      add_new: Create rule
      created_msg: Successfully added new IP rule
      delete: Delete
      expires_in:
        '1209600': 2 weeks
        '15778476': 6 months
        '2629746': 1 month
        '31556952': 1 year
        '86400': 1 day
        '94670856': 3 years
      new:
        title: Create new IP rule
      no_ip_block_selected: No IP rules were changed as none were selected
      title: IP rules
    pending_accounts:
      title: Pending accounts (%{count})
    relationships:
      title: "%{acct}'s relationships"
    relays:
      add_new: Add new relay
      delete: Delete
      description_html: A <strong>federation relay</strong> is an intermediary server that exchanges large volumes of public toots between servers that subscribe and publish to it. <strong>It can help small and medium servers discover content from the fediverse</strong>, which would otherwise require local users manually following other people on remote servers.
      disable: Disable
      disabled: Disabled
      enable: Enable
      enable_hint: Once enabled, your server will subscribe to all public toots from this relay, and will begin sending this server's public toots to it.
      enabled: Enabled
      inbox_url: Relay URL
      pending: Waiting for relay's approval
      save_and_enable: Save and enable
      setup: Setup a relay connection
      signatures_not_enabled: Relays will not work correctly while secure mode or limited federation mode is enabled
      status: Status
      title: Relays
    report_notes:
      created_msg: Report note successfully created!
      destroyed_msg: Report note successfully deleted!
    reports:
      account:
        notes:
          one: "%{count} note"
          other: "%{count} notes"
        reports:
          one: "%{count} report"
          other: "%{count} reports"
      action_taken_by: Action taken by
      are_you_sure: Are you sure?
      assign_to_self: Assign to me
      assigned: Assigned moderator
      by_target_domain: Domain of reported account
      comment:
        none: None
      created_at: Reported
      forwarded: Forwarded
      forwarded_to: Forwarded to %{domain}
      mark_as_resolved: Mark as resolved
      mark_as_unresolved: Mark as unresolved
      notes:
        create: Add note
        create_and_resolve: Resolve with note
        create_and_unresolve: Reopen with note
        delete: Delete
        placeholder: Describe what actions have been taken, or any other related updates...
      reopen: Reopen report
      report: 'Report #%{id}'
      reported_account: Reported account
      reported_by: Reported by
      resolved: Resolved
      resolved_msg: Report successfully resolved!
      status: Status
      title: Reports
      unassign: Unassign
      unresolved: Unresolved
      updated_at: Updated
    settings:
      activity_api_enabled:
        desc_html: Counts of locally posted statuses, active users, and new registrations in weekly buckets
        title: Publish aggregate statistics about user activity
      bootstrap_timeline_accounts:
        desc_html: Separate multiple usernames by comma. Only local and unlocked accounts will work. Default when empty is all local admins.
        title: Default follows for new users
      contact_information:
        email: Business e-mail
        username: Contact username
      custom_css:
        desc_html: Modify the look with CSS loaded on every page
        title: Custom CSS
      default_noindex:
        desc_html: Affects all users who have not changed this setting themselves
        title: Opt users out of search engine indexing by default
      domain_blocks:
        all: To everyone
        disabled: To no one
        title: Show domain blocks
        users: To logged-in local users
      domain_blocks_rationale:
        title: Show rationale
      enable_bootstrap_timeline_accounts:
        desc_html: Make new users automatically follow configured accounts so their home feed doesn't start out empty
        title: Enable default follows for new users
      hero:
        desc_html: Displayed on the frontpage. At least 600x100px recommended. When not set, falls back to server thumbnail
        title: Hero image
      mascot:
        desc_html: Displayed on multiple pages. At least 293×205px recommended. When not set, falls back to default mascot
        title: Mascot image
      peers_api_enabled:
        desc_html: Domain names this server has encountered in the fediverse
        title: Publish list of discovered servers
      preview_sensitive_media:
        desc_html: Link previews on other websites will display a thumbnail even if the media is marked as sensitive
        title: Show sensitive media in OpenGraph previews
      profile_directory:
        desc_html: Allow users to be discoverable
        title: Enable profile directory
      registrations:
        closed_message:
          desc_html: Displayed on frontpage when registrations are closed. You can use HTML tags
          title: Closed registration message
        deletion:
          desc_html: Allow anyone to delete their account
          title: Open account deletion
        min_invite_role:
          disabled: No one
          title: Allow invitations by
        require_invite_text:
          desc_html: When registrations require manual approval, make the “Why do you want to join?” text input mandatory rather than optional
          title: Require new users to enter a reason to join
      registrations_mode:
        modes:
          approved: Approval required for sign up
          none: Nobody can sign up
          open: Anyone can sign up
        title: Registrations mode
      show_known_fediverse_at_about_page:
        desc_html: When disabled, restricts the public timeline linked from the landing page to showing only local content
        title: Include federated content on unauthenticated public timeline page
      show_staff_badge:
        desc_html: Show a staff badge on a user page
        title: Show staff badge
      site_description:
        desc_html: Introductory paragraph on the API. Describe what makes this Mastodon server special and anything else important. You can use HTML tags, in particular <code>&lt;a&gt;</code> and <code>&lt;em&gt;</code>.
        title: Server description
      site_description_extended:
        desc_html: A good place for your code of conduct, rules, guidelines and other things that set your server apart. You can use HTML tags
        title: Custom extended information
      site_short_description:
        desc_html: Displayed in sidebar and meta tags. Describe what Mastodon is and what makes this server special in a single paragraph.
        title: Short server description
      site_terms:
        desc_html: You can write your own privacy policy, terms of service or other legalese. You can use HTML tags
        title: Custom terms of service
      site_title: Server name
      spam_check_enabled:
        desc_html: Mastodon can auto-report accounts that send repeated unsolicited messages. There may be false positives.
        title: Anti-spam automation
      thumbnail:
        desc_html: Used for previews via OpenGraph and API. 1200x630px recommended
        title: Server thumbnail
      timeline_preview:
        desc_html: Display link to public timeline on landing page and allow API access to the public timeline without authentication
        title: Allow unauthenticated access to public timeline
      title: Site settings
      trendable_by_default:
        desc_html: Affects hashtags that have not been previously disallowed
        title: Allow hashtags to trend without prior review
      trends:
        desc_html: Publicly display previously reviewed hashtags that are currently trending
        title: Trending hashtags
    site_uploads:
      delete: Delete uploaded file
      destroyed_msg: Site upload successfully deleted!
    statuses:
      back_to_account: Back to account page
      batch:
        delete: Delete
        nsfw_off: Mark as not sensitive
        nsfw_on: Mark as sensitive
      deleted: Deleted
      failed_to_execute: Failed to execute
      media:
        title: Media
      no_media: No media
      no_status_selected: No statuses were changed as none were selected
      title: Account statuses
      with_media: With media
    tags:
      accounts_today: Unique uses today
      accounts_week: Unique uses this week
      breakdown: Breakdown of today's usage by source
      context: Context
      directory: In directory
      in_directory: "%{count} in directory"
      last_active: Last active
      most_popular: Most popular
      most_recent: Most recent
      name: Hashtag
      review: Review status
      reviewed: Reviewed
      title: Hashtags
      trending_right_now: Trending right now
      unique_uses_today: "%{count} posting today"
      unreviewed: Not reviewed
      updated_msg: Hashtag settings updated successfully
    title: Administration
    warning_presets:
      add_new: Add new
      delete: Delete
      edit_preset: Edit warning preset
      title: Manage warning presets
  admin_mailer:
    new_pending_account:
      body: The details of the new account are below. You can approve or reject this application.
      subject: New account up for review on %{instance} (%{username})
    new_report:
      body: "%{reporter} has reported %{target}"
      body_remote: Someone from %{domain} has reported %{target}
      subject: New report for %{instance} (#%{id})
    new_trending_tag:
      body: 'The hashtag #%{name} is trending today, but has not been previously reviewed. It will not be displayed publicly unless you allow it to, or just save the form as it is to never hear about it again.'
      subject: New hashtag up for review on %{instance} (#%{name})
  aliases:
    add_new: Create alias
    created_msg: Successfully created a new alias. You can now initiate the move from the old account.
    deleted_msg: Successfully remove the alias. Moving from that account to this one will no longer be possible.
    empty: You have no aliases.
    hint_html: If you want to move from another account to this one, here you can create an alias, which is required before you can proceed with moving followers from the old account to this one. This action by itself is <strong>harmless and reversible</strong>. <strong>The account migration is initiated from the old account</strong>.
    remove: Unlink alias
  appearance:
    advanced_web_interface: Advanced web interface
    advanced_web_interface_hint: 'If you want to make use of your entire screen width, the advanced web interface allows you to configure many different columns to see as much information at the same time as you want: Home, notifications, federated timeline, any number of lists and hashtags.'
    animations_and_accessibility: Animations and accessibility
    confirmation_dialogs: Confirmation dialogs
    discovery: Discovery
    localization:
      body: Mastodon is translated by volunteers.
      guide_link: https://crowdin.com/project/mastodon
      guide_link_text: Everyone can contribute.
    sensitive_content: Sensitive content
    toot_layout: Toot layout
  application_mailer:
    notification_preferences: Change e-mail preferences
    salutation: "%{name},"
    settings: 'Change e-mail preferences: %{link}'
    view: 'View:'
    view_profile: View profile
    view_status: View status
  applications:
    created: Application successfully created
    destroyed: Application successfully deleted
    invalid_url: The provided URL is invalid
    regenerate_token: Regenerate access token
    token_regenerated: Access token successfully regenerated
    warning: Be very careful with this data. Never share it with anyone!
    your_token: Your access token
  auth:
    apply_for_account: Request an invite
    change_password: Password
    checkbox_agreement_html: I agree to the <a href="%{rules_path}" target="_blank">server rules</a> and <a href="%{terms_path}" target="_blank">terms of service</a>
    checkbox_agreement_without_rules_html: I agree to the <a href="%{terms_path}" target="_blank">terms of service</a>
    delete_account: Delete account
    delete_account_html: If you wish to delete your account, you can <a href="%{path}">proceed here</a>. You will be asked for confirmation.
    description:
      prefix_invited_by_user: "@%{name} invites you to join this server of Mastodon!"
      prefix_sign_up: Sign up on Mastodon today!
      suffix: With an account, you will be able to follow people, post updates and exchange messages with users from any Mastodon server and more!
    didnt_get_confirmation: Didn't receive confirmation instructions?
    dont_have_your_security_key: Don't have your security key?
    forgot_password: Forgot your password?
    invalid_reset_password_token: Password reset token is invalid or expired. Please request a new one.
    link_to_otp: Enter a two-factor code from your phone or a recovery code
    link_to_webauth: Use your security key device
    login: Log in
    logout: Logout
    migrate_account: Move to a different account
    migrate_account_html: If you wish to redirect this account to a different one, you can <a href="%{path}">configure it here</a>.
    or_log_in_with: Or log in with
    providers:
      cas: CAS
      saml: SAML
    register: Sign up
    registration_closed: "%{instance} is not accepting new members"
    resend_confirmation: Resend confirmation instructions
    reset_password: Reset password
    security: Security
    set_new_password: Set new password
    setup:
      email_below_hint_html: If the below e-mail address is incorrect, you can change it here and receive a new confirmation e-mail.
      email_settings_hint_html: The confirmation e-mail was sent to %{email}. If that e-mail address is not correct, you can change it in account settings.
      title: Setup
    status:
      account_status: Account status
      confirming: Waiting for e-mail confirmation to be completed.
      functional: Your account is fully operational.
      pending: Your application is pending review by our staff. This may take some time. You will receive an e-mail if your application is approved.
      redirecting_to: Your account is inactive because it is currently redirecting to %{acct}.
    too_fast: Form submitted too fast, try again.
    trouble_logging_in: Trouble logging in?
    use_security_key: Use security key
  authorize_follow:
    already_following: You are already following this account
    already_requested: You have already sent a follow request to that account
    error: Unfortunately, there was an error looking up the remote account
    follow: Follow
    follow_request: 'You have sent a follow request to:'
    following: 'Success! You are now following:'
    post_follow:
      close: Or, you can just close this window.
      return: Show the user's profile
      web: Go to web
    title: Follow %{acct}
  challenge:
    confirm: Continue
    hint_html: "<strong>Tip:</strong> We won't ask you for your password again for the next hour."
    invalid_password: Invalid password
    prompt: Confirm password to continue
  crypto:
    errors:
      invalid_key: is not a valid Ed25519 or Curve25519 key
      invalid_signature: is not a valid Ed25519 signature
  date:
    formats:
      default: "%b %d, %Y"
      with_month_name: "%B %d, %Y"
  datetime:
    distance_in_words:
      about_x_hours: "%{count}h"
      about_x_months: "%{count}mo"
      about_x_years: "%{count}y"
      almost_x_years: "%{count}y"
      half_a_minute: Just now
      less_than_x_minutes: "%{count}m"
      less_than_x_seconds: Just now
      over_x_years: "%{count}y"
      x_days: "%{count}d"
      x_minutes: "%{count}m"
      x_months: "%{count}mo"
      x_seconds: "%{count}s"
  deletes:
    challenge_not_passed: The information you entered was not correct
    confirm_password: Enter your current password to verify your identity
    confirm_username: Enter your username to confirm the procedure
    proceed: Delete account
    success_msg: Your account was successfully deleted
    warning:
      before: 'Before proceeding, please read these notes carefully:'
      caches: Content that has been cached by other servers may persist
      data_removal: Your posts and other data will be permanently removed
      email_change_html: You can <a href="%{path}">change your e-mail address</a> without deleting your account
      email_contact_html: If it still doesn't arrive, you can e-mail <a href="mailto:%{email}">%{email}</a> for help
      email_reconfirmation_html: If you are not receiving the confirmation e-mail, you can <a href="%{path}">request it again</a>
      irreversible: You will not be able to restore or reactivate your account
      more_details_html: For more details, see the <a href="%{terms_path}">privacy policy</a>.
      username_available: Your username will become available again
      username_unavailable: Your username will remain unavailable
  directories:
    directory: Profile directory
    explanation: Discover users based on their interests
    explore_mastodon: Explore %{title}
  domain_validator:
    invalid_domain: is not a valid domain name
  errors:
    '400': The request you submitted was invalid or malformed.
    '403': You don't have permission to view this page.
    '404': The page you are looking for isn't here.
    '406': This page is not available in the requested format.
    '410': The page you were looking for doesn't exist here anymore.
    '422':
      content: Security verification failed. Are you blocking cookies?
      title: Security verification failed
    '429': Too many requests
    '500':
      content: We're sorry, but something went wrong on our end.
      title: This page is not correct
    '503': The page could not be served due to a temporary server failure.
    noscript_html: To use the Mastodon web application, please enable JavaScript. Alternatively, try one of the <a href="%{apps_path}">native apps</a> for Mastodon for your platform.
  existing_username_validator:
    not_found: could not find a local user with that username
    not_found_multiple: could not find %{usernames}
  exports:
    archive_takeout:
      date: Date
      download: Download your archive
      hint_html: You can request an archive of your <strong>toots and uploaded media</strong>. The exported data will be in the ActivityPub format, readable by any compliant software. You can request an archive every 7 days.
      in_progress: Compiling your archive...
      request: Request your archive
      size: Size
    blocks: You block
    bookmarks: Bookmarks
    csv: CSV
    domain_blocks: Domain blocks
    lists: Lists
    mutes: You mute
    storage: Media storage
  featured_tags:
    add_new: Add new
    errors:
      limit: You have already featured the maximum amount of hashtags
    hint_html: "<strong>What are featured hashtags?</strong> They are displayed prominently on your public profile and allow people to browse your public posts specifically under those hashtags. They are a great tool for keeping track of creative works or long-term projects."
  filters:
    contexts:
      account: Profiles
      home: Home and lists
      notifications: Notifications
      public: Public timelines
      thread: Conversations
    edit:
      title: Edit filter
    errors:
      invalid_context: None or invalid context supplied
      invalid_irreversible: Irreversible filtering only works with home or notifications context
    index:
      delete: Delete
      title: Filters
    new:
      title: Add new filter
  footer:
    developers: Developers
    more: More…
    resources: Resources
    trending_now: Trending now
  generic:
    all: All
    changes_saved_msg: Changes successfully saved!
    copy: Copy
    delete: Delete
    no_batch_actions_available: No batch actions available on this page
    order_by: Order by
    save_changes: Save changes
    validation_errors:
      one: Something isn't quite right yet! Please review the error below
      other: Something isn't quite right yet! Please review %{count} errors below
  html_validator:
    invalid_markup: 'contains invalid HTML markup: %{error}'
  identity_proofs:
    active: Active
    authorize: Yes, authorize
    authorize_connection_prompt: Authorize this cryptographic connection?
    errors:
      failed: The cryptographic connection failed. Please try again from %{provider}.
      keybase:
        invalid_token: Keybase tokens are hashes of signatures and must be 66 hex characters
        verification_failed: Keybase does not recognize this token as a signature of Keybase user %{kb_username}. Please retry from Keybase.
      wrong_user: Cannot create a proof for %{proving} while logged in as %{current}. Log in as %{proving} and try again.
    explanation_html: Here you can cryptographically connect your other identities from other platforms, such as Keybase. This lets other people send you encrypted messages on those platforms and allows them to trust that the content you send them comes from you.
    i_am_html: I am %{username} on %{service}.
    identity: Identity
    inactive: Inactive
    publicize_checkbox: 'And toot this:'
    publicize_toot: 'It is proven! I am %{username} on %{service}: %{url}'
    remove: Remove proof from account
    removed: Successfully removed proof from account
    status: Verification status
    view_proof: View proof
  imports:
    errors:
      over_rows_processing_limit: contains more than %{count} rows
    modes:
      merge: Merge
      merge_long: Keep existing records and add new ones
      overwrite: Overwrite
      overwrite_long: Replace current records with the new ones
    preface: You can import data that you have exported from another server, such as a list of the people you are following or blocking.
    success: Your data was successfully uploaded and will now be processed in due time
    types:
      blocking: Blocking list
      bookmarks: Bookmarks
      domain_blocking: Domain blocking list
      following: Following list
      muting: Muting list
    upload: Upload
  in_memoriam_html: In Memoriam.
  invites:
    delete: Deactivate
    expired: Expired
    expires_in:
      '1800': 30 minutes
      '21600': 6 hours
      '3600': 1 hour
      '43200': 12 hours
      '604800': 1 week
      '86400': 1 day
    expires_in_prompt: Never
    generate: Generate invite link
    invited_by: 'You were invited by:'
    max_uses:
      one: 1 use
      other: "%{count} uses"
    max_uses_prompt: No limit
    prompt: Generate and share links with others to grant access to this server
    table:
      expires_at: Expires
      uses: Uses
    title: Invite people
  lists:
    errors:
      limit: You have reached the maximum amount of lists
  media_attachments:
    validations:
      images_and_video: Cannot attach a video to a status that already contains images
      not_ready: Cannot attach files that have not finished processing. Try again in a moment!
      too_many: Cannot attach more than 4 files
  migrations:
    acct: Moved to
    cancel: Cancel redirect
    cancel_explanation: Cancelling the redirect will re-activate your current account, but will not bring back followers that have been moved to that account.
    cancelled_msg: Successfully cancelled the redirect.
    errors:
      already_moved: is the same account you have already moved to
      missing_also_known_as: is not an alias of this account
      move_to_self: cannot be current account
      not_found: could not be found
      on_cooldown: You are on cooldown
    followers_count: Followers at time of move
    incoming_migrations: Moving from a different account
    incoming_migrations_html: To move from another account to this one, first you need to <a href="%{path}">create an account alias</a>.
    moved_msg: Your account is now redirecting to %{acct} and your followers are being moved over.
    not_redirecting: Your account is not redirecting to any other account currently.
    on_cooldown: You have recently migrated your account. This function will become available again in %{count} days.
    past_migrations: Past migrations
    proceed_with_move: Move followers
    redirected_msg: Your account is now redirecting to %{acct}.
    redirecting_to: Your account is redirecting to %{acct}.
    set_redirect: Set redirect
    warning:
      backreference_required: The new account must first be configured to back-reference this one
      before: 'Before proceeding, please read these notes carefully:'
      cooldown: After moving there is a cooldown period during which you will not be able to move again
      disabled_account: Your current account will not be fully usable afterwards. However, you will have access to data export as well as re-activation.
      followers: This action will move all followers from the current account to the new account
      only_redirect_html: Alternatively, you can <a href="%{path}">only put up a redirect on your profile</a>.
      other_data: No other data will be moved automatically
      redirect: Your current account's profile will be updated with a redirect notice and be excluded from searches
  moderation:
    title: Moderation
  move_handler:
    carry_blocks_over_text: This user moved from %{acct}, which you had blocked.
    carry_mutes_over_text: This user moved from %{acct}, which you had muted.
    copy_account_note_text: 'This user moved from %{acct}, here were your previous notes about them:'
  notification_mailer:
    digest:
      action: View all notifications
      body: Here is a brief summary of the messages you missed since your last visit on %{since}
      mention: "%{name} mentioned you in:"
      new_followers_summary:
        one: Also, you have acquired one new follower while being away! Yay!
        other: Also, you have acquired %{count} new followers while being away! Amazing!
      subject:
        one: "1 new notification since your last visit \U0001F418"
        other: "%{count} new notifications since your last visit \U0001F418"
      title: In your absence...
    favourite:
      body: 'Your status was favourited by %{name}:'
      subject: "%{name} used Heart Stamp!"
      title: New favourite
    follow:
      body: "%{name} is now following you!"
      subject: "%{name} used Pursuit!"
      title: New follower
    follow_request:
      action: Manage follow requests
      body: "%{name} has requested to follow you"
      subject: 'Pending follower: %{name}'
      title: New follow request
    mention:
      action: Reply
      body: 'You were mentioned by %{name} in:'
      subject: "%{name} used Chatter!"
      title: New mention
    reblog:
      body: 'Your status was boosted by %{name}:'
      subject: "%{name} used Echoed Voice!"
      title: New boost
  notifications:
    email_events: Events for e-mail notifications
    email_events_hint: 'Select events that you want to receive notifications for:'
    other_settings: Other notifications settings
  number:
    human:
      decimal_units:
        format: "%n%u"
        units:
          billion: B
          million: M
          quadrillion: Q
          thousand: K
          trillion: T
          unit: ''
  otp_authentication:
    code_hint: Enter the code generated by your authenticator app to confirm
    description_html: If you enable <strong>two-factor authentication</strong> using an authenticator app, logging in will require you to be in possession of your phone, which will generate tokens for you to enter.
    enable: Enable
    instructions_html: "<strong>Scan this QR code into Google Authenticator or a similiar TOTP app on your phone</strong>. From now on, that app will generate tokens that you will have to enter when logging in."
    manual_instructions: 'If you can''t scan the QR code and need to enter it manually, here is the plain-text secret:'
    setup: Set up
    wrong_code: The entered code was invalid! Are server time and device time correct?
  pagination:
    newer: Newer
    next: Next
    older: Older
    prev: Prev
    truncate: "&hellip;"
  polls:
    errors:
      already_voted: You have already voted on this poll
      duplicate_options: contain duplicate items
      duration_too_long: is too far into the future
      duration_too_short: is too soon
      expired: The poll has already ended
      over_character_limit: cannot be longer than %{max} characters each
      too_few_options: must have more than one item
      too_many_options: can't contain more than %{max} items
  preferences:
    other: Other
    posting_defaults: Posting defaults
    public_timelines: Public timelines
  reactions:
    errors:
      limit_reached: Limit of different reactions reached
      unrecognized_emoji: is not a recognized emoji
  relationships:
    activity: Account activity
    dormant: Dormant
    follow_selected_followers: Follow selected followers
    followers: Followers
    following: Following
    invited: Invited
    last_active: Last active
    most_recent: Most recent
    moved: Moved
    mutual: Mutual
    primary: Primary
    relationship: Relationship
    remove_selected_domains: Remove all followers from the selected domains
    remove_selected_followers: Remove selected followers
    remove_selected_follows: Unfollow selected users
    status: Account status
  remote_follow:
    acct: Enter your username@domain you want to act from
    missing_resource: Could not find the required redirect URL for your account
    no_account_html: Don't have an account? You can <a href='%{sign_up_path}' target='_blank'>sign up here</a>
    proceed: Proceed to follow
    prompt: 'You are going to follow:'
    reason_html: "<strong>Why is this step necessary?</strong> <code>%{instance}</code> might not be the server where you are registered, so we need to redirect you to your home server first."
  remote_interaction:
    favourite:
      proceed: Proceed to favourite
      prompt: 'You want to favourite this toot:'
    reblog:
      proceed: Proceed to boost
      prompt: 'You want to boost this toot:'
    reply:
      proceed: Proceed to reply
      prompt: 'You want to reply to this toot:'
  scheduled_statuses:
    over_daily_limit: You have exceeded the limit of %{limit} scheduled toots for that day
    over_total_limit: You have exceeded the limit of %{limit} scheduled toots
    too_soon: The scheduled date must be in the future
  sessions:
    activity: Last activity
    browser: Browser
    browsers:
      alipay: Alipay
      blackberry: Blackberry
      chrome: Chrome
      edge: Microsoft Edge
      electron: Electron
      firefox: Firefox
      generic: Unknown browser
      ie: Internet Explorer
      micro_messenger: MicroMessenger
      nokia: Nokia S40 Ovi Browser
      opera: Opera
      otter: Otter
      phantom_js: PhantomJS
      qq: QQ Browser
      safari: Safari
      uc_browser: UCBrowser
      weibo: Weibo
    current_session: Current session
    description: "%{browser} on %{platform}"
    explanation: These are the web browsers currently logged in to your Mastodon account.
    ip: IP
    platforms:
      adobe_air: Adobe Air
      android: Android
      blackberry: Blackberry
      chrome_os: ChromeOS
      firefox_os: Firefox OS
      ios: iOS
      linux: Linux
      mac: macOS
      other: unknown platform
      windows: Windows
      windows_mobile: Windows Mobile
      windows_phone: Windows Phone
    revoke: Revoke
    revoke_success: Session successfully revoked
    title: Sessions
  settings:
    account: Account
    account_settings: Account settings
    aliases: Account aliases
    appearance: Appearance
    authorized_apps: Authorized apps
    back: Back to Mastodon
    delete: Account deletion
    development: Development
    edit_profile: Edit profile
    export: Data export
    featured_tags: Featured hashtags
    identity_proofs: Identity proofs
    import: Import
    import_and_export: Import and export
    migrate: Account migration
    notifications: Notifications
    preferences: Preferences
    profile: Profile
    relationships: Follows and followers
    two_factor_authentication: Two-factor Auth
    webauthn_authentication: Security keys
  spam_check:
    spam_detected: This is an automated report. Spam has been detected.
  statuses:
    attached:
      audio:
        one: "%{count} audio"
        other: "%{count} audio"
      description: 'Attached: %{attached}'
      image:
        one: "%{count} image"
        other: "%{count} images"
      video:
        one: "%{count} video"
        other: "%{count} videos"
    boosted_from_html: Boosted from %{acct_link}
    content_warning: 'Content warning: %{warning}'
    disallowed_hashtags:
      one: 'contained a disallowed hashtag: %{tags}'
      other: 'contained the disallowed hashtags: %{tags}'
    errors:
      in_reply_not_found: The status you are trying to reply to does not appear to exist.
    language_detection: Automatically detect language
    open_in_web: Open in web
    over_character_limit: character limit of %{max} exceeded
    pin_errors:
      limit: You have already pinned the maximum number of toots
      ownership: Someone else's toot cannot be pinned
      private: Non-public toot cannot be pinned
      reblog: A boost cannot be pinned
    poll:
      total_people:
        one: "%{count} person"
        other: "%{count} people"
      total_votes:
        one: "%{count} vote"
        other: "%{count} votes"
      vote: Vote
    show_more: Show more
    show_newer: Show newer
    show_older: Show older
    show_thread: Show thread
    sign_in_to_participate: Sign in to participate in the conversation
    title: '%{name}: "%{quote}"'
    visibilities:
      private: Followers-only
      private_long: Only show to followers
      public: Public
      public_long: Everyone can see
      unlisted: Unlisted
      unlisted_long: Everyone can see, but not listed on public timelines
  stream_entries:
    pinned: Pinned toot
    reblogged: boosted
    sensitive_content: Sensitive content
  tags:
    does_not_match_previous_name: does not match the previous name
  terms:
    body_html: |
      <h2>Privacy Policy</h2>
      <h3 id="collect">What information do we collect?</h3>

      <ul>
        <li><em>Basic account information</em>: If you register on this server, you may be asked to enter a username, an e-mail address and a password. You may also enter additional profile information such as a display name and biography, and upload a profile picture and header image. The username, display name, biography, profile picture and header image are always listed publicly.</li>
        <li><em>Posts, following and other public information</em>: The list of people you follow is listed publicly, the same is true for your followers. When you submit a message, the date and time is stored as well as the application you submitted the message from. Messages may contain media attachments, such as pictures and videos. Public and unlisted posts are available publicly. When you feature a post on your profile, that is also publicly available information. Your posts are delivered to your followers, in some cases it means they are delivered to different servers and copies are stored there. When you delete posts, this is likewise delivered to your followers. The action of reblogging or favouriting another post is always public.</li>
        <li><em>Direct and followers-only posts</em>: All posts are stored and processed on the server. Followers-only posts are delivered to your followers and users who are mentioned in them, and direct posts are delivered only to users mentioned in them. In some cases it means they are delivered to different servers and copies are stored there. We make a good faith effort to limit the access to those posts only to authorized persons, but other servers may fail to do so. Therefore it's important to review servers your followers belong to. You may toggle an option to approve and reject new followers manually in the settings. <em>Please keep in mind that the operators of the server and any receiving server may view such messages</em>, and that recipients may screenshot, copy or otherwise re-share them. <em>Do not share any dangerous information over Mastodon.</em></li>
        <li><em>IPs and other metadata</em>: When you log in, we record the IP address you log in from, as well as the name of your browser application. All the logged in sessions are available for your review and revocation in the settings. The latest IP address used is stored for up to 12 months. We also may retain server logs which include the IP address of every request to our server.</li>
      </ul>

      <hr class="spacer" />

      <h3 id="use">What do we use your information for?</h3>

      <p>Any of the information we collect from you may be used in the following ways:</p>

      <ul>
        <li>To provide the core functionality of Mastodon. You can only interact with other people's content and post your own content when you are logged in. For example, you may follow other people to view their combined posts in your own personalized home timeline.</li>
        <li>To aid moderation of the community, for example comparing your IP address with other known ones to determine ban evasion or other violations.</li>
        <li>The email address you provide may be used to send you information, notifications about other people interacting with your content or sending you messages, and to respond to inquiries, and/or other requests or questions.</li>
      </ul>

      <hr class="spacer" />

      <h3 id="protect">How do we protect your information?</h3>

      <p>We implement a variety of security measures to maintain the safety of your personal information when you enter, submit, or access your personal information. Among other things, your browser session, as well as the traffic between your applications and the API, are secured with SSL, and your password is hashed using a strong one-way algorithm. You may enable two-factor authentication to further secure access to your account.</p>

      <hr class="spacer" />

      <h3 id="data-retention">What is our data retention policy?</h3>

      <p>We will make a good faith effort to:</p>

      <ul>
        <li>Retain server logs containing the IP address of all requests to this server, in so far as such logs are kept, no more than 90 days.</li>
        <li>Retain the IP addresses associated with registered users no more than 12 months.</li>
      </ul>

      <p>You can request and download an archive of your content, including your posts, media attachments, profile picture, and header image.</p>

      <p>You may irreversibly delete your account at any time.</p>

      <hr class="spacer"/>

      <h3 id="cookies">Do we use cookies?</h3>

      <p>Yes. Cookies are small files that a site or its service provider transfers to your computer's hard drive through your Web browser (if you allow). These cookies enable the site to recognize your browser and, if you have a registered account, associate it with your registered account.</p>

      <p>We use cookies to understand and save your preferences for future visits.</p>

      <hr class="spacer" />

      <h3 id="disclose">Do we disclose any information to outside parties?</h3>

      <p>We do not sell, trade, or otherwise transfer to outside parties your personally identifiable information. This does not include trusted third parties who assist us in operating our site, conducting our business, or servicing you, so long as those parties agree to keep this information confidential. We may also release your information when we believe release is appropriate to comply with the law, enforce our site policies, or protect ours or others rights, property, or safety.</p>

      <p>Your public content may be downloaded by other servers in the network. Your public and followers-only posts are delivered to the servers where your followers reside, and direct messages are delivered to the servers of the recipients, in so far as those followers or recipients reside on a different server than this.</p>

      <p>When you authorize an application to use your account, depending on the scope of permissions you approve, it may access your public profile information, your following list, your followers, your lists, all your posts, and your favourites. Applications can never access your e-mail address or password.</p>

      <hr class="spacer" />

      <h3 id="children">Site usage by children</h3>

      <p>If this server is in the EU or the EEA: Our site, products and services are all directed to people who are at least 16 years old. If you are under the age of 16, per the requirements of the GDPR (<a href="https://en.wikipedia.org/wiki/General_Data_Protection_Regulation">General Data Protection Regulation</a>) do not use this site.</p>

      <p>If this server is in the USA: Our site, products and services are all directed to people who are at least 13 years old. If you are under the age of 13, per the requirements of COPPA (<a href="https://en.wikipedia.org/wiki/Children%27s_Online_Privacy_Protection_Act">Children's Online Privacy Protection Act</a>) do not use this site.</p>

      <p>Law requirements can be different if this server is in another jurisdiction.</p>

      <hr class="spacer" />

      <h3 id="changes">Changes to our Privacy Policy</h3>

      <p>If we decide to change our privacy policy, we will post those changes on this page.</p>

      <p>This document is CC-BY-SA. It was last updated March 7, 2018.</p>

      <p>Originally adapted from the <a href="https://github.com/discourse/discourse">Discourse privacy policy</a>.</p>
    title: "%{instance} Terms of Service and Privacy Policy"
  themes:
    contrast: Mastodon (High contrast)
    default: Mastodon (Dark)
    mastodon-light: Mastodon (Light)
  time:
    formats:
      default: "%b %d, %Y, %H:%M"
      month: "%b %Y"
  two_factor_authentication:
    add: Add
    disable: Disable 2FA
    disabled_success: Two-factor authentication successfully disabled
    edit: Edit
    enabled: Two-factor authentication is enabled
    enabled_success: Two-factor authentication successfully enabled
    generate_recovery_codes: Generate recovery codes
    lost_recovery_codes: Recovery codes allow you to regain access to your account if you lose your phone. If you've lost your recovery codes, you can regenerate them here. Your old recovery codes will be invalidated.
    methods: Two-factor methods
    otp: Authenticator app
    recovery_codes: Backup recovery codes
    recovery_codes_regenerated: Recovery codes successfully regenerated
    recovery_instructions_html: If you ever lose access to your phone, you can use one of the recovery codes below to regain access to your account. <strong>Keep the recovery codes safe</strong>. For example, you may print them and store them with other important documents.
    webauthn: Security keys
  user_mailer:
    backup_ready:
      explanation: You requested a full backup of your Mastodon account. It's now ready for download!
      subject: Your archive is ready for download
      title: Archive takeout
    sign_in_token:
      details: 'Here are details of the attempt:'
      explanation: 'We detected an attempt to sign in to your account from an unrecognized IP address. If this is you, please enter the security code below on the sign in challenge page:'
      further_actions: 'If this wasn''t you, please change your password and enable two-factor authentication on your account. You can do so here:'
      subject: Please confirm attempted sign in
      title: Sign in attempt
    warning:
      explanation:
        disable: You can no longer login to your account or use it in any other way, but your profile and other data remains intact.
        sensitive: Your uploaded media files and linked media will be treated as sensitive.
        silence: You can still use your account but only people who are already following you will see your toots on this server, and you may be excluded from various public listings. However, others may still manually follow you.
        suspend: You can no longer use your account, and your profile and other data are no longer accessible. You can still login to request a backup of your data until the data is fully removed, but we will retain some data to prevent you from evading the suspension.
      get_in_touch: You can reply to this e-mail to get in touch with the staff of %{instance}.
      review_server_policies: Review server policies
      statuses: 'Specifically, for:'
      subject:
        disable: Your account %{acct} has been frozen
        none: Warning for %{acct}
        sensitive: Your account %{acct} posting media has been marked as sensitive
        silence: Your account %{acct} has been limited
        suspend: Your account %{acct} has been suspended
      title:
        disable: Account frozen
        none: Warning
        sensitive: Your media has been marked as sensitive
        silence: Account limited
        suspend: Account suspended
    welcome:
      edit_profile_action: Setup profile
      edit_profile_step: You can customize your profile by uploading an avatar, header, changing your display name and more. If you’d like to review new followers before they’re allowed to follow you, you can lock your account.
      explanation: Here are some tips to get you started
      final_action: Start posting
      final_step: 'Start posting! Even without followers your public messages may be seen by others, for example on the local timeline and in hashtags. You may want to introduce yourself on the #introductions hashtag.'
      full_handle: Your full handle
      full_handle_hint: This is what you would tell your friends so they can message or follow you from another server.
      review_preferences_action: Change preferences
      review_preferences_step: Make sure to set your preferences, such as which emails you'd like to receive, or what privacy level you’d like your posts to default to. If you don’t have motion sickness, you could choose to enable GIF autoplay.
      subject: Welcome to Mastodon
      tip_federated_timeline: The federated timeline is a firehose view of the Mastodon network. But it only includes people your neighbours are subscribed to, so it's not complete.
      tip_following: You follow your server's admin(s) by default. To find more interesting people, check the local and federated timelines.
      tip_local_timeline: The local timeline is a firehose view of people on %{instance}. These are your immediate neighbours!
      tip_mobile_webapp: If your mobile browser offers you to add Mastodon to your homescreen, you can receive push notifications. It acts like a native app in many ways!
      tips: Tips
      title: Welcome aboard, %{name}!
  users:
    blocked_email_provider: This e-mail provider isn't allowed
    follow_limit_reached: You cannot follow more than %{limit} people
    generic_access_help_html: Trouble accessing your account? You may get in touch with %{email} for assistance
    invalid_email: The e-mail address is invalid
    invalid_email_mx: The e-mail address does not seem to exist
    invalid_otp_token: Invalid two-factor code
    invalid_sign_in_token: Invalid security code
    otp_lost_help_html: If you lost access to both, you may get in touch with %{email}
    seamless_external_login: You are logged in via an external service, so password and e-mail settings are not available.
    signed_in_as: 'Signed in as:'
    suspicious_sign_in_confirmation: You appear to not have logged in from this device before, and you haven't logged in for a while, so we're sending a security code to your e-mail address to confirm that it's you.
  verification:
    explanation_html: 'You can <strong>verify yourself as the owner of the links in your profile metadata</strong>. For that, the linked website must contain a link back to your Mastodon profile. The link back <strong>must</strong> have a <code>rel="me"</code> attribute. The text content of the link does not matter. Here is an example:'
    verification: Verification
  webauthn_credentials:
    add: Add new security key
    create:
      error: There was a problem adding your security key. Please try again.
      success: Your security key was successfully added.
    delete: Delete
    delete_confirmation: Are you sure you want to delete this security key?
    description_html: If you enable <strong>security key authentication</strong>, logging in will require you to use one of your security keys.
    destroy:
      error: There was a problem deleting you security key. Please try again.
      success: Your security key was successfully deleted.
    invalid_credential: Invalid security key
    nickname_hint: Enter the nickname of your new security key
    not_enabled: You haven't enabled WebAuthn yet
    not_supported: This browser doesn't support security keys
    otp_required: To use security keys please enable two-factor authentication first.
    registered_on: Registered on %{date}<|MERGE_RESOLUTION|>--- conflicted
+++ resolved
@@ -434,11 +434,8 @@
       delete: Delete
       destroyed_msg: Successfully unblocked e-mail domain
       domain: Domain
-<<<<<<< HEAD
-=======
       empty: No e-mail domains currently blocked.
       from_html: from %{domain}
->>>>>>> 88f7d013
       new:
         create: Add domain
         title: Block new e-mail domain
