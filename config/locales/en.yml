--- conflicted
+++ resolved
@@ -837,11 +837,7 @@
     edit_profile: Edit profile
     export: Data export
     featured_tags: Featured hashtags
-<<<<<<< HEAD
     flavours: Flavours
-    followers: Authorized followers
-=======
->>>>>>> 1a0d3c9c
     import: Import
     migrate: Account migration
     notifications: Notifications
