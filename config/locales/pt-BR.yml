---
pt-BR:
  about:
    about_hashtag_html: Estes são toots públicos com a hashtag <strong>#%{hashtag}</strong>. Você pode interagir com eles se tiver uma conta em qualquer lugar no fediverso.
    about_mastodon_html: Mastodon é uma rede social baseada em protocolos abertos e software gratuito e de código aberto. É descentralizada como e-mail.
    about_this: Sobre
    administered_by: 'Administrado por:'
    closed_registrations: Os cadastros estão atualmente fechados nesta instância. No entanto, você pode procurar uma instância diferente na qual possa criar uma conta e acessar a mesma rede por lá.
    contact: Contato
    contact_missing: Não definido
    contact_unavailable: N/A
    description_headline: O que é %{domain}?
    domain_count_after: outras instâncias
    domain_count_before: Conectado a
    extended_description_html: |
      <h3>Um bom lugar para regras</h3>
      <p>A descrição da instância ainda não foi feita.</p>
    features:
      humane_approach_body: Aprendendo com erros de outras redes, Mastodon tem como objetivo fazer decisões éticas de design para combater o desuso de redes sociais.
      humane_approach_title: Uma abordagem mais humana
      not_a_product_body: Mastodon não é uma rede comercial. Sem propagandas, coleta de dados, jardins fechados. Não há uma autoridade central.
      not_a_product_title: Você é uma pessoa e não um produto
      real_conversation_body: Com 500 caracteres à sua disposição e suporte para conteúdo granular e avisos de conteúdo, você pode se expressar da maneira que desejar.
      real_conversation_title: Feito para conversas reais
      within_reach_body: Vários apps para iOS, Android e outras plataformas graças a um ecossistema de API amigável para desenvolvedores permitem que você possa se manter atualizado sobre seus amigos de qualquer lugar.
      within_reach_title: Sempre ao seu alcance
    generic_description: "%{domain} é um servidor na rede"
    hosted_on: Mastodon hospedado em %{domain}
    learn_more: Saiba mais
    other_instances: Lista de instâncias
    source_code: Código-fonte
    status_count_after: publicações
    status_count_before: Autores de
    user_count_after: usuários
    user_count_before: Casa de
    what_is_mastodon: O que é Mastodon?
  accounts:
    follow: Seguir
    followers: Seguidores
    following: Seguindo
    media: Mídia
    moved_html: "%{name} se mudou para %{new_profile_link}:"
    nothing_here: Não há nada aqui!
    people_followed_by: Pessoas que %{name} segue
    people_who_follow: Pessoas que seguem %{name}
    posts: Toots
    posts_with_replies: Toots e respostas
    remote_follow: Siga remotamente
    reserved_username: Este usuário está reservado
    roles:
      admin: Administrador
      moderator: Moderador
    unfollow: Deixar de seguir
  admin:
    account_moderation_notes:
      account: Moderador
      create: Criar
      created_at: Data
      created_msg: Nota de moderação criada com sucesso!
      delete: Excluir
      destroyed_msg: Nota de moderação excluída com sucesso!
    accounts:
      are_you_sure: Você tem certeza?
      avatar: Avatar
      by_domain: Domínio
      change_email:
        changed_msg: E-mail da conta modificado com sucesso!
        current_email: E-mail atual
        label: Mudar e-mail
        new_email: Novo e-mail
        submit: Mudar e-mail
        title: Mudar e-mail para %{username}
      confirm: Confirmar
      confirmed: Confirmado
      demote: Rebaixar
      disable: Desativar
      disable_two_factor_authentication: Desativar 2FA
      disabled: Desativada
      display_name: Nome de exibição
      domain: Domínio
      edit: Editar
      email: E-mail
      enable: Ativar
      enabled: Ativado
      feed_url: URL do feed
      followers: Seguidores
      followers_url: URL de seguidores
      follows: Segue
      inbox_url: URL da caixa de entrada
      ip: IP
      location:
        all: Todos
        local: Local
        remote: Remoto
        title: Localização
      login_status: Situação de login
      media_attachments: Mídia(s) anexada(s)
      memorialize: Tornar um memorial
      moderation:
        all: Todos
        silenced: Silenciados
        suspended: Suspensos
        title: Moderação
      moderation_notes: Notas de moderação
      most_recent_activity: Atividade mais recente
      most_recent_ip: IP mais recente
      not_subscribed: Não está inscrito
      order:
        alphabetic: Alfabética
        most_recent: Mais recente
        title: Ordem
      outbox_url: URL da caixa de saída
      perform_full_suspension: Aplicar suspensão total
      profile_url: URL do perfil
      promote: Promover
      protocol: Protocolo
      public: Público
      push_subscription_expires: Inscrição PuSH expira
      redownload: Atualizar avatar
      remove_avatar: Remover avatar
      reset: Anular
      reset_password: Modificar senha
      resubscribe: Reinscrever-se
      role: Permissões
      roles:
        admin: Administrador
        moderator: Moderador
        staff: Equipe
        user: Usuário
      salmon_url: URL Salmon
      search: Pesquisar
      shared_inbox_url: URL da caixa de entrada compartilhada
      show:
        created_reports: Denúncias criadas por esta conta
        report: relatórios
        targeted_reports: Denúncias feitas sobre esta conta
      silence: Silenciar
      statuses: Postagens
      subscribe: Inscrever-se
      title: Contas
      unconfirmed_email: E-mail não confirmado
      undo_silenced: Retirar silenciamento
      undo_suspension: Retirar suspensão
      unsubscribe: Desinscrever-se
      username: Nome de usuário
      web: Web
    action_logs:
      actions:
        assigned_to_self_report: "%{name} designou a denúncia %{target} para si"
        change_email_user: "%{name} mudou o endereço de e-mail do usuário %{target}"
        confirm_user: "%{name} confirmou o endereço de e-mail do usuário %{target}"
        create_custom_emoji: "%{name} enviou o emoji novo %{target}"
        create_domain_block: "%{name} bloqueou o domínio %{target}"
        create_email_domain_block: "%{name} colocou o domínio de e-mail %{target} na lista negra"
        demote_user: "%{name} rebaixou o usuário %{target}"
        destroy_domain_block: "%{name} desbloqueou o domínio %{target}"
        destroy_email_domain_block: "%{name} retirou o domínio de e-mail %{target} da lista negra"
        destroy_status: "%{name} removeu postagem feita por %{target}"
        disable_2fa_user: "%{name} desabilitou a exigência de autenticação em dois passos para o usuário %{target}"
        disable_custom_emoji: "%{name} desabilitou o emoji %{target}"
        disable_user: "%{name} desabilitou o acesso para o usuário %{target}"
        enable_custom_emoji: "%{name} habilitou o emoji %{target}"
        enable_user: "%{name} habilitou o acesso para o usuário %{target}"
        memorialize_account: "%{name} transformou a conta de %{target} em um memorial"
        promote_user: "%{name} promoveu o usuário %{target}"
        remove_avatar_user: "%{name} removeu o avatar de %{target}"
        reopen_report: "%{name} reabriu a denúncia %{target}"
        reset_password_user: "%{name} redefiniu a senha do usuário %{target}"
        resolve_report: "%{name} resolveu a denúncia %{target}"
        silence_account: "%{name} silenciou a conta de %{target}"
        suspend_account: "%{name} suspendeu a conta de %{target}"
        unassigned_report: "%{name} desatribuiu a denúncia %{target}"
        unsilence_account: "%{name} desativou o silêncio de %{target}"
        unsuspend_account: "%{name} desativou a suspensão de  %{target}"
        update_custom_emoji: "%{name} atualizou o emoji %{target}"
        update_status: "%{name} atualizou o estado de %{target}"
      title: Auditar relatório
    custom_emojis:
      by_domain: Domínio
      copied_msg: Cópia local do emoji criada com sucesso
      copy: Copiar
      copy_failed_msg: Não foi possível criar uma cópia local deste emoji
      created_msg: Emoji criado com sucesso!
      delete: Excluir
      destroyed_msg: Emoji deletado com sucesso!
      disable: Desabilitar
      disabled_msg: Emoji desabilitado com sucesso
      emoji: Emoji
      enable: Habilitar
      enabled_msg: Emoji habilitado com sucesso
      image_hint: PNG de até 50KB
      listed: Listado
      new:
        title: Adicionar novo emoji customizado
      overwrite: Sobrescrever
      shortcode: Atalho
      shortcode_hint: Pelo menos 2 caracteres, apenas caracteres alfanuméricos e underscores
      title: Emojis customizados
      unlisted: Não listado
      update_failed_msg: Não foi possível atualizar esse emoji
      updated_msg: Emoji atualizado com sucesso!
      upload: Enviar
    domain_blocks:
      add_new: Adicionar novo
      created_msg: Bloqueio de domínio está sendo processado
      destroyed_msg: Bloqueio de domínio desfeito
      domain: Domínio
      new:
        create: Criar bloqueio
        hint: O bloqueio de domínio não prevenirá a criação de entradas de contas na base de dados, mas vai reatroativa e automaticamente aplicar métodos específicos de moderação nestas contas.
        severity:
          desc_html: O <strong>Silêncio</strong> fará com que as postagens da conta fiquem invisíveis para qualquer um que não a esteja seguindo. A <strong>Suspensão</strong> removerá todo o conteúdo da conta, mídia e dados de perfil. Use <strong>Nenhum</strong> se você apenas deseja rejeitar arquivos de mídia.
          noop: Nenhum
          silence: Silêncio
          suspend: Suspensão
        title: Novo bloqueio de domínio
      reject_media: Rejeitar arquivos de mídia
      reject_media_hint: Remove arquivos de mídia armazenados localmente e recusa quaisquer outros no futuro. Irrelevante para suspensões
      severities:
        noop: Nenhum
        silence: Silêncio
        suspend: Suspensão
      severity: Rigidez
      show:
        affected_accounts:
          one: Uma conta no banco de dados foi afetada
          other: "%{count} contas no banco de dados foram afetadas"
        retroactive:
          silence: Desativar silêncio de todas as contas existentes desse domínio
          suspend: Retirar suspensão de todas as contas neste domínio
        title: Retirar bloqueio de domínio de %{domain}
        undo: Retirar
      title: Bloqueios de domínio
      undo: Retirar
    email_domain_blocks:
      add_new: Adicionar novo
      created_msg: Bloqueio de domínio de e-mail criado com sucesso
      delete: Excluir
      destroyed_msg: Bloqueio de domínio de e-mail excluído com sucesso
      domain: Domínio
      new:
        create: Adicionar domínio
        title: Novo bloqueio de domínio de e-mail
      title: Bloqueio de Domínio de E-mail
    instances:
      account_count: Contas conhecidas
      domain_name: Domínio
      reset: Resetar
      search: Buscar
      title: Instâncias conhecidas
    invites:
      filter:
        all: Todos
        available: Disponíveis
        expired: Expirados
        title: Filtro
      title: Convites
    report_notes:
      created_msg: Nota de denúncia criada com sucesso!
      destroyed_msg: Nota de denúncia excluída com sucesso!
    reports:
      account:
        note: nota
        report: denúncia
      action_taken_by: Ação realizada por
      are_you_sure: Você tem certeza?
      assign_to_self: Designar para mim
      assigned: Moderador designado
      comment:
        none: Nenhum
      created_at: Denunciado
      delete: Excluir
      id: ID
      mark_as_resolved: Marcar como resolvido
      mark_as_unresolved: Marcar como não resolvido
      notes:
        create: Adicionar nota
        create_and_resolve: Resolver com nota
        create_and_unresolve: Reabrir com nota
        delete: Excluir
        placeholder: Descreva que ações foram tomadas, ou quaisquer atualizações sobre esta denúncia…
      nsfw:
        'false': Mostrar mídias anexadas
        'true': Esconder mídias anexadas
      reopen: Reabrir denúncia
      report: 'Denúncia #%{id}'
      report_contents: Conteúdos
      reported_account: Conta denunciada
      reported_by: Denunciada por
      resolved: Resolvido
      resolved_msg: Denúncia resolvida com sucesso!
      silence_account: Silenciar conta
      status: Status
      suspend_account: Suspender conta
      target: Alvo
      title: Denúncias
      unassign: Desatribuir
      unresolved: Não resolvido
      updated_at: Atualizado
      view: Visualizar
    settings:
      activity_api_enabled:
        desc_html: Contagem de status postados localmente, usuários ativos e novos cadastros filtrados semanalmente
        title: Publicar estatísticas agregadas sobre atividade de usuários
      bootstrap_timeline_accounts:
        desc_html: Separe nomes de usuário através de vírgulas. Funciona apenas com contas locais e destrancadas. O padrão quando vazio são todos os administradores locais.
        title: Usuários a serem seguidos por padrão por novas contas
      contact_information:
        email: E-mail
        username: Contate usuário
      hero:
        desc_html: Aparece na página inicial. Ao menos 600x100px é recomendado. Se não estiver definido, o thumbnail da instância é usado no lugar
        title: Imagem do herói
      peers_api_enabled:
        desc_html: Nomes de domínio que essa instância encontrou no fediverso
        title: Publicar lista de instâncias descobertas
      registrations:
        closed_message:
          desc_html: Exibido na página inicial quando cadastros estão fechados. Você pode usar tags HTML
          title: Mensagem de cadastros fechados
        deletion:
          desc_html: Permitir que qualquer um delete a sua conta
          title: Exclusão aberta de contas
        min_invite_role:
          disabled: Ninguém
          title: Permitir convites de
        open:
          desc_html: Permitir que qualquer um crie uma conta
          title: Cadastro aberto
      show_known_fediverse_at_about_page:
        desc_html: Quando ligado, vai mostrar toots de todo o fediverso conhecido na prévia da timeline. Senão, mostra somente toots locais.
        title: Mostrar fediverso conhecido na prévia da timeline
      show_staff_badge:
        desc_html: Mostrar uma insígnia de Equipe na página de usuário
        title: Mostrar insígnia de equipe
      site_description:
        desc_html: Parágrafo introdutório na página inicial e em meta tags. Você pode usar tags HTML, em especial <code>&lt;a&gt;</code> e <code>&lt;em&gt;</code>.
        title: Descrição da instância
      site_description_extended:
        desc_html: Um ótimo lugar para seu código de conduta, regras, diretrizes e outras coisas para diferenciar a sua instância. Você pode usar tags HTML
        title: Informação estendida customizada
      site_terms:
        desc_html: Você pode escrever a sua própria política de privacidade, termos de serviço, entre outras coisas. Você pode usar tags HTML
        title: Termos de serviço customizados
      site_title: Nome da instância
      thumbnail:
        desc_html: Usada para prévias via OpenGraph e API. Recomenda-se 1200x630px
        title: Miniatura da instância
      timeline_preview:
        desc_html: Exibir a timeline pública na página inicial
        title: Prévia da timeline
      title: Configurações do site
    statuses:
      back_to_account: Voltar para página da conta
      batch:
        delete: Deletar
        nsfw_off: Marcar como não-sensível
        nsfw_on: Marcar como sensível
      execute: Executar
      failed_to_execute: Falha em executar
      media:
        hide: Esconder mídia
        show: Mostrar mídia
        title: Mídia
      no_media: Não há mídia
      title: Postagens da conta
      with_media: Com mídia
    subscriptions:
      callback_url: URL de Callback
      confirmed: Confirmado
      expires_in: Expira em
      last_delivery: Última entrega
      title: WebSub
      topic: Tópico
    title: Administração
  admin_mailer:
    new_report:
      body: "%{reporter} denunciou %{target}"
      subject: Nova denúncia sobre %{instance} (#%{id})
  application_mailer:
    notification_preferences: Mudar preferências de e-mail
    salutation: "%{name},"
    settings: 'Mudar e-mail de preferência: %{link}'
    view: 'Visualizar:'
    view_profile: Ver perfil
    view_status: Ver status
  applications:
    created: Aplicação criada com sucesso
    destroyed: Aplicação excluída com sucesso
    invalid_url: A URL provida é inválida
    regenerate_token: Regenerar token de acesso
    token_regenerated: Token de acesso renegerado com sucesso
    warning: Tenha cuidado com estes dados. Nunca compartilhe com alguém!
    your_token: Seu token de acesso
  auth:
    agreement_html: Ao se cadastrar você concorda em seguir <a href="%{rules_path}">as regras da instância</a> e <a href="%{terms_path}">os nossos termos de serviço</a>.
    change_password: Senha
    confirm_email: Confirmar e-mail
    delete_account: Excluir conta
    delete_account_html: Se você deseja excluir a sua conta, você pode <a href="%{path}">prosseguir para cá</a>. Uma confirmação será requisitada.
    didnt_get_confirmation: Não recebeu instruções de confirmação?
    forgot_password: Esqueceu a sua senha?
    invalid_reset_password_token: Token de modificação de senha é inválido ou expirou. Por favor, requisite um novo.
    login: Entrar
    logout: Sair
    migrate_account: Mudar para uma conta diferente
    migrate_account_html: Se você quer redirecionar essa conta para uma outra você pode <a href="%{path}">configurar isso aqui</a>.
    or: ou
    or_log_in_with: Ou faça login com
    providers:
      cas: CAS
      saml: SAML
    register: Cadastrar-se
    register_elsewhere: Cadastrar-se em um outro servidor
    resend_confirmation: Reenviar instruções de confirmação
    reset_password: Redefinir senha
    security: Segurança
    set_new_password: Definir uma nova senha
  authorize_follow:
    already_following: Você já está seguindo esta conta
    error: Infelizmente, ocorreu um erro ao buscar a conta remota
    follow: Seguir
    follow_request: 'Você mandou uma solicitação de seguidor para:'
    following: 'Sucesso! Você agora está seguindo:'
    post_follow:
      close: Ou você pode simplesmente fechar esta janela.
      return: Retornar ao perfil do usuário
      web: Voltar para a página inicial
    title: Seguir %{acct}
  datetime:
    distance_in_words:
      about_x_hours: "%{count}h"
      about_x_months: "%{count} meses"
      about_x_years: "%{count} anos"
      almost_x_years: "%{count} anos"
      half_a_minute: Agora
      less_than_x_minutes: "%{count} meses"
      less_than_x_seconds: Agora
      over_x_years: "%{count} anos"
      x_days: "%{count} dias"
      x_minutes: "%{count} minutos"
      x_months: "%{count} meses"
      x_seconds: "%{count} segundos"
  deletes:
    bad_password_msg: Boa tentativa, hackers! Senha incorreta
    confirm_password: Insira a sua senha atual para verificar a sua identidade
    description_html: Isto vai <strong>permanente e irreversivelmente</strong> remover conteúdo de sua conta e desativá-la. O seu nome de usuário permanecerá reservado para previnir futuros roubos de identidade.
    proceed: Excluir conta
    success_msg: A sua conta foi excluída com sucesso
    warning_html: Apenas a exclusão de conteúdo desta instância em particular é garantida. Conteúdo que tenha sido largamente compartilhado muito provavelmente deixará traços. Servidores offline e servidores que se desinscreveram de suas atualizações não irão atualizar as suas bases de dados.
    warning_title: Disponibilidade de conteúdo disseminado
  errors:
    '403': Você não tem permissão para ver esta página.
    '404': A página pela qual você está procurando não existe.
    '410': A página pela qual você está procurando não existe mais.
    '422':
      content: A verificação de segurança falhou. Você desativou o uso de cookies?
      title: Verificação de segurança falhou
    '429': Muitas requisições
    '500':
      content: Desculpe, algo deu errado.
      title: Esta página não está certa
    noscript_html: Para usar o aplicativo web do Mastodon, por favor ative o JavaScript. Ou, se quiser, experimente um dos <a href="https://github.com/tootsuite/documentation/blob/master/Using-Mastodon/Apps.md">apps nativos</a> para o Mastodon em sua plataforma.
  exports:
    archive_takeout:
      date: Data
      download: Baixe o seu arquivo
      hint_html: Você pode pedir um arquivo dos seus <strong>toots e mídia enviada</strong>. Os dados exportados estarão no formato ActivityPub, que podem ser lidos por qualquer software compatível.
      in_progress: Preparando seu arquivo...
      request: Solicitar o seu arquivo
      size: Tamanho
    blocks: Você bloqueou
    csv: CSV
    follows: Você segue
    mutes: Você silenciou
    storage: Armazenamento de mídia
  followers:
    domain: Domínio
    explanation_html: Se você quer garantir a privacidade de suas postagens, você deve ficar atento a quem está te seguindo.<strong>Suas postagens privadas são enviadas para todas as instâncias em que você tem seguidores</strong>. Convém revisá-las e remover seguidores se você acredita que a sua privacidade não será respeitada pela equipe ou software destas instâncias.
    followers_count: Número de seguidores
    lock_link: Tranque a sua conta
    purge: Remover de seus seguidores
    success:
      one: No processo de bloqueio suave de seguidores de outro domínio...
      other: No processo de bloqueio suave de seguidores de outros %{count} domínios...
    true_privacy_html: Lembre-se de que <strong>a verdadeira privacidade só pode ser alcançada através de encriptação ponto-a-ponto</strong>.
    unlocked_warning_html: Qualquer pessoa pode te seguir e ver as suas postagens privadas. %{lock_link} para ser capaz de revisar e rejeitar seguidores.
    unlocked_warning_title: A sua conta não está trancada
  generic:
    changes_saved_msg: Mudanças salvas com sucesso!
    powered_by: graças a tecnologia de %{link}
    save_changes: Salvar mudanças
    validation_errors:
      one: Algo não está certo! Por favor, reveja o erro abaixo
      other: Algo não está certo! Por favor, reveja os %{count} erros abaixo
  imports:
    preface: Você pode importar dados que você exportou de outra instância, como a lista de pessoas que você segue ou bloqueou.
    success: Os seus dados foram enviados com sucesso e serão processados em instantes
    types:
      blocking: Lista de bloqueio
      following: Pessoas que você segue
      muting: Lista de silêncio
    upload: Enviar
  in_memoriam_html: Em memória.
  invites:
    delete: Desativar
    expired: Expirados
    expires_in:
      '1800': 30 minutos
      '21600': 6 horas
      '3600': 1 hora
      '43200': 12 horas
      '604800': 1 semana
      '86400': 1 dia
    expires_in_prompt: Nunca
    generate: Gerar
    max_uses:
      one: 1 uso
      other: "%{count} usos"
    max_uses_prompt: Sem limite
    prompt: Gerar e compartilha links com outras pessoas para permitir acesso a essa instância
    table:
      expires_at: Expira em
      uses: Usos
    title: Convidar pessoas
  landing_strip_html: "<strong>%{name}</strong> é um usuário no %{link_to_root_path}. Você pode segui-lo ou interagir com ele se você tiver uma conta em qualquer lugar no fediverso."
  landing_strip_signup_html: Se não, você pode <a href="%{sign_up_path}">se cadastrar aqui</a>.
  lists:
    errors:
      limit: Você alcançou o número máximo de listas
  media_attachments:
    validations:
      images_and_video: Não é possível anexar um vídeo a uma postagem que já contém imagens
      too_many: Não é possível anexar mais de 4 imagens
  migrations:
    acct: username@domain da nova conta
    currently_redirecting: 'Seu perfil está configurado para redirecionar para:'
    proceed: Salvar
    updated_msg: As configurações de migração da sua conta foram atualizadas com sucesso!
  moderation:
    title: Moderação
  notification_mailer:
    digest:
      action: Ver todas as notificações
      body: Aqui está um breve resumo das mensagens que você perdeu desde o seu último acesso em %{since}
      mention: "%{name} te mencionou em:"
      new_followers_summary:
        one: Você tem um novo seguidor! Yay!
        other: Você tem %{count} novos seguidores! Maravilha!
      subject:
        one: "Uma nova notificação desde o seu último acesso \U0001F418"
        other: "%{count} novas notificações desde o seu último acesso \U0001F418"
      title: Enquanto você estava ausente…
    favourite:
      body: 'Sua postagem foi favoritada por %{name}:'
      subject: "%{name} favoritou a sua postagem"
      title: Novo favorito
    follow:
      body: "%{name} está te seguindo!"
      subject: "%{name} está te seguindo"
      title: Novo seguidor
    follow_request:
      action: Gerenciar solicitações para seguir
      body: "%{name} requisitou autorização para te seguir"
      subject: 'Seguidor pendente: %{name}'
      title: Nova solicitação de seguidor
    mention:
      action: Responder
      body: 'Você foi mencionado por %{name} em:'
      subject: Você foi mencionado por %{name}
      title: Nova menção
    reblog:
      body: 'Sua postagem foi compartilhada por %{name}:'
      subject: "%{name} compartilhou a sua postagem"
      title: Novo compartilhamento
  number:
    human:
      decimal_units:
        format: "%n%u"
        units:
          billion: B
          million: M
          quadrillion: Q
          thousand: K
          trillion: T
          unit: ''
  pagination:
    newer: Mais novo
    next: Próximo
    older: Mais antigo
    prev: Anterior
    truncate: "&hellip;"
  preferences:
    languages: Idiomas
    other: Outro
    publishing: Publicação
    web: Web
  push_notifications:
    favourite:
      title: "%{name} favoritou a sua postagem"
    follow:
      title: "%{name} está te seguindo"
    group:
      title: "%{count} notificações"
    mention:
      action_boost: Compartilhar
      action_expand: Mostrar mais
      action_favourite: Favoritar
      title: "%{name} mencionou você"
    reblog:
      title: "%{name} compartilhou a sua postagem"
  remote_follow:
    acct: Insira o seu usuário@domínio do qual você quer seguir
    missing_resource: Não foi possível encontrar a URL de direcionamento para a sua conta
    proceed: Prosseguir para seguir
    prompt: 'Você irá seguir:'
  remote_unfollow:
    error: Erro
    title: Título
  sessions:
    activity: Última atividade
    browser: Navegador
    browsers:
      alipay: Alipay
      blackberry: Blackberry
      chrome: Chrome
      edge: Microsoft Edge
      electron: Electron
      firefox: Firefox
      generic: Navegador desconhecido
      ie: Internet Explorer
      micro_messenger: MicroMessenger
      nokia: Navegador Nokia S40 Ovi
      opera: Opera
      otter: Otter
      phantom_js: PhantomJS
      qq: QQ Browser
      safari: Safari
      uc_browser: UCBrowser
      weibo: Weibo
    current_session: Sessão atual
    description: "%{browser} em %{platform}"
    explanation: Estes são os navegadores que estão conectados com a sua conta do Mastodon.
    ip: IP
    platforms:
      adobe_air: Adobe Air
      android: Android
      blackberry: Blackberry
      chrome_os: ChromeOS
      firefox_os: Firefox OS
      ios: iOS
      linux: Linux
      mac: Mac
      other: Plataforma desconhecida
      windows: Windows
      windows_mobile: Windows Mobile
      windows_phone: Windows Phone
    revoke: Revogar
    revoke_success: Sessão revogada com sucesso
    title: Sessões
  settings:
    authorized_apps: Apps autorizados
    back: Voltar para o Mastodon
    delete: Exclusão de conta
    development: Desenvolvimento
    edit_profile: Editar perfil
    export: Exportar dados
    followers: Seguidores autorizados
    import: Importar
    migrate: Migração de conta
    notifications: Notificações
    preferences: Preferências
    settings: Configurações
    two_factor_authentication: Autenticação em dois passos
    your_apps: Seus aplicativos
  statuses:
    attached:
      description: 'Anexado: %{attached}'
      image:
        one: "%{count} imagem"
        other: "%{count} imagens"
      video:
        one: "%{count} vídeo"
        other: "%{count} vídeos"
    content_warning: 'Aviso de conteúdo: %{warning}'
    disallowed_hashtags:
      one: 'continha a hashtag não permitida: %{tags}'
      other: 'continha as hashtags não permitidas: %{tags}'
    open_in_web: Abrir na web
    over_character_limit: limite de caracteres de %{max} excedido
    pin_errors:
      limit: Você já fixou a quantidade máxima de toots
      ownership: Toots de outras pessoas não podem ser fixados
      private: Toot não-público não pode ser fixado
      reblog: Um compartilhamento não pode ser fixado
    show_more: Mostrar mais
    title: '%{name}: "%{quote}"'
    visibilities:
      private: Apenas seguidores
      private_long: Mostrar apenas para seguidores
      public: Público
      public_long: Todos podem ver
      unlisted: Não listado
      unlisted_long: Todos podem ver, porém não será postado nas timelines públicas
  stream_entries:
    click_to_show: Clique para mostrar
    pinned: Toot fixado
    reblogged: compartilhou
    sensitive_content: Conteúdo sensível
  terms:
    body_html: |
      <h2>Política de privacidade</h2>
      <h3 id="collect">Que informação nós coletamos?</h3>

      <ul>
        <li><em>Informação básica de conta</em>: Se você se registrar nesse servidor, podemos pedir que você utilize um nome de usuário, um e-mail e uma senha. Você também pode adicionar informações extras como um nome de exibição e biografia; enviar uma imagem de perfil e imagem de cabeçalho. O nome de usuário, nome de exibição, biografia, imagem de perfil e imagem de cabeçalho são sempre listadas publicamente.</li>
        <li><em>Posts, informação de seguidores e outras informações públicas</em>: A lista de pessoas que você segue é listada publicamente, o mesmo é verdade para quem te segue. Quando você envia uma mensagem, a data e o horário são armazenados, assim como a aplicação que você usou para enviar a mensagem. Mensagens podem conter mídias anexadas, como imagens e vídeos. Posts públicos e não-listados estão disponíveis publicamente. Quando você destaca um post no seu perfil, isso também é uma informação pública. Seus posts são entregues aos seus seguidores e em alguns casos isso significa que eles são enviados para servidores diferentes e cópias são armazenadas nesses servidores. Quando você remove posts, essa informação também é entregue aos seus seguidores. O ato de compartilhar ou favoritar um outro post é sempre público.<li>
        <li><em>Mensagens diretas e posts somente para seguidores</em>: Todos os posts são armazenados e processados no servidor. Posts somente para seguidores são entregues aos seus seguidores e usuários que são mencionados neles; mensagens diretas são entregues somente aos usuários mencionados nelas. Em alguns casos isso significa que as mensagens são entregues para servidores diferentes e cópias são armazenadas nesses servidores. Nós fazemos esforços substanciais para limitar o acesso dessas mensagens somente para as pessoas autorizadas, mas outros servidores podem não fazer o mesmo. É importante portanto revisar os servidores à qual seus seguidores pertencem. Você pode usar uma opção para aprovar ou rejeitar novos seguidores manualmente nas configurações. <em>Por favor tenha em mente que os operadores do servidor e de qualquer servidores do destinatário podem ver tais mensagens</em>, e que os destinatários podem fazer capturas de tela, copiar ou de outra maneira compartilhar as mensagens. <em>Não compartilhe informação confidencial pelo Mastodon.</em></li>
        <li><em>IPs and other metadata</em>: When you log in, we record the IP address you log in from, as well as the name of your browser application. All the logged in sessions are available for your review and revocation in the settings. The latest IP address used is stored for up to 12 months. We also may retain server logs which include the IP address of every request to our server.</li>
      </ul>

      <hr class="spacer" />

      <h3 id="use">What do we use your information for?</h3>

      <p>Any of the information we collect from you may be used in the following ways:</p>

      <ul>
        <li>To provide the core functionality of Mastodon. You can only interact with other people's content and post your own content when you are logged in. For example, you may follow other people to view their combined posts in your own personalized home timeline.</li>
        <li>To aid moderation of the community, for example comparing your IP address with other known ones to determine ban evasion or other violations.</li>
        <li>The email address you provide may be used to send you information, notifications about other people interacting with your content or sending you messages, and to respond to inquiries, and/or other requests or questions.</li>
      </ul>

      <hr class="spacer" />

      <h3 id="protect">How do we protect your information?</h3>

      <p>We implement a variety of security measures to maintain the safety of your personal information when you enter, submit, or access your personal information. Among other things, your browser session, as well as the traffic between your applications and the API, are secured with SSL, and your password is hashed using a strong one-way algorithm. You may enable two-factor authentication to further secure access to your account.</p>

      <hr class="spacer" />

      <h3 id="data-retention">What is our data retention policy?</h3>

      <p>We will make a good faith effort to:</p>

      <ul>
        <li>Retain server logs containing the IP address of all requests to this server, in so far as such logs are kept, no more than 90 days.</li>
        <li>Retain the IP addresses associated with registered users no more than 12 months.</li>
      </ul>

      <p>You can request and download an archive of your content, including your posts, media attachments, profile picture, and header image.</p>

      <p>You may irreversibly delete your account at any time.</p>

      <hr class="spacer"/>

      <h3 id="cookies">Do we use cookies?</h3>

      <p>Yes. Cookies are small files that a site or its service provider transfers to your computer's hard drive through your Web browser (if you allow). These cookies enable the site to recognize your browser and, if you have a registered account, associate it with your registered account.</p>

      <p>We use cookies to understand and save your preferences for future visits.</p>

      <hr class="spacer" />

      <h3 id="disclose">Do we disclose any information to outside parties?</h3>

      <p>We do not sell, trade, or otherwise transfer to outside parties your personally identifiable information. This does not include trusted third parties who assist us in operating our site, conducting our business, or servicing you, so long as those parties agree to keep this information confidential. We may also release your information when we believe release is appropriate to comply with the law, enforce our site policies, or protect ours or others rights, property, or safety.</p>

      <p>Your public content may be downloaded by other servers in the network. Your public and followers-only posts are delivered to the servers where your followers reside, and direct messages are delivered to the servers of the recipients, in so far as those followers or recipients reside on a different server than this.</p>

      <p>When you authorize an application to use your account, depending on the scope of permissions you approve, it may access your public profile information, your following list, your followers, your lists, all your posts, and your favourites. Applications can never access your e-mail address or password.</p>

      <hr class="spacer" />

      <h3 id="coppa">Children's Online Privacy Protection Act Compliance</h3>

      <p>Our site, products and services are all directed to people who are at least 13 years old. If this server is in the USA, and you are under the age of 13, per the requirements of COPPA (<a href="https://en.wikipedia.org/wiki/Children%27s_Online_Privacy_Protection_Act">Children's Online Privacy Protection Act</a>) do not use this site.</p>

      <hr class="spacer" />

      <h3 id="changes">Changes to our Privacy Policy</h3>

      <p>If we decide to change our privacy policy, we will post those changes on this page.</p>

      <p>This document is CC-BY-SA. It was last updated March 7, 2018.</p>

      <p>Originally adapted from the <a href="https://github.com/discourse/discourse">Discourse privacy policy</a>.</p>
    title: "%{instance} Termos de Serviço e Política de Privacidade"
<<<<<<< HEAD
=======
  themes:
    contrast: Alto contraste
    default: Mastodon
>>>>>>> a7e71bbd
  time:
    formats:
      default: "%b %d, %Y, %H:%M"
  two_factor_authentication:
    code_hint: Insira o código gerado pelo seu aplicativo auteticador para confirmar
    description_html: Se você ativar a <strong>autenticação em dois passos</strong>, o acesso à sua conta exigirá posse de seu celular, que irá gerar tokens para validação.
    disable: Desativar
    enable: Ativar
    enabled: A autenticação em dois passos está ativada
    enabled_success: Autenticação em dois passos ativada com sucesso
    generate_recovery_codes: Gerar códigos de recuperação
    instructions_html: "<strong>Escaneie este QR Code no Google Authenticator ou aplicativo TOTP similar com o seu celular</strong>. De agora em diante, este aplicativo irá gerar tokens que você terá que inserir quando desejar acessar a sua conta."
    lost_recovery_codes: Códigos de recuperação permitem que você recupere acesso à sua conta caso perca o seu celular. Se você perdeu seus códigos de recuperação, você pode gerá-los novamente aqui. Seus códigos de recuperaçãp anteriores serão invalidados.
    manual_instructions: 'Se você não pode escanear o QR code e precisa inserí-lo manualmente, aqui está o segredo em texto:'
    recovery_codes: Códigos de recuperação de reserva
    recovery_codes_regenerated: Códigos de recuperação regenerados com sucesso
    recovery_instructions_html: Se você perder acesso ao seu celular, você pode usar um dos códigos de recuperação abaixo para reganhar acesso à sua conta. <strong>Mantenha os códigos de recuperação em um local seguro</strong>. Por exemplo, você pode imprimi-los e guardá-los com outros documentos importantes.
    setup: Configurar
    wrong_code: O código inserido é invalido! O horário do servidor e o horário do seu aparelho estão corretos?
  user_mailer:
    backup_ready:
      explanation: Você pediu um backup completo da sua conta no Mastodon. E agora está pronto para ser baixado!
      subject: Seu arquivo está pronto para ser baixado
      title: Arquivo "pra viagem"
    welcome:
      edit_profile_action: Configurar perfil
      edit_profile_step: Você pode customizar o seu perfil enviando um avatar, uma imagem de topo, mudando seu nome de exibição, dentre outros. Se você gostaria de aprovar novos seguidores antes que eles possam seguir você, você pode trancar a sua conta.
      explanation: Aqui estão algumas dicas para te ajudar a começar
      final_action: Comece a postar
      final_step: 'Comece a postar! Mesmo sem seguidores, suas mensagens públicas podem ser vistas por outros, por exemplo nas timelines locais e buscando hashtags. Você pode querer fazer uma introdução usando a hashtag #introduções, ou em inglês usando a hashtag #introductions.'
      full_handle: Seu nome de usuário completo
      full_handle_hint: Isso é o que você diz aos seus amigos para que eles possam te mandar mensagens ou te seguir a partir de outra instância.
      review_preferences_action: Mudar as preferências
      review_preferences_step: Não se esqueça de configurar suas preferências, como quais e-mails você gostaria de receber, que nível de privacidade você gostaria que seus posts tenham por padrão. Se você não sofre de enjôo com movimento, você pode habilitar GIFs animando automaticamente.
      subject: Boas-vindas ao Mastodon
      tip_bridge_html: Se você está vindo do Twitter, você pode encontrar pessoas conhecidas que estão no Mastodon usando <a href="%{bridge_url}">app de associação</a>. Mas só funciona se as pessoas também estiverem usando o app!
      tip_federated_timeline: A timeline global é uma visão contínua da rede do Mastodon. Mas ela só inclui pessoas que outras pessoas da sua instância estão seguindo, então não é a rede completa.
      tip_following: Você vai seguir administrador(es) da sua instância por padrão. Para encontrar mais gente interessante, confira as timelines local e global.
      tip_local_timeline: A timeline local é uma visão contínua das pessoas que estão em %{instance}. Esses são seus vizinhos próximos!
      tip_mobile_webapp: Se o seu navegador móvel oferecer a opção de adicionar Mastodon à tela inicial, você pode receber notificações push. Vai funcionar quase como um aplicativo nativo!
      tips: Dicas
      title: Boas-vindas a bordo, %{name}!
  users:
    invalid_email: O endereço de e-mail é inválido
    invalid_otp_token: Código de autenticação inválido
    seamless_external_login: Você está logado usando um serviço externo, então configurações de e-mail e password não estão disponíveis.
    signed_in_as: 'Acesso como:'<|MERGE_RESOLUTION|>--- conflicted
+++ resolved
@@ -786,12 +786,6 @@
 
       <p>Originally adapted from the <a href="https://github.com/discourse/discourse">Discourse privacy policy</a>.</p>
     title: "%{instance} Termos de Serviço e Política de Privacidade"
-<<<<<<< HEAD
-=======
-  themes:
-    contrast: Alto contraste
-    default: Mastodon
->>>>>>> a7e71bbd
   time:
     formats:
       default: "%b %d, %Y, %H:%M"
