--- conflicted
+++ resolved
@@ -125,11 +125,8 @@
         setting_show_application: Disclose application used to send toots
         setting_skin: Skin
         setting_system_font_ui: Use system's default font
-<<<<<<< HEAD
-=======
         setting_theme: Site theme
         setting_trends: Show today's trends
->>>>>>> ac33f1ae
         setting_unfollow_modal: Show confirmation dialog before unfollowing someone
         setting_use_blurhash: Show colorful gradients for hidden media
         setting_use_pending_items: Slow mode
