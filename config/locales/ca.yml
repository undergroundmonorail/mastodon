---
ca:
  about:
    about_hashtag_html: Aquests són toots públics etiquetats amb <strong>#%{hashtag}</strong>. Pots interactuar amb ells si tens un compte a qualsevol lloc del fediverse.
    about_mastodon_html: Mastodon és una xarxa social basada en protocols web oberts i en programari lliure i de codi obert. Està descentralitzat com el correu electrònic.
    about_this: Quant a
    administered_by: 'Administrat per:'
    closed_registrations: Actualment, el registre està tancat en aquesta instància. Malgrat això! Pots trobar una altra instància per fer-te un compte i obtenir accés a la mateixa xarxa des d'allà.
    contact: Contacte
    contact_missing: No configurat
    contact_unavailable: N/D
    description_headline: Què es %{domain}?
    domain_count_after: altres instàncies
    domain_count_before: Connectada a
    extended_description_html: |
      <h3>Un bon lloc per les regles</h3>
      <p>Encara no s'ha configurat la descripció ampliada.</p>
    features:
      humane_approach_body: Aprenent dels errors d'altres xarxes, Mastodon té com a objectiu fer eleccions ètiques de disseny per a combatre el mal ús de les xarxes socials.
      humane_approach_title: Un enfocament més humà
      not_a_product_body: Mastodon no és una xarxa comercial. Sense publicitat, sense mineria de dades, sense jardins emmurallats. No hi ha cap autoritat central.
      not_a_product_title: Ets una persona, no un producte
      real_conversation_body: Amb 500 caràcters a la teva disposició i suport per a continguts granulars i avisos multimèdia, pots expressar-te de la manera que vulguis.
      real_conversation_title: Construït per a converses reals
      within_reach_body: Diverses aplicacions per a iOS, Android i altres plataformes gràcies a un ecosistema API amable amb el desenvolupador, et permet mantenir-te al dia amb els amics en qualsevol lloc..
      within_reach_title: Sempre a l'abast
    generic_description: "%{domain} és un servidor a la xarxa"
    hosted_on: Mastodon allotjat a %{domain}
    learn_more: Més informació
    other_instances: Altres instàncies
    source_code: Codi font
    status_count_after: estats
    status_count_before: Que han escrit
    user_count_after: usuaris registrats
    user_count_before: Tenim
    what_is_mastodon: Què és Mastodon?
  accounts:
    follow: Segueix
    followers: Seguidors
    following: Seguint
    media: Mèdia
    moved_html: "%{name} s'ha mogut a %{new_profile_link}:"
    nothing_here: No hi ha res aquí!
    people_followed_by: Usuaris seguits per %{name}
    people_who_follow: Usuaris que segueixen %{name}
    posts: Toots
    posts_with_replies: Toots i respostes
    remote_follow: Seguiment remot
    reserved_username: El nom d'usuari està reservat
    roles:
      admin: Administrador
      moderator: Moderador
    unfollow: Deixa de seguir
  admin:
    account_moderation_notes:
      account: Moderador
      create: Crea
      created_at: Data
      created_msg: La nota de moderació s'ha creat correctament!
      delete: Suprimeix
      destroyed_msg: Nota de moderació destruïda amb èxit!
    accounts:
      are_you_sure: N'estàs segur?
      avatar: Avatar
      by_domain: Domini
      change_email:
        changed_msg: El correu electrònic del compte s'ha canviat correctament!
        current_email: Correu electrònic actual
        label: Canviar l'adreça de correu
        new_email: Nou correu
        submit: Canviar adreça de correu
        title: Canviar adreça de correu de %{username}
      confirm: Confirma
      confirmed: Confirmat
      demote: Degrada
      disable: Inhabilita
      disable_two_factor_authentication: Desactiva 2FA
      disabled: Inhabilitat
      display_name: Nom de visualització
      domain: Domini
      edit: Edita
      email: Correu electrònic
      enable: Habilita
      enabled: Habilitat
      feed_url: URL del canal
      followers: Seguidors
      followers_url: URL dels seguidors
      follows: Segueix
      inbox_url: URL de la safata d'entrada
      ip: IP
      location:
        all: Tot
        local: Local
        remote: Remot
        title: Localització
      login_status: Estat d'accés
      media_attachments: Adjunts multimèdia
      memorialize: Converteix-lo en memorial
      moderation:
        all: Tot
        silenced: Silenciat
        suspended: Suspès
        title: Moderació
      moderation_notes: Notes de moderació
      most_recent_activity: Activitat més recent
      most_recent_ip: IP més recent
      not_subscribed: No subscrit
      order:
        alphabetic: Alfabètic
        most_recent: Més recent
        title: Ordre
      outbox_url: URL de la bústia de sortida
      perform_full_suspension: Aplica una suspensió completa
      profile_url: URL del perfil
      promote: Promociona
      protocol: Protocol
      public: Públic
      push_subscription_expires: La subscripció PuSH expira
      redownload: Actualitza l'avatar
      remove_avatar: Eliminar avatar
      reset: Reinicialitza
      reset_password: Restableix la contrasenya
      resubscribe: Torna a subscriure
      role: Permisos
      roles:
        admin: Administrador
        moderator: Moderador
        staff: Personal
        user: Usuari
      salmon_url: URL Salmon
      search: Cerca
      shared_inbox_url: URL de la safata d'entrada compartida
      show:
        created_reports: Informes creats per aquest compte
        report: informe
        targeted_reports: Informes realitzats sobre aquest compte
      silence: Silenci
      statuses: Estats
      subscribe: Subscriu
      title: Comptes
      unconfirmed_email: Correu electrònic sense confirmar
      undo_silenced: Deixa de silenciar
      undo_suspension: Desfés la suspensió
      unsubscribe: Cancel·la la subscripció
      username: Nom d'usuari
      web: Web
    action_logs:
      actions:
        assigned_to_self_report: "%{name} han assignat l'informe %{target} a ells mateixos"
        change_email_user: "%{name} ha canviat l'adreça de correu electrònic del usuari %{target}"
        confirm_user: "%{name} ha confirmat l'adreça de correu electrònic de l'usuari %{target}"
        create_custom_emoji: "%{name} ha pujat un nou emoji %{target}"
        create_domain_block: "%{name} ha blocat el domini %{target}"
        create_email_domain_block: "%{name} ha afegit a la llista negra el domini del correu electrònic %{target}"
        demote_user: "%{name} ha degradat l'usuari %{target}"
        destroy_domain_block: "%{name} ha desblocat el domini %{target}"
        destroy_email_domain_block: "%{name} ha afegit a la llista negra el domini de correu electrònic %{target}"
        destroy_status: "%{name} eliminat l'estat per %{target}"
        disable_2fa_user: "%{name} ha desactivat el requisit de dos factors per a l'usuari %{target}"
        disable_custom_emoji: "%{name} ha desactivat l'emoji %{target}"
        disable_user: "%{name} ha desactivat l'accés per a l'usuari %{target}"
        enable_custom_emoji: "%{name} ha activat l'emoji %{target}"
        enable_user: "%{name} ha activat l'accés per a l'usuari %{target}"
        memorialize_account: "%{name} ha convertit el compte %{target} en una pàgina de memorial"
        promote_user: "%{name} ha promogut l'usuari %{target}"
        remove_avatar_user: "%{name} ha eliminat l'avatar de %{target}"
        reopen_report: "%{name} ha reobert l'informe %{target}"
        reset_password_user: "%{name} ha restablert la contrasenya de l'usuari %{target}"
        resolve_report: "%{name} ha resolt l'informe %{target}"
        silence_account: "%{name} ha silenciat el compte de %{target}"
        suspend_account: "%{name} ha suspès el compte de %{target}"
        unassigned_report: "%{name} ha des-assignat  l'informe %{target}"
        unsilence_account: "%{name} ha silenciat el compte de %{target}"
        unsuspend_account: "%{name} ha llevat la suspensió del compte de %{target}"
        update_custom_emoji: "%{name} ha actualitzat l'emoji %{target}"
        update_status: "%{name} estat actualitzat per %{target}"
      title: Registre d'auditoria
    custom_emojis:
      by_domain: Domini
      copied_msg: S'ha creat correctament la còpia local de l'emoji
      copy: Copia
      copy_failed_msg: No s'ha pogut fer una còpia local d'aquest emoji
      created_msg: Emoji creat amb èxit!
      delete: Suprimeix
      destroyed_msg: Emojo s'ha destruït amb èxit!
      disable: Inhabilita
      disabled_msg: S'ha inhabilitat l'emoji amb èxit
      emoji: Emoji
      enable: Habilita
      enabled_msg: S'ha habilitat amb èxit emoji
      image_hint: PNG de fins a 50 KB
      listed: Enumerat
      new:
        title: Afegeix emoji personalitzat nou
      overwrite: Sobreescriure
      shortcode: Codi curt
      shortcode_hint: Com a mínim 2 caràcters, només caràcters alfanumèrics i guions baixos
      title: Emojis personalitzats
      unlisted: Sense classificar
      update_failed_msg: No s'ha pogut actualitzar aquest emoji
      updated_msg: Emoji s'ha actualitzat correctament!
      upload: Carrega
    domain_blocks:
      add_new: Afegeix
      created_msg: El bloqueig de domini ara s'està processant
      destroyed_msg: El bloqueig de domini s'ha desfet
      domain: Domini
      new:
        create: Crea un bloqueig
        hint: El bloqueig de domini no impedirà la creació de nous comptes en la base de dades, però s'aplicaran de manera retroactiva mètodes de moderació específics sobre aquests comptes.
        severity:
          desc_html: "<strong>Silenci</strong> farà les publicacions del compte invisibles a tothom que no l'estigui seguint. <strong>La suspensió</strong> eliminarà tots els continguts, multimèdia i les dades del perfil del compte. Usa <strong>Cap</strong> si només vols rebutjar el fitxers multimèdia."
          noop: Cap
          silence: Silenci
          suspend: Suspensió
        title: Bloqueig de domini nou
      reject_media: Rebutja els fitxers multimèdia
      reject_media_hint: Elimina els fitxers multimèdia emmagatzemats localment i impedeix baixar-ne cap en el futur. Irrellevant en les suspensions
      severities:
        noop: Cap
        silence: Silenci
        suspend: Suspensió
      severity: Severitat
      show:
        affected_accounts:
          one: Un compte afectat en la base de dades
          other: "%{count} comptes afectats en la base de dades"
        retroactive:
          silence: Desfés el silenci a tots els comptes existents d'aquest domini
          suspend: Desfés la suspensió de tots els comptes d'aquest domini
        title: Desfés el bloqueig de domini de %{domain}
        undo: Desfés
      title: Bloquejos de domini
      undo: Desfés
    email_domain_blocks:
      add_new: Afegeix
      created_msg: S'ha creat el bloc de domini de correu electrònic
      delete: Suprimeix
      destroyed_msg: S'ha eliminat correctament el bloc del domini de correu
      domain: Domini
      new:
        create: Afegeix un domini
        title: Nova adreça de correu en la llista negra
      title: Llista negra de correus electrònics
    instances:
      account_count: Comptes coneguts
      domain_name: Domini
      reset: Restableix
      search: Cerca
      title: Instàncies conegudes
    invites:
      filter:
        all: Totes
        available: Disponible
        expired: Caducat
        title: Filtre
      title: Convida
    report_notes:
      created_msg: La nota del informe s'ha creat correctament!
      destroyed_msg: La nota del informe s'ha esborrat correctament!
    reports:
      account:
        note: nota
        report: informe
      action_taken_by: Mesures adoptades per
      are_you_sure: N'estàs segur?
      assign_to_self: Assignar-me
      assigned: Moderador assignat
      comment:
        none: Cap
      created_at: Reportat
      delete: Suprimeix
      id: ID
      mark_as_resolved: Marca com a resolt
      mark_as_unresolved: Marcar sense resoldre
      notes:
        create: Afegir nota
        create_and_resolve: Resoldre amb nota
        create_and_unresolve: Reobrir amb nota
        delete: Esborrar
        placeholder: Descriu les accions que s'han pres o qualsevol altra actualització d'aquest informe…
      nsfw:
        'false': Mostra els fitxers multimèdia adjunts
        'true': Amaga els fitxers multimèdia adjunts
      reopen: Reobrir informe
      report: 'Informe #%{id}'
      report_contents: Contingut
      reported_account: Compte reportat
      reported_by: Reportat per
      resolved: Resolt
      resolved_msg: Informe resolt amb èxit!
      silence_account: Silencia el compte
      status: Estat
      suspend_account: Suspèn el compte
      target: Objectiu
      title: Informes
      unassign: Treure assignació
      unresolved: No resolt
      updated_at: Actualitzat
      view: Visualització
    settings:
      activity_api_enabled:
        desc_html: Compte d'estatus publicats localment, usuaris actius i registres nous en períodes setmanals
        title: Publica estadístiques agregades sobre l'activitat de l'usuari
      bootstrap_timeline_accounts:
        desc_html: Separa diversos noms d'usuari amb comes. Només funcionaran els comptes locals i desblocats. El valor predeterminat quan està buit és tots els administradors locals.
        title: El seguiment per defecte per als usuaris nous
      contact_information:
        email: Introdueix una adreça de correu electrònic píblica
        username: Nom d'usuari del contacte
      hero:
        desc_html: Es mostra en pàgina frontal. Recomanat 600x100px al menys. Si no es configura es mostrarà el de la instància
        title: Imatge d’heroi
      peers_api_enabled:
        desc_html: Els noms de domini que ha trobat aquesta instància al fediverse
        title: Publica la llista d'instàncies descobertes
      registrations:
        closed_message:
          desc_html: Apareix en la primera pàgina quan es tanquen els registres. Pots utilitzar etiquetes HTML
          title: Missatge de registre tancat
        deletion:
          desc_html: Permet a qualsevol usuari d'esborrar el seu compte
          title: Obre la supressió del compte
        min_invite_role:
          disabled: Ningú
          title: Permet les invitacions de
        open:
          desc_html: Permet que qualsevol pugui crear un compte
          title: Registre obert
      show_known_fediverse_at_about_page:
        desc_html: Quan s'activa, mostrarà tots els toots de tot el fedivers conegut en vista prèvia. En cas contrari, només es mostraran toots locals.
        title: Mostra el fedivers conegut en vista prèvia de la línia de temps
      show_staff_badge:
        desc_html: Mostra una insígnia de personal en la pàgina d'usuari
        title: Mostra insígnia de personal
      site_description:
        desc_html: Paràgraf introductori a la pàgina principal i en etiquetes meta. Pots utilitzar etiquetes HTML, en particular <code>&lt;a&gt;</code> i <code>&lt;em&gt;</code>.
        title: Descripció de la instància
      site_description_extended:
        desc_html: Un bon lloc per al codi de conducta, regles, directrius i altres coses que distingeixen la vostra instància. Pots utilitzar etiquetes HTML
        title: Descripció ampliada del lloc
      site_terms:
        desc_html: Pots escriure la teva pròpia política de privadesa, els termes del servei o d'altres normes legals. Pots utilitzar etiquetes HTML
        title: Termes del servei personalitzats
      site_title: Nom de la instància
      thumbnail:
        desc_html: S'utilitza per obtenir visualitzacions prèvies a través d'OpenGraph i API. Es recomana 1200x630px
        title: Miniatura de la Instància
      timeline_preview:
        desc_html: Mostra la línia de temps pública a la pàgina inicial
        title: Vista prèvia de la línia de temps
      title: Configuració del lloc
    statuses:
      back_to_account: Torna a la pàgina del compte
      batch:
        delete: Suprimeix
        nsfw_off: Marcar com a no sensible
        nsfw_on: Marcar com a sensible
      execute: Executa
      failed_to_execute: No s'ha pogut executar
      media:
        hide: Amaga el contingut multimèdia
        show: Mostra el contingut multimèdia
        title: Contingut multimèdia
      no_media: Sense contingut multimèdia
      title: Estats del compte
      with_media: Amb contingut multimèdia
    subscriptions:
      callback_url: URL de retorn
      confirmed: Confirmat
      expires_in: Expira en
      last_delivery: Últim lliurament
      title: WebSub
      topic: Tema
    title: Administració
  admin_mailer:
    new_report:
      body: "%{reporter} ha informat de %{target}"
      subject: Informe nou per a %{instance} (#%{id})
  application_mailer:
    notification_preferences: Canvia les preferències de correu
    salutation: "%{name},"
    settings: 'Canvia les preferències de correu: %{link}'
    view: 'Visualització:'
    view_profile: Mostra el perfil
    view_status: Mostra l'estat
  applications:
    created: L'aplicació s'ha creat correctament
    destroyed: L'aplicació s'ha suprimit correctament
    invalid_url: L'URL proporcionat no és correcte
    regenerate_token: Torna a generar l'identificador d'accés
    token_regenerated: L'identificador d'accés s'ha generat correctament
    warning: Aneu amb compte amb aquestes dades. No les compartiu mai amb ningú!
    your_token: El teu identificador d'accés
  auth:
    agreement_html: En inscriure't, acceptes seguir <a href="%{rules_path}">els nostres termes del servei</a> i <a href="%{terms_path}">la nostra política de privadesa</a>.
    change_password: Contrasenya
    confirm_email: Confirmar correu electrònic
    delete_account: Suprimeix el compte
    delete_account_html: Si vols suprimir el compte pots <a href="%{path}">fer-ho aquí</a>. Se't demanarà confirmació.
    didnt_get_confirmation: No has rebut el correu de confirmació?
    forgot_password: Has oblidat la contrasenya?
    invalid_reset_password_token: L'enllaç de restabliment de la contrasenya no és vàlid o ha caducat. Torna-ho a provar.
    login: Inicia sessió
    logout: Tanca sessió
    migrate_account: Mou a un compte diferent
    migrate_account_html: Si vols redirigir aquest compte a un altre diferent, el pots  <a href="%{path}">configurar aquí</a>.
    or: o
    or_log_in_with: O inicia sessió amb
    providers:
      cas: CAS
      saml: SAML
    register: Registre
    register_elsewhere: Registra't en un altre servidor
    resend_confirmation: Torna a enviar el correu de confirmació
    reset_password: Restableix la contrasenya
    security: Seguretat
    set_new_password: Estableix una contrasenya nova
  authorize_follow:
    already_following: Ja estàs seguint aquest compte
    error: Malauradament, ha ocorregut un error cercant el compte remot
    follow: Segueix
    follow_request: 'Has enviat una sol·licitud de seguiment a:'
    following: 'Perfecte! Ara segueixes:'
    post_follow:
      close: O bé, pots tancar aquesta finestra.
      return: Torna al perfil de l'usuari
      web: Vés a la web
    title: Segueix %{acct}
  datetime:
    distance_in_words:
      about_x_hours: "%{count} h"
      about_x_months: "%{count} mesos"
      about_x_years: "%{count} anys"
      almost_x_years: "%{count}anys"
      half_a_minute: Ara mateix
      less_than_x_minutes: "%{count}m"
      less_than_x_seconds: Ara mateix
      over_x_years: "%{count} anys"
      x_days: "%{count} dies"
      x_minutes: "%{count} min"
      x_months: "%{count} mesos"
      x_seconds: "%{count} s"
  deletes:
    bad_password_msg: Bon intent hackers! La contrasenya no és correcta
    confirm_password: Introdueix la contrasenya actual per a verificar la identitat
    description_html: Això eliminarà de forma <strong>irreversible i permanent</strong> el contingut del teu compte i el desactivarà. El teu nom d'usuari romandrà reservat per evitar que algú volgués fer-se passar per tu.
    proceed: Suprimeix el compte
    success_msg: El compte s'ha eliminat correctament
    warning_html: Només és garantida l'eliminació d'aquesta particular instància. El contingut que s'ha compartit àmpliament deixa petjades. Els servidors fora de línia i els que ja no estan subscrits no actualitzaran les seves bases de dades.
    warning_title: Disponibilitat de contingut disseminat
  errors:
    '403': No tens permís per a veure aquesta pàgina.
    '404': La pàgina que estàs cercant no existeix.
    '410': La pàgina que estàs cercant ja no existeix.
    '422':
      content: La verificació de seguretat ha fallat. Tens les galetes blocades?
      title: La verificació de seguretat ha fallat
    '429': Estrangulat
    '500':
      content: Ho sentim, però alguna cosa ha fallat a la nostra banda.
      title: Aquesta pàgina no es correcta
    noscript_html: Per a utilitzar Mastodon, activa el JavaScript. També pots provar una de les <a href="https://github.com/tootsuite/documentation/blob/master/Using-Mastodon/Apps.md"> aplicacions natives</a> de Mastodon per a la vostra plataforma.
  exports:
    archive_takeout:
      date: Data
      download: Descarrega l’arxiu
      hint_html: Pots sol·licitar un arxiu dels teus <strong>toots i els fitxers multimèdia pujats</strong>. Les dades exportades tindran el format ActivityPub, llegible per qualsevol programari compatible.
      in_progress: Compilant el teu arxiu...
      request: Sol·licita el teu arxiu
      size: Tamany
    blocks: Persones que has blocat
    csv: CSV
    follows: Persones que segueixes
    mutes: Persones silenciades
    storage: Emmagatzematge
  followers:
    domain: Domini
    explanation_html: Si desitges garantir la privacitat de les teves publicacions, has de ser conscient de qui t'està seguint. <strong> Les publicacions privades es lliuren a totes les instàncies on tens seguidors </strong>. És possible que vulguis revisar-los i eliminar seguidors si no confies en que la teva privacitat sigui respectada pel personal o el programari d'aquestes instàncies.
    followers_count: Nombre de seguidors
    lock_link: Bloca el teu compte
    purge: Elimina dels seguidors
    success:
      one: En el procés de bloqueig suau de seguidors d'un domini...
      other: En el procés de bloqueig suau de seguidors de %{count} dominis...
    true_privacy_html: Considera que <strong>la autèntica privacitat només es pot aconseguir amb xifratge d'extrem a extrem</strong>.
    unlocked_warning_html: Tothom pot seguir-te per a veure inmediatament les teves publicacions privades. %{lock_link} per poder revisar i rebutjar seguidors.
    unlocked_warning_title: El teu compte no està blocat
  generic:
    changes_saved_msg: Els canvis s'han desat correctament!
    powered_by: amb tecnologia %{link}
    save_changes: Desa els canvis
    validation_errors:
      one: Alguna cosa no va bé! Si us plau, revisa l'error
      other: Alguna cosa no va bé! Si us plau, revisa %{count} errors més a baix
  imports:
    preface: Pots importar algunes dades, com ara totes les persones que estàs seguint o blocant, en el teu compte en aquesta instància, des de fitxers exportats en una altra instància.
    success: Les dades s'han rebut correctament i es processaran en breu
    types:
      blocking: Llista de blocats
      following: Llista de seguits
      muting: Llista d'apagats
    upload: Carregar
  in_memoriam_html: En Memòria.
  invites:
    delete: Desactivar
    expired: Caducat
    expires_in:
      '1800': 30 minuts
      '21600': 6 hores
      '3600': 1 hora
      '43200': 12 hores
      '604800': 1 setmana
      '86400': 1 dia
    expires_in_prompt: Mai
    generate: Genera
    max_uses:
      one: 1 ús
      other: "%{count} usos"
    max_uses_prompt: Sense limit
    prompt: Genera i comparteix enllaços amb altres persones per donar accés a aquesta instància
    table:
      expires_at: Caduca
      uses: Usos
    title: Convida persones
  landing_strip_html: "<strong>%{name}</strong> és un usuari/a de %{link_to_root_path}. Pots seguir-lo/la o interactuar amb ell/a si tens un compte a qualsevol node del fediverse."
  landing_strip_signup_html: Si no en tens, pots <a href="%{sign_up_path}">registrar-te aquí</a>.
  lists:
    errors:
      limit: Has assolit la quantitat màxima de llistes
  media_attachments:
    validations:
      images_and_video: No es pot adjuntar un vídeo a una publicació que ja contingui imatges
      too_many: No es poden adjuntar més de 4 fitxers
  migrations:
    acct: usuari@domini del nou compte
    currently_redirecting: 'El teu perfil està configurat com a redirecció a:'
    proceed: Desa
    updated_msg: La configuració de la migració del compte s'ha actualitzat correctament!
  moderation:
    title: Moderació
  notification_mailer:
    digest:
      action: Veure totes les notificacions
      body: Un resum del que et vas perdre en %{instance} desde la darrera visita el %{since}
      mention: "%{name} t'ha mencionat en:"
      new_followers_summary:
        one: A més, has adquirit un nou seguidor durant la teva absència! Visca!
        other: A més, has adquirit %{count} nous seguidors mentre estaves fora! Increïble!
      subject:
        one: "1 notificació nova des de la darrera visita \U0001F418"
        other: "%{count} notificacions noves des de la darrera visita \U0001F418"
      title: Durant la teva absència…
    favourite:
      body: "%{name} ha marcat com a favorit el teu estat:"
      subject: "%{name} ha marcat com a favorit el teu estat"
      title: Favorit nou
    follow:
      body: "%{name} t'està seguint!"
      subject: "%{name} t'està seguint"
      title: Seguidor nou
    follow_request:
      action: Gestiona les sol·licituds de seguiment
      body: "%{name} ha sol·licitat seguir-te"
      subject: 'Seguidor pendent: %{name}'
      title: Nova sol·licitud de seguiment
    mention:
      action: Respon
      body: "%{name} t'ha mencionat en:"
      subject: "%{name} t'ha mencionat"
      title: Menció nova
    reblog:
      body: "%{name} ha impulsat el teu estat:"
      subject: "%{name} ha retootejat el teu estat"
      title: Nou impuls
  number:
    human:
      decimal_units:
        format: "%n%u"
        units:
          billion: B
          million: M
          quadrillion: Q
          thousand: m
          trillion: T
          unit: " "
  pagination:
    newer: Més recent
    next: Endavant
    older: Més vell
    prev: Enrere
    truncate: "&hellip;"
  preferences:
    languages: Llengues
    other: Altre
    publishing: Publicació
    web: Web
  push_notifications:
    favourite:
      title: "%{name} ha marcat com a preferit el teu estat"
    follow:
      title: "%{name} ara et segueix"
    group:
      title: "%{count} notificacions"
    mention:
      action_boost: Retooteja
      action_expand: Mostra'n més
      action_favourite: Preferit
      title: "%{name} t'ha mencionat"
    reblog:
      title: "%{name} t'ha retootejat"
  remote_follow:
    acct: Escriu el teu usuari@domini des del qual vols seguir
    missing_resource: No s'ha pogut trobar la URL de redirecció necessaria per al compte
    proceed: Comença a seguir
    prompt: 'Seguiràs a:'
  remote_unfollow:
    error: Error
    title: Títol
    unfollowed: Sense seguir
  sessions:
    activity: Última activitat
    browser: Navegador
    browsers:
      alipay: Alipay
      blackberry: Blackberry
      chrome: Chrome
      edge: Microsoft Edge
      electron: Electron
      firefox: Firefox
      generic: Navegador desconegut
      ie: Internet Explorer
      micro_messenger: MicroMessenger
      nokia: Nokia S40 Ovi Browser
      opera: Opera
      otter: Altre
      phantom_js: PhantomJS
      qq: QQ Browser
      safari: Safari
      uc_browser: UCBrowser
      weibo: Weibo
    current_session: Sessió actual
    description: "%{browser} de %{platform}"
    explanation: Aquests són els navegadors web que actualment han iniciat la sessió amb el teu compte de Mastodon.
    ip: IP
    platforms:
      adobe_air: Adobe Air
      android: Android
      blackberry: Blackberry
      chrome_os: ChromeOS
      firefox_os: Firefox OS
      ios: iOS
      linux: Linux
      mac: Mac
      other: plataforma desconeguda
      windows: Windows
      windows_mobile: Windows Mobile
      windows_phone: Windows Phone
    revoke: Revoca
    revoke_success: S'ha revocat la sessió amb èxit
    title: Sessions
  settings:
    authorized_apps: Aplicacions autoritzades
    back: Torna a l'inici
    delete: Eliminació del compte
    development: Desenvolupament
    edit_profile: Editar perfil
    export: Exportar informació
    followers: Seguidors autoritzats
    import: Importar
    migrate: Migració del compte
    notifications: Notificacions
    preferences: Preferències
    settings: Configuració
    two_factor_authentication: Autenticació de dos factors
    your_apps: Les teves aplicacions
  statuses:
    attached:
      description: 'Adjunt: %{attached}'
      image:
        one: "%{count} imatge"
        other: "%{count} imatges"
      video:
        one: "%{count} vídeo"
        other: "%{count} vídeos"
    content_warning: 'Avís de contingut: %{warning}'
    disallowed_hashtags:
      one: 'conté una etiqueta no permesa: %{tags}'
      other: 'conté les etiquetes no permeses: %{tags}'
    open_in_web: Obre en la web
    over_character_limit: Límit de caràcters de %{max} superat
    pin_errors:
      limit: Ja has fixat el màxim nombre de toots
      ownership: El toot d'algú altre no es pot fixar
      private: No es pot fixar el toot no públic
      reblog: No es pot fixar un impuls
    show_more: Mostrar més
    title: '%{name}: "%{quote}"'
    visibilities:
      private: Només seguidors
      private_long: Mostra només als seguidors
      public: Públic
      public_long: Tothom pot veure-ho
      unlisted: No llistat
      unlisted_long: Tothom ho pot veure, però no es mostra en la història federada
  stream_entries:
    click_to_show: Clic per mostrar
    pinned: Toot fixat
    reblogged: ha impulsat
    sensitive_content: Contingut sensible
  terms:
    body_html: |
      <h2>Privacy Policy</h2>
      <h3 id="collect">Quina informació recollim?</h3>

      <ul>
        <li><em>Informació bàsica del compte</em>: Si et registres en aquest servidor, se´t pot demanar que introdueixis un nom d'usuari, una adreça de correu electrònic i una contrasenya. També pots introduir informació de perfil addicional, com ara un nom de visualització i una biografia, i carregar una imatge de perfil i de capçalera. El nom d'usuari, el nom de visualització, la biografia, la imatge de perfil i la imatge de capçalera sempre apareixen públicament.</li>
        <li><em>Publicacions, seguiment i altra informació pública</em>: La llista de persones que segueixes s'enumeren públicament i el mateix passa amb els teus seguidors. Quan envies un missatge, la data i l'hora s'emmagatzemen, així com l'aplicació que va enviar el missatge. Els missatges poden contenir multimèdia, com ara imatges i vídeos. Els toots públics i no llistats estan disponibles públicament. En quan tinguis un toot en el teu perfil, aquest també és informació pública. Les teves entrades es lliuren als teus seguidors que en alguns casos significa que es lliuren a diferents servidors en els quals s'hi emmagatzemen còpies. Quan suprimeixes publicacions, també es lliuraran als teus seguidors. L'acció d'impulsar o marcar com a favorit una publicació sempre és pública.</li>
        <li><em>Toots directes i per a només seguidors</em>: Totes les publicacions s'emmagatzemen i processen al servidor. Els toots per a només seguidors només es lliuren als teus seguidors i als usuaris que s'esmenten en ells i els toots directes només es lliuren als usuaris esmentats. En alguns casos, significa que es lliuren a diferents servidors i s'hi emmagatzemen còpies. Fem un esforç de bona fe per limitar l'accés a aquestes publicacions només a les persones autoritzades, però és possible que altres servidors no ho facin. Per tant, és important revisar els servidors als quals pertanyen els teus seguidors. Pots canviar la opció de aprovar o rebutjar els nous seguidors manualment a la configuració.  <em>Tingues en compte que els operadors del servidor i qualsevol servidor receptor poden visualitzar aquests missatges</em> i els destinataris poden fer una captura de pantalla, copiar-los o tornar-los a compartir.  <em>No comparteixis cap informació perillosa a Mastodon.</em></li>
        <li><em>IPs i altres metadades</em>: Quan inicies sessió registrem l'adreça IP en que l'has iniciat, així com el nom de l'aplicació o navegador. Totes les sessions registrades estan disponibles per a la teva revisió i revocació a la configuració. L'última adreça IP utilitzada s'emmagatzema durant un màxim de 12 mesos. També podrem conservar els registres que inclouen l'adreça IP de cada sol·licitud al nostre servidor.</li>
      </ul>

      <hr class="spacer" />

      <h3 id="use">Per a què utilitzem la teva informació?</h3>

      <p>Qualsevol de la informació que recopilem de tu es pot utilitzar de la manera següent:</p>

      <ul>
        <li>Per proporcionar la funcionalitat bàsica de Mastodon. Només pots interactuar amb el contingut d'altres persones i publicar el teu propi contingut quan hàgis iniciat la sessió. Per exemple, pots seguir altres persones per veure les publicacions combinades a la teva pròpia línia de temps personalitzada.</li>
        <li>Per ajudar a la moderació de la comunitat, per exemple comparar la teva adreça IP amb altres conegudes per determinar l'evasió de prohibicions o altres infraccions.</li>
        <li>L'adreça electrònica que ens proporciones pot utilitzar-se per enviar-te informació, notificacions sobre altres persones que interactuen amb el teu contingut o t'envien missatges, i per respondre a les consultes i / o altres sol·licituds o preguntes.</li>
      </ul>

      <hr class="spacer" />

      <h3 id="protect">Com protegim la teva informació</h3>

      <p>Implementem diverses mesures per mantenir la seguretat quan introdueixes, envies o accedeixes a la teva informació personal. Entre altres mesures, la sessió del teu navegador així com el trànsit entre les teves aplicacions i l'API estan protegides amb SSL i la teva contrasenya es codifica utilitzant un algoritme de direcció única. Pots habilitar l'autenticació de dos factors per a garantir l'accés segur al teu compte.</p>

      <hr class="spacer" />

      <h3 id="data-retention">Quina és la nostra política de retenció de dades?</h3>

      <p>Farem un esforç de bona fe per:</p>

      <ul>
        <li>Conservar els registres del servidor que continguin l'adreça IP de totes les sol·licituds que rebi, tenint em compte que aquests registres es mantenen no més de 90 dies.</li>
        <li>Conservar les adreces IP associades als usuaris registrats no més de 12 mesos.</li>
      </ul>

      <p>Pots sol·licitar i descarregar un arxiu del teu contingut incloses les publicacions, els fitxers adjunts multimèdia, la imatge de perfil i la imatge de capçalera.</p>

      <p>Pots eliminar el teu compte de forma irreversible en qualsevol moment.</p>

      <hr class="spacer"/>

      <h3 id="cookies">Utilitzem cookies?</h3>

      <p>Sí. Les cookies són petits fitxers que un lloc o el proveïdor de serveis transfereix al disc dur del teu ordinador a través del navegador web (si ho permet). Aquestes galetes permeten al lloc reconèixer el teu navegador i, si tens un compte registrat, associar-lo al teu compte registrat.</p>

      <p>Utilitzem cookies per entendre i guardar les teves preferències per a futures visites.</p>

      <hr class="spacer" />

      <h3 id="disclose">Revelem informació a terceres parts?</h3>

      <p>No venem, comercialitzem ni transmetem a tercers la teva informació d'identificació personal. Això no inclou tercers de confiança que ens ajuden a operar el nostre lloc, a dur a terme el nostre servei o a servir-te, sempre que aquestes parts acceptin mantenir confidencial aquesta informació. També podem publicar la teva informació quan creiem que l'alliberament és apropiat per complir amb la llei, fer complir les polítiques del nostre lloc o protegir els nostres drets o altres drets, propietat o seguretat.</p>

      <p>Els altres servidors de la teva xarxa poden descarregar contingut públic. Els teus toots públics i per a només seguidors es lliuren als servidors on resideixen els teus seguidors i els missatges directes s'envien als servidors dels destinataris, sempre que aquests seguidors o destinataris resideixin en un servidor diferent d'aquest.</p>

      <p>Quan autoritzes una aplicació a utilitzar el teu compte, segons l'abast dels permisos que aprovis, pot accedir a la teva informació de perfil pública, a la teva llista de seguits, als teus seguidors, a les teves llistes, a totes les teves publicacions i als teus favorits. Les aplicacions mai no poden accedir a la teva adreça de correu electrònic o contrasenya.</p>

      <hr class="spacer" />

      <h3 id="coppa">Compliment de la Llei de protecció de la privacitat en línia dels nens</h3>

      <p>El nostre lloc, productes i serveis estan dirigits a persones que tenen almenys 13 anys. Si aquest servidor es troba als EUA, i tens menys de 13 anys, segons els requisits de COPPA (<a href="https://en.wikipedia.org/wiki/Children%27s_Online_Privacy_Protection_Act">Children's Online Privacy Protection Act</a>) no utilitzis aquest lloc.</p>

      <hr class="spacer" />

      <h3 id="changes">Canvis a la nostra política de privacitat</h3>

      <p>Si decidim canviar la nostra política de privadesa, publicarem aquests canvis en aquesta pàgina.</p>

      <p> Aquest document és CC-BY-SA. Actualitzat per darrera vegada el 7 de Març del 2018.</p>

      <p>Originalment adaptat des del <a href="https://github.com/discourse/discourse">Discourse privacy policy</a>.</p>
    title: "%{instance} Condicions del servei i política de privadesa"
<<<<<<< HEAD
=======
  themes:
    contrast: Alt contrast
    default: Mastodont
>>>>>>> a7e71bbd
  time:
    formats:
      default: "%b %d, %Y, %H:%M"
  two_factor_authentication:
    code_hint: Introdueix el codi generat per l'aplicació autenticadora per a confirmar
    description_html: Si habilites l'<strong>autenticació de dos factors</strong>, et caldrà tenir el teu telèfon, que generarà tokens per a que puguis iniciar sessió.
    disable: Desactiva
    enable: Activa
    enabled: Autenticació de dos factors activada
    enabled_success: Autenticació de dos factors activada correctament
    generate_recovery_codes: Genera codis de recuperació
    instructions_html: "<strong>Escaneja aquest codi QR desde Google Authenticator o una aplicació similar del teu telèfon</strong>. Desde ara, aquesta aplicació generarà tokens que tens que ingresar quan volguis iniciar sessió."
    lost_recovery_codes: Els codis de recuperació et permeten recuperar l'accés al teu compte si perds el telèfon. Si has perdut els codis de recuperació els pots tornar a generar aquí. Els codis de recuperació anteriors s'anul·laran.
    manual_instructions: 'Si no pots escanejar el codi QR code i necessites introduir-lo manualment, aquí tens el secret en text pla:'
    recovery_codes: Codis de recuperació de còpia de seguretat
    recovery_codes_regenerated: Codis de recuperació regenerats amb èxit
    recovery_instructions_html: Si mai perds l'accéss al teu telèfon pots utilitzar un dels codis de recuperació a continuació per a recuperar l'accés al teu compte. <strong>Cal mantenir els codis de recuperació en lloc segur</strong>. Per exemple, imprimint-los i guardar-los amb altres documents importants.
    setup: Establir
    wrong_code: El codi introduït no és vàlid! És correcta l'hora del servidor i del dispositiu?
  user_mailer:
    backup_ready:
      explanation: Has sol·licitat una copia completa del teu compte Mastodon. Ara ja està a punt per descàrrega!
      subject: El teu arxiu està preparat per a descàrrega
      title: Recollida del arxiu
    welcome:
      edit_profile_action: Configurar perfil
      edit_profile_step: Pots personalitzar el teu perfil penjant un avatar, un encapçalament, canviant el teu nom de visualització i molt més. Si prefereixes revisar els seguidors nous abans de que et puguin seguir, pots blocar el teu compte.
      explanation: Aquests són alguns consells per començar
      final_action: Comença a publicar
      final_step: 'Comença a publicar! Fins i tot sense seguidors, els altres poden veure els teus missatges públics, per exemple, a la línia de temps local i a les etiquetes ("hashtags"). És possible que vulguis presentar-te amb l''etiqueta #introductions.'
      full_handle: El teu nom d'usuari sencer
      full_handle_hint: Això és el que has de dir als teus amics perquè puguin enviar-te missatges o seguir-te des d'una altra instància.
      review_preferences_action: Canviar preferències
      review_preferences_step: Assegura't d'establir les teves preferències, com ara els correus electrònics que vols rebre o el nivell de privadesa per defecte que t'agradaria que tinguin les teves entrades. Si no tens malaltia de moviment, pots optar per habilitar la reproducció automàtica de GIF.
      subject: Benvingut/da a Mastodon
      tip_bridge_html: Si vens de Twitter, pots trobar els teus amics a Mastodon mitjançant l'aplicació <a href="%{bridge_url}"> bridge </a>. Només funciona si també ells usen aquesta aplicació pont!
      tip_federated_timeline: La línia de temps federada és el cabal principal de la xarxa Mastodon. Però només inclou les persones a les quals els teus veïns estan subscrits, de manera que no està complet.
      tip_following: Per defecte segueixes als administradors del servidor. Per trobar més persones interessants, consulta les línies de temps local i federada.
      tip_local_timeline: La línia de temps local és la vista del flux de publicacions dels usuaris de %{instance}. Aquests usuaris són els teus veïns més propers!
      tip_mobile_webapp: Si el teu navegador del mòbil t'ofereix afegir Mastodon a la teva pantalla d'inici, podràs rebre notificacions "push". Es comporta com una aplicació nativa en molts aspectes!
      tips: Consells
      title: Benvingut a bord, %{name}!
  users:
    invalid_email: L'adreça de correu no és correcta
    invalid_otp_token: El codi de dos factors no és correcte
    seamless_external_login: Has iniciat sessió via un servei extern per tant els ajustos de contrasenya i correu electrònic no estan disponibles.
    signed_in_as: 'Sessió iniciada com a:'<|MERGE_RESOLUTION|>--- conflicted
+++ resolved
@@ -787,12 +787,6 @@
 
       <p>Originalment adaptat des del <a href="https://github.com/discourse/discourse">Discourse privacy policy</a>.</p>
     title: "%{instance} Condicions del servei i política de privadesa"
-<<<<<<< HEAD
-=======
-  themes:
-    contrast: Alt contrast
-    default: Mastodont
->>>>>>> a7e71bbd
   time:
     formats:
       default: "%b %d, %Y, %H:%M"
