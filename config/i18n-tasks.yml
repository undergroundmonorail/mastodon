--- conflicted
+++ resolved
@@ -59,12 +59,8 @@
   - 'errors.429'
   - 'admin.accounts.roles.*'
   - 'admin.action_logs.actions.*'
-<<<<<<< HEAD
   - 'themes.*'
-  - 'statuses.attached.*'
-=======
   - 'statuses.attached.*'
 
 ignore_inconsistent_interpolations:
-  - '*.one'
->>>>>>> 8dfc45f7
+  - '*.one'