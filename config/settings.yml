# config/app.yml for rails-settings-cached
#
# This file contains default values, and does not need to be edited
# when configuring an instance.  These settings may be changed by an
# Administrator using the Web UI.
#
# For more information, see docs/Running-Mastodon/Administration-guide.md
#
defaults: &defaults
  site_title: 'dev.glitch.social'
  site_description: ''
  site_extended_description: ''
  site_terms: ''
  site_contact_username: ''
  site_contact_email: ''
  open_registrations: true
  closed_registrations_message: ''
  open_deletion: true
<<<<<<< HEAD
  timeline_preview: false
=======
  timeline_preview: true
  default_sensitive: false
  unfollow_modal: false
>>>>>>> 7ef84825
  boost_modal: false
  delete_modal: true
  auto_play_gif: false
  system_font_ui: false
  noindex: false
  notification_emails:
    follow: false
    reblog: false
    favourite: false
    mention: false
    follow_request: true
    digest: true
  interactions:
    must_be_follower: false
    must_be_following: false
  reserved_usernames:
    - admin
    - support
    - help
    - root
    - webmaster
    - administrator

development:
  <<: *defaults

test:
  <<: *defaults

production:
  <<: *defaults<|MERGE_RESOLUTION|>--- conflicted
+++ resolved
@@ -16,13 +16,9 @@
   open_registrations: true
   closed_registrations_message: ''
   open_deletion: true
-<<<<<<< HEAD
   timeline_preview: false
-=======
-  timeline_preview: true
   default_sensitive: false
   unfollow_modal: false
->>>>>>> 7ef84825
   boost_modal: false
   delete_modal: true
   auto_play_gif: false
