--- conflicted
+++ resolved
@@ -163,13 +163,8 @@
     "uuid": "^3.1.0",
     "webpack": "^4.29.6",
     "webpack-assets-manifest": "^3.1.1",
-<<<<<<< HEAD
-    "webpack-bundle-analyzer": "^3.3.2",
-    "webpack-cli": "^3.2.3",
-=======
     "webpack-bundle-analyzer": "^3.1.0",
     "webpack-cli": "^3.3.2",
->>>>>>> e4333865
     "webpack-merge": "^4.2.1",
     "websocket.js": "^0.1.12"
   },
