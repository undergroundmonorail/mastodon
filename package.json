--- conflicted
+++ resolved
@@ -73,12 +73,8 @@
     "@rails/ujs": "^6.0.2",
     "array-includes": "^3.1.1",
     "arrow-key-navigation": "^1.1.0",
-<<<<<<< HEAD
     "atrament": "0.2.4",
-    "autoprefixer": "^9.7.5",
-=======
     "autoprefixer": "^9.7.6",
->>>>>>> 5524258d
     "axios": "^0.19.2",
     "babel-loader": "^8.1.0",
     "babel-plugin-lodash": "^3.3.4",
