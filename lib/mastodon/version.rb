# frozen_string_literal: true

module Mastodon
  module Version
    module_function

    def major
      3
    end

    def minor
      2
    end

    def patch
      0
    end

    def flags
      ''
    end

    def suffix
      '+glitch'
    end

    def to_a
      [major, minor, patch].compact
    end

    def to_s
      [to_a.join('.'), flags, suffix].join
    end

    def repository
<<<<<<< HEAD
      ENV.fetch('GITHUB_REPOSITORY') { 'glitch-soc/mastodon' }
=======
      ENV.fetch('GITHUB_REPOSITORY', 'tootsuite/mastodon')
>>>>>>> 79305428
    end

    def source_base_url
      ENV.fetch('SOURCE_BASE_URL', "https://github.com/#{repository}")
    end

    # specify git tag or commit hash here
    def source_tag
      ENV.fetch('SOURCE_TAG', nil)
    end

    def source_url
      if source_tag
        "#{source_base_url}/tree/#{source_tag}"
      else
        source_base_url
      end
    end

    def user_agent
      @user_agent ||= "#{HTTP::Request::USER_AGENT} (Mastodon/#{Version}; +http#{Rails.configuration.x.use_https ? 's' : ''}://#{Rails.configuration.x.web_domain}/)"
    end
  end
end<|MERGE_RESOLUTION|>--- conflicted
+++ resolved
@@ -33,11 +33,7 @@
     end
 
     def repository
-<<<<<<< HEAD
-      ENV.fetch('GITHUB_REPOSITORY') { 'glitch-soc/mastodon' }
-=======
-      ENV.fetch('GITHUB_REPOSITORY', 'tootsuite/mastodon')
->>>>>>> 79305428
+      ENV.fetch('GITHUB_REPOSITORY', 'glitch-soc/mastodon')
     end
 
     def source_base_url
