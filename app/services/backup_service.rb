# frozen_string_literal: true

require 'rubygems/package'

class BackupService < BaseService
  include Payloadable

  attr_reader :account, :backup, :collection

  def call(backup)
    @backup  = backup
    @account = backup.user.account

    build_json!
    build_archive!
  end

  private

  def build_json!
    @collection = serialize(collection_presenter, ActivityPub::CollectionSerializer)

    account.statuses.with_includes.reorder(nil).find_in_batches do |statuses|
      statuses.each do |status|
<<<<<<< HEAD
        item = serialize_payload(status, ActivityPub::ActivitySerializer, signer: @account, allow_local_only: true)
=======
        item = serialize_payload(ActivityPub::ActivityPresenter.from_status(status), ActivityPub::ActivitySerializer, signer: @account)
>>>>>>> 89f40b6c
        item.delete(:'@context')

        unless item[:type] == 'Announce' || item[:object][:attachment].blank?
          item[:object][:attachment].each do |attachment|
            attachment[:url] = Addressable::URI.parse(attachment[:url]).path.gsub(/\A\/system\//, '')
          end
        end

        @collection[:orderedItems] << item
      end

      GC.start
    end
  end

  def build_archive!
    tmp_file = Tempfile.new(%w(archive .tar.gz))

    File.open(tmp_file, 'wb') do |file|
      Zlib::GzipWriter.wrap(file) do |gz|
        Gem::Package::TarWriter.new(gz) do |tar|
          dump_media_attachments!(tar)
          dump_outbox!(tar)
          dump_likes!(tar)
          dump_bookmarks!(tar)
          dump_actor!(tar)
        end
      end
    end

    archive_filename = ['archive', Time.now.utc.strftime('%Y%m%d%H%M%S'), SecureRandom.hex(16)].join('-') + '.tar.gz'

    @backup.dump      = ActionDispatch::Http::UploadedFile.new(tempfile: tmp_file, filename: archive_filename)
    @backup.processed = true
    @backup.save!
  ensure
    tmp_file.close
    tmp_file.unlink
  end

  def dump_media_attachments!(tar)
    MediaAttachment.attached.where(account: account).reorder(nil).find_in_batches do |media_attachments|
      media_attachments.each do |m|
        next unless m.file&.path

        download_to_tar(tar, m.file, m.file.path)
      end

      GC.start
    end
  end

  def dump_outbox!(tar)
    json = Oj.dump(collection)

    tar.add_file_simple('outbox.json', 0o444, json.bytesize) do |io|
      io.write(json)
    end
  end

  def dump_actor!(tar)
    actor = serialize(account, ActivityPub::ActorSerializer)

    actor[:icon][:url]  = 'avatar' + File.extname(actor[:icon][:url])  if actor[:icon]
    actor[:image][:url] = 'header' + File.extname(actor[:image][:url]) if actor[:image]
    actor[:outbox]      = 'outbox.json'
    actor[:likes]       = 'likes.json'
    actor[:bookmarks]   = 'bookmarks.json'

    download_to_tar(tar, account.avatar, 'avatar' + File.extname(account.avatar.path)) if account.avatar.exists?
    download_to_tar(tar, account.header, 'header' + File.extname(account.header.path)) if account.header.exists?

    json = Oj.dump(actor)

    tar.add_file_simple('actor.json', 0o444, json.bytesize) do |io|
      io.write(json)
    end
  end

  def dump_likes!(tar)
    collection = serialize(ActivityPub::CollectionPresenter.new(id: 'likes.json', type: :ordered, size: 0, items: []), ActivityPub::CollectionSerializer)

    Status.reorder(nil).joins(:favourites).includes(:account).merge(account.favourites).find_in_batches do |statuses|
      statuses.each do |status|
        collection[:totalItems] += 1
        collection[:orderedItems] << ActivityPub::TagManager.instance.uri_for(status)
      end

      GC.start
    end

    json = Oj.dump(collection)

    tar.add_file_simple('likes.json', 0o444, json.bytesize) do |io|
      io.write(json)
    end
  end

  def dump_bookmarks!(tar)
    collection = serialize(ActivityPub::CollectionPresenter.new(id: 'bookmarks.json', type: :ordered, size: 0, items: []), ActivityPub::CollectionSerializer)

    Status.reorder(nil).joins(:bookmarks).includes(:account).merge(account.bookmarks).find_in_batches do |statuses|
      statuses.each do |status|
        collection[:totalItems] += 1
        collection[:orderedItems] << ActivityPub::TagManager.instance.uri_for(status)
      end

      GC.start
    end

    json = Oj.dump(collection)

    tar.add_file_simple('bookmarks.json', 0o444, json.bytesize) do |io|
      io.write(json)
    end
  end

  def collection_presenter
    ActivityPub::CollectionPresenter.new(
      id: 'outbox.json',
      type: :ordered,
      size: account.statuses_count,
      items: []
    )
  end

  def serialize(object, serializer)
    ActiveModelSerializers::SerializableResource.new(
      object,
      serializer: serializer,
      adapter: ActivityPub::Adapter,
      allow_local_only: true,
    ).as_json
  end

  CHUNK_SIZE = 1.megabyte

  def download_to_tar(tar, attachment, filename)
    adapter = Paperclip.io_adapters.for(attachment)

    tar.add_file_simple(filename, 0o444, adapter.size) do |io|
      while (buffer = adapter.read(CHUNK_SIZE))
        io.write(buffer)
      end
    end
  rescue Errno::ENOENT, Seahorse::Client::NetworkingError
    Rails.logger.warn "Could not backup file #{filename}: file not found"
  end
end<|MERGE_RESOLUTION|>--- conflicted
+++ resolved
@@ -22,11 +22,7 @@
 
     account.statuses.with_includes.reorder(nil).find_in_batches do |statuses|
       statuses.each do |status|
-<<<<<<< HEAD
-        item = serialize_payload(status, ActivityPub::ActivitySerializer, signer: @account, allow_local_only: true)
-=======
-        item = serialize_payload(ActivityPub::ActivityPresenter.from_status(status), ActivityPub::ActivitySerializer, signer: @account)
->>>>>>> 89f40b6c
+        item = serialize_payload(ActivityPub::ActivityPresenter.from_status(status), ActivityPub::ActivitySerializer, signer: @account, allow_local_only: true)
         item.delete(:'@context')
 
         unless item[:type] == 'Announce' || item[:object][:attachment].blank?
