# frozen_string_literal: true

class ProcessMentionsService < BaseService
  include Payloadable

  # Scan status for mentions and fetch remote mentioned users, create
  # local mention pointers, send Salmon notifications to mentioned
  # remote users
  # @param [Status] status
  def call(status)
    return unless status.local?

    @status  = status
    mentions = []

    status.text = status.text.gsub(Account::MENTION_RE) do |match|
      username, domain = Regexp.last_match(1).split('@')

      domain = begin
        if TagManager.instance.local_domain?(domain)
          nil
        else
          TagManager.instance.normalize_domain(domain)
        end
      end

      mentioned_account = Account.find_remote(username, domain)

      if mention_undeliverable?(mentioned_account)
        begin
          mentioned_account = resolve_account_service.call(Regexp.last_match(1))
        rescue Webfinger::Error, HTTP::Error, OpenSSL::SSL::SSLError, Mastodon::UnexpectedResponseError
          mentioned_account = nil
        end
      end

      next match if mention_undeliverable?(mentioned_account) || mentioned_account&.suspended?

      mention = mentioned_account.mentions.new(status: status)
      mentions << mention if mention.save

      "@#{mentioned_account.acct}"
    end

    status.save!
    check_for_spam(status)

    mentions.each { |mention| create_notification(mention) }
  end

  private

  def mention_undeliverable?(mentioned_account)
    mentioned_account.nil? || (!mentioned_account.local? && mentioned_account.ostatus?)
  end

  def create_notification(mention)
    mentioned_account = mention.account

    if mentioned_account.local?
      LocalNotificationWorker.perform_async(mentioned_account.id, mention.id, mention.class.name, :mention)
<<<<<<< HEAD
    elsif mentioned_account.activitypub? && !@status.local_only?
      ActivityPub::DeliveryWorker.perform_async(activitypub_json, mention.status.account_id, mentioned_account.inbox_url)
=======
    elsif mentioned_account.activitypub?
      ActivityPub::DeliveryWorker.perform_async(activitypub_json, mention.status.account_id, mentioned_account.inbox_url, { synchronize_followers: !mention.status.distributable? })
>>>>>>> 3678b108
    end
  end

  def activitypub_json
    return @activitypub_json if defined?(@activitypub_json)
    @activitypub_json = Oj.dump(serialize_payload(ActivityPub::ActivityPresenter.from_status(@status), ActivityPub::ActivitySerializer, signer: @status.account))
  end

  def resolve_account_service
    ResolveAccountService.new
  end

  def check_for_spam(status)
    SpamCheck.perform(status)
  end
end<|MERGE_RESOLUTION|>--- conflicted
+++ resolved
@@ -59,13 +59,8 @@
 
     if mentioned_account.local?
       LocalNotificationWorker.perform_async(mentioned_account.id, mention.id, mention.class.name, :mention)
-<<<<<<< HEAD
     elsif mentioned_account.activitypub? && !@status.local_only?
-      ActivityPub::DeliveryWorker.perform_async(activitypub_json, mention.status.account_id, mentioned_account.inbox_url)
-=======
-    elsif mentioned_account.activitypub?
       ActivityPub::DeliveryWorker.perform_async(activitypub_json, mention.status.account_id, mentioned_account.inbox_url, { synchronize_followers: !mention.status.distributable? })
->>>>>>> 3678b108
     end
   end
 
