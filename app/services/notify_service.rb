# frozen_string_literal: true

class NotifyService < BaseService
  def call(recipient, activity)
    @recipient    = recipient
    @activity     = activity
    @notification = Notification.new(account: @recipient, activity: @activity)

    return if recipient.user.nil? || blocked?

    create_notification
    send_email if email_enabled?
  rescue ActiveRecord::RecordInvalid
    return
  end

  private

  def blocked_mention?
    FeedManager.instance.filter?(:mentions, @notification.mention.status, @recipient.id)
  end

  def blocked_favourite?
    false
  end

  def blocked_follow?
    false
  end

  def blocked_reblog?
    @recipient.muting_reblogs?(@notification.from_account)
  end

  def blocked_follow_request?
    false
  end

  def following_sender?
    return @following_sender if defined?(@following_sender)
    @following_sender = @recipient.following?(@notification.from_account) || @recipient.requested?(@notification.from_account)
  end

  def optional_non_follower?
    @recipient.user.settings.interactions['must_be_follower']  && !@notification.from_account.following?(@recipient)
  end

  def optional_non_following?
    @recipient.user.settings.interactions['must_be_following'] && !following_sender?
  end

  def direct_message?
    @notification.type == :mention && @notification.target_status.direct_visibility?
  end

  def response_to_recipient?
    @notification.target_status.in_reply_to_account_id == @recipient.id
  end

  def optional_non_following_and_direct?
    direct_message? &&
      @recipient.user.settings.interactions['must_be_following_dm'] &&
      !following_sender? &&
      !response_to_recipient?
  end

  def hellbanned?
    @notification.from_account.silenced? && !following_sender?
  end

  def from_self?
    @recipient.id == @notification.from_account.id
  end

  def domain_blocking?
    @recipient.domain_blocking?(@notification.from_account.domain) && !following_sender?
  end

  def blocked?
<<<<<<< HEAD
    blocked   = @recipient.suspended?                            # Skip if the recipient account is suspended anyway
    blocked ||= from_self?                                       # Skip for interactions with self
    blocked ||= domain_blocking?                                 # Skip for domain blocked accounts
    blocked ||= @recipient.blocking?(@notification.from_account) # Skip for blocked accounts
    blocked ||= @recipient.muting_notifications?(@notification.from_account)
    blocked ||= hellbanned?                                      # Hellban
    blocked ||= optional_non_follower?                           # Options
    blocked ||= optional_non_following?                          # Options
    blocked ||= optional_non_following_and_direct?               # Options
=======
    blocked   = @recipient.suspended?                                                                                                # Skip if the recipient account is suspended anyway
    blocked ||= @recipient.id == @notification.from_account.id                                                                       # Skip for interactions with self
    blocked ||= @recipient.domain_blocking?(@notification.from_account.domain) && !@recipient.following?(@notification.from_account) # Skip for domain blocked accounts
    blocked ||= @recipient.blocking?(@notification.from_account)                                                                     # Skip for blocked accounts
    blocked ||= @recipient.muting_notifications?(@notification.from_account)
    blocked ||= (@notification.from_account.silenced? && !@recipient.following?(@notification.from_account))                         # Hellban
    blocked ||= (@recipient.user.settings.interactions['must_be_follower']  && !@notification.from_account.following?(@recipient))   # Options
    blocked ||= (@recipient.user.settings.interactions['must_be_following'] && !@recipient.following?(@notification.from_account))   # Options
>>>>>>> 88627fd7
    blocked ||= conversation_muted?
    blocked ||= send("blocked_#{@notification.type}?")           # Type-dependent filters
    blocked
  end

  def conversation_muted?
    if @notification.target_status
      @recipient.muting_conversation?(@notification.target_status.conversation)
    else
      false
    end
  end

  def create_notification
    @notification.save!
    return unless @notification.browserable?
    Redis.current.publish("timeline:#{@recipient.id}", Oj.dump(event: :notification, payload: InlineRenderer.render(@notification, @recipient, :notification)))
    send_push_notifications
  end

  def send_push_notifications
    # HACK: Can be caused by quickly unfavouriting a status, since creating
    # a favourite and creating a notification are not wrapped in a transaction.
    return if @notification.activity.nil?

    sessions_with_subscriptions = @recipient.user.session_activations.where.not(web_push_subscription: nil)
    sessions_with_subscriptions_ids = sessions_with_subscriptions.select { |session| session.web_push_subscription.pushable? @notification }.map(&:id)

    WebPushNotificationWorker.push_bulk(sessions_with_subscriptions_ids) do |session_activation_id|
      [session_activation_id, @notification.id]
    end
  end

  def send_email
    NotificationMailer.public_send(@notification.type, @recipient, @notification).deliver_later
  end

  def email_enabled?
    @recipient.user.settings.notification_emails[@notification.type.to_s]
  end
end<|MERGE_RESOLUTION|>--- conflicted
+++ resolved
@@ -77,7 +77,6 @@
   end
 
   def blocked?
-<<<<<<< HEAD
     blocked   = @recipient.suspended?                            # Skip if the recipient account is suspended anyway
     blocked ||= from_self?                                       # Skip for interactions with self
     blocked ||= domain_blocking?                                 # Skip for domain blocked accounts
@@ -87,16 +86,6 @@
     blocked ||= optional_non_follower?                           # Options
     blocked ||= optional_non_following?                          # Options
     blocked ||= optional_non_following_and_direct?               # Options
-=======
-    blocked   = @recipient.suspended?                                                                                                # Skip if the recipient account is suspended anyway
-    blocked ||= @recipient.id == @notification.from_account.id                                                                       # Skip for interactions with self
-    blocked ||= @recipient.domain_blocking?(@notification.from_account.domain) && !@recipient.following?(@notification.from_account) # Skip for domain blocked accounts
-    blocked ||= @recipient.blocking?(@notification.from_account)                                                                     # Skip for blocked accounts
-    blocked ||= @recipient.muting_notifications?(@notification.from_account)
-    blocked ||= (@notification.from_account.silenced? && !@recipient.following?(@notification.from_account))                         # Hellban
-    blocked ||= (@recipient.user.settings.interactions['must_be_follower']  && !@notification.from_account.following?(@recipient))   # Options
-    blocked ||= (@recipient.user.settings.interactions['must_be_following'] && !@recipient.following?(@notification.from_account))   # Options
->>>>>>> 88627fd7
     blocked ||= conversation_muted?
     blocked ||= send("blocked_#{@notification.type}?")           # Type-dependent filters
     blocked
