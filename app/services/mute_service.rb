# frozen_string_literal: true

class MuteService < BaseService
  def call(account, target_account, notifications: nil)
    return if account.id == target_account.id
<<<<<<< HEAD
    FeedManager.instance.clear_from_timeline(account, target_account)
=======
>>>>>>> 88627fd7
    mute = account.mute!(target_account, notifications: notifications)
    BlockWorker.perform_async(account.id, target_account.id)
    mute
  end
end<|MERGE_RESOLUTION|>--- conflicted
+++ resolved
@@ -3,10 +3,6 @@
 class MuteService < BaseService
   def call(account, target_account, notifications: nil)
     return if account.id == target_account.id
-<<<<<<< HEAD
-    FeedManager.instance.clear_from_timeline(account, target_account)
-=======
->>>>>>> 88627fd7
     mute = account.mute!(target_account, notifications: notifications)
     BlockWorker.perform_async(account.id, target_account.id)
     mute
