--- conflicted
+++ resolved
@@ -29,21 +29,13 @@
   end
 
   def feed_filtered?
-<<<<<<< HEAD
-    # Note: Lists are a variation of home, so the filtering rules
-    # of home apply to both
-    case @type
-    when :home, :list
-      FeedManager.instance.filter?(:home, @status, @follower.id)
-    when :direct
-      FeedManager.instance.filter?(:direct, @status, @account.id)
-=======
     case @type
     when :home
       FeedManager.instance.filter?(:home, @status, @follower)
     when :list
       FeedManager.instance.filter?(:list, @status, @list)
->>>>>>> 65760f59
+    when :direct
+      FeedManager.instance.filter?(:direct, @status, @account)
     end
   end
 
