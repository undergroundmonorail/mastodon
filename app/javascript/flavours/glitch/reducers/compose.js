import {
  COMPOSE_MOUNT,
  COMPOSE_UNMOUNT,
  COMPOSE_CHANGE,
  COMPOSE_CYCLE_ELEFRIEND,
  COMPOSE_REPLY,
  COMPOSE_REPLY_CANCEL,
  COMPOSE_DIRECT,
  COMPOSE_MENTION,
  COMPOSE_SUBMIT_REQUEST,
  COMPOSE_SUBMIT_SUCCESS,
  COMPOSE_SUBMIT_FAIL,
  COMPOSE_UPLOAD_REQUEST,
  COMPOSE_UPLOAD_SUCCESS,
  COMPOSE_UPLOAD_FAIL,
  COMPOSE_UPLOAD_UNDO,
  COMPOSE_UPLOAD_PROGRESS,
  THUMBNAIL_UPLOAD_REQUEST,
  THUMBNAIL_UPLOAD_SUCCESS,
  THUMBNAIL_UPLOAD_FAIL,
  THUMBNAIL_UPLOAD_PROGRESS,
  COMPOSE_SUGGESTIONS_CLEAR,
  COMPOSE_SUGGESTIONS_READY,
  COMPOSE_SUGGESTION_SELECT,
  COMPOSE_SUGGESTION_TAGS_UPDATE,
  COMPOSE_TAG_HISTORY_UPDATE,
  COMPOSE_ADVANCED_OPTIONS_CHANGE,
  COMPOSE_SENSITIVITY_CHANGE,
  COMPOSE_SPOILERNESS_CHANGE,
  COMPOSE_SPOILER_TEXT_CHANGE,
  COMPOSE_VISIBILITY_CHANGE,
  COMPOSE_CONTENT_TYPE_CHANGE,
  COMPOSE_EMOJI_INSERT,
  COMPOSE_UPLOAD_CHANGE_REQUEST,
  COMPOSE_UPLOAD_CHANGE_SUCCESS,
  COMPOSE_UPLOAD_CHANGE_FAIL,
  COMPOSE_DOODLE_SET,
  COMPOSE_RESET,
  COMPOSE_POLL_ADD,
  COMPOSE_POLL_REMOVE,
  COMPOSE_POLL_OPTION_ADD,
  COMPOSE_POLL_OPTION_CHANGE,
  COMPOSE_POLL_OPTION_REMOVE,
  COMPOSE_POLL_SETTINGS_CHANGE,
} from 'flavours/glitch/actions/compose';
import { TIMELINE_DELETE } from 'flavours/glitch/actions/timelines';
import { STORE_HYDRATE } from 'flavours/glitch/actions/store';
import { REDRAFT } from 'flavours/glitch/actions/statuses';
import { Map as ImmutableMap, List as ImmutableList, OrderedSet as ImmutableOrderedSet, fromJS } from 'immutable';
import uuid from 'flavours/glitch/util/uuid';
import { privacyPreference } from 'flavours/glitch/util/privacy_preference';
import { me, defaultContentType } from 'flavours/glitch/util/initial_state';
import { overwrite } from 'flavours/glitch/util/js_helpers';
import { unescapeHTML } from 'flavours/glitch/util/html';
import { recoverHashtags } from 'flavours/glitch/util/hashtag';

const totalElefriends = 3;

// ~4% chance you'll end up with an unexpected friend
// glitch-soc/mastodon repo created_at date: 2017-04-20T21:55:28Z
const glitchProbability = 1 - 0.0420215528;

const initialState = ImmutableMap({
  mounted: 0,
  advanced_options: ImmutableMap({
    do_not_federate: false,
    threaded_mode: false,
  }),
  sensitive: false,
  elefriend: Math.random() < glitchProbability ? Math.floor(Math.random() * totalElefriends) : totalElefriends,
  spoiler: false,
  spoiler_text: '',
  privacy: null,
  content_type: defaultContentType || 'text/plain',
  text: '',
  focusDate: null,
  caretPosition: null,
  preselectDate: null,
  in_reply_to: null,
  is_submitting: false,
  is_uploading: false,
  is_changing_upload: false,
  progress: 0,
  isUploadingThumbnail: false,
  thumbnailProgress: 0,
  media_attachments: ImmutableList(),
  pending_media_attachments: 0,
  poll: null,
  suggestion_token: null,
  suggestions: ImmutableList(),
  default_advanced_options: ImmutableMap({
    do_not_federate: false,
    threaded_mode: null,  //  Do not reset
  }),
  default_privacy: 'public',
  default_sensitive: false,
  resetFileKey: Math.floor((Math.random() * 0x10000)),
  idempotencyKey: null,
  tagHistory: ImmutableList(),
  doodle: ImmutableMap({
    fg: 'rgb(  0,    0,    0)',
    bg: 'rgb(255,  255,  255)',
    swapped: false,
    mode: 'draw',
    size: 'normal',
    weight: 2,
    opacity: 1,
    adaptiveStroke: true,
    smoothing: false,
  }),
});

const initialPoll = ImmutableMap({
  options: ImmutableList(['', '']),
  expires_in: 24 * 3600,
  multiple: false,
});

function statusToTextMentions(state, status) {
  let set = ImmutableOrderedSet([]);

  if (status.getIn(['account', 'id']) !== me) {
    set = set.add(`@${status.getIn(['account', 'acct'])} `);
  }

  return set.union(status.get('mentions').filterNot(mention => mention.get('id') === me).map(mention => `@${mention.get('acct')} `)).join('');
};

function apiStatusToTextMentions (state, status) {
  let set = ImmutableOrderedSet([]);

  if (status.account.id !== me) {
    set = set.add(`@${status.account.acct} `);
  }

  return set.union(status.mentions.filter(
    mention => mention.id !== me
  ).map(
    mention => `@${mention.acct} `
  )).join('');
}

function apiStatusToTextHashtags (state, status) {
  const text = unescapeHTML(status.content);
  return ImmutableOrderedSet([]).union(recoverHashtags(status.tags, text).map(
    (name) => `#${name} `
  )).join('');
}

function clearAll(state) {
  return state.withMutations(map => {
    map.set('text', '');
    if (defaultContentType) map.set('content_type', defaultContentType);
    map.set('spoiler', false);
    map.set('spoiler_text', '');
    map.set('is_submitting', false);
    map.set('is_changing_upload', false);
    map.set('in_reply_to', null);
    map.update(
      'advanced_options',
      map => map.mergeWith(overwrite, state.get('default_advanced_options'))
    );
    map.set('privacy', state.get('default_privacy'));
    map.set('sensitive', false);
    map.update('media_attachments', list => list.clear());
    map.set('poll', null);
    map.set('idempotencyKey', uuid());
  });
};

function continueThread (state, status) {
  return state.withMutations(function (map) {
    let text = apiStatusToTextMentions(state, status);
    text = text + apiStatusToTextHashtags(state, status);
    map.set('text', text);
    if (status.spoiler_text) {
      map.set('spoiler', true);
      map.set('spoiler_text', status.spoiler_text);
    } else {
      map.set('spoiler', false);
      map.set('spoiler_text', '');
    }
    map.set('is_submitting', false);
    map.set('in_reply_to', status.id);
    map.update(
      'advanced_options',
      map => map.merge(new ImmutableMap({ do_not_federate: status.local_only }))
    );
    map.set('privacy', status.visibility);
    map.set('sensitive', false);
    map.update('media_attachments', list => list.clear());
    map.set('poll', null);
    map.set('idempotencyKey', uuid());
    map.set('focusDate', new Date());
    map.set('caretPosition', null);
    map.set('preselectDate', new Date());
  });
}

function appendMedia(state, media, file) {
  const prevSize = state.get('media_attachments').size;

  return state.withMutations(map => {
    if (media.get('type') === 'image') {
      media = media.set('file', file);
    }
    map.update('media_attachments', list => list.push(media));
    map.set('is_uploading', false);
    map.set('resetFileKey', Math.floor((Math.random() * 0x10000)));
    map.set('idempotencyKey', uuid());
    map.update('pending_media_attachments', n => n - 1);

    if (prevSize === 0 && (state.get('default_sensitive') || state.get('spoiler'))) {
      map.set('sensitive', true);
    }
  });
};

function removeMedia(state, mediaId) {
  const prevSize = state.get('media_attachments').size;

  return state.withMutations(map => {
    map.update('media_attachments', list => list.filterNot(item => item.get('id') === mediaId));
    map.set('idempotencyKey', uuid());

    if (prevSize === 1) {
      map.set('sensitive', false);
    }
  });
};

const insertSuggestion = (state, position, token, completion, path) => {
  return state.withMutations(map => {
    map.updateIn(path, oldText => `${oldText.slice(0, position)}${completion}${completion[0] === ':' ? '\u200B' : ' '}${oldText.slice(position + token.length)}`);
    map.set('suggestion_token', null);
    map.set('suggestions', ImmutableList());
    if (path.length === 1 && path[0] === 'text') {
      map.set('focusDate', new Date());
      map.set('caretPosition', position + completion.length + 1);
    }
    map.set('idempotencyKey', uuid());
  });
};

const sortHashtagsByUse = (state, tags) => {
  const personalHistory = state.get('tagHistory');

  return tags.sort((a, b) => {
    const usedA = personalHistory.includes(a.name);
    const usedB = personalHistory.includes(b.name);

    if (usedA === usedB) {
      return 0;
    } else if (usedA && !usedB) {
      return 1;
    } else {
      return -1;
    }
  });
};

const insertEmoji = (state, position, emojiData) => {
  const emoji = emojiData.native;

  return state.withMutations(map => {
    map.update('text', oldText => `${oldText.slice(0, position)}${emoji}\u200B${oldText.slice(position)}`);
    map.set('focusDate', new Date());
    map.set('caretPosition', position + emoji.length + 1);
    map.set('idempotencyKey', uuid());
  });
};

const hydrate = (state, hydratedState) => {
  state = clearAll(state.merge(hydratedState));

  if (hydratedState.has('text')) {
    state = state.set('text', hydratedState.get('text'));
  }

  return state;
};

const domParser = new DOMParser();

const expandMentions = status => {
  const fragment = domParser.parseFromString(status.get('content'), 'text/html').documentElement;

  status.get('mentions').forEach(mention => {
    fragment.querySelector(`a[href="${mention.get('url')}"]`).textContent = `@${mention.get('acct')}`;
  });

  return fragment.innerHTML;
};

const expiresInFromExpiresAt = expires_at => {
  if (!expires_at) return 24 * 3600;
  const delta = (new Date(expires_at).getTime() - Date.now()) / 1000;
  return [300, 1800, 3600, 21600, 86400, 259200, 604800].find(expires_in => expires_in >= delta) || 24 * 3600;
};

const mergeLocalHashtagResults = (suggestions, prefix, tagHistory) => {
  prefix = prefix.toLowerCase();
  if (suggestions.length < 4) {
    const localTags = tagHistory.filter(tag => tag.toLowerCase().startsWith(prefix) && !suggestions.some(suggestion => suggestion.type === 'hashtag' && suggestion.name.toLowerCase() === tag.toLowerCase()));
    return suggestions.concat(localTags.slice(0, 4 - suggestions.length).toJS().map(tag => ({ type: 'hashtag', name: tag })));
  } else {
    return suggestions;
  }
};

const normalizeSuggestions = (state, { accounts, emojis, tags, token }) => {
  if (accounts) {
    return accounts.map(item => ({ id: item.id, type: 'account' }));
  } else if (emojis) {
    return emojis.map(item => ({ ...item, type: 'emoji' }));
  } else {
    return mergeLocalHashtagResults(sortHashtagsByUse(state, tags.map(item => ({ ...item, type: 'hashtag' }))), token.slice(1), state.get('tagHistory'));
  }
};

const updateSuggestionTags = (state, token) => {
  const prefix = token.slice(1);

  const suggestions = state.get('suggestions').toJS();
  return state.merge({
    suggestions: ImmutableList(mergeLocalHashtagResults(suggestions, prefix, state.get('tagHistory'))),
    suggestion_token: token,
  });
};

export default function compose(state = initialState, action) {
  switch(action.type) {
  case STORE_HYDRATE:
    return hydrate(state, action.state.get('compose'));
  case COMPOSE_MOUNT:
    return state.set('mounted', state.get('mounted') + 1);
  case COMPOSE_UNMOUNT:
    return state.set('mounted', Math.max(state.get('mounted') - 1, 0));
  case COMPOSE_ADVANCED_OPTIONS_CHANGE:
    return state
      .set('advanced_options', state.get('advanced_options').set(action.option, !!overwrite(!state.getIn(['advanced_options', action.option]), action.value)))
      .set('idempotencyKey', uuid());
  case COMPOSE_SENSITIVITY_CHANGE:
    return state.withMutations(map => {
      if (!state.get('spoiler')) {
        map.set('sensitive', !state.get('sensitive'));
      }

      map.set('idempotencyKey', uuid());
    });
  case COMPOSE_SPOILERNESS_CHANGE:
    return state.withMutations(map => {
      map.set('spoiler', !state.get('spoiler'));
      map.set('idempotencyKey', uuid());

      if (!state.get('sensitive') && state.get('media_attachments').size >= 1) {
        map.set('sensitive', true);
      }
    });
  case COMPOSE_SPOILER_TEXT_CHANGE:
    return state
      .set('spoiler_text', action.text)
      .set('idempotencyKey', uuid());
  case COMPOSE_VISIBILITY_CHANGE:
    return state
      .set('privacy', action.value)
      .set('idempotencyKey', uuid());
  case COMPOSE_CONTENT_TYPE_CHANGE:
    return state
      .set('content_type', action.value)
      .set('idempotencyKey', uuid());
  case COMPOSE_CHANGE:
    return state
      .set('text', action.text)
      .set('idempotencyKey', uuid());
  case COMPOSE_CYCLE_ELEFRIEND:
    return state
      .set('elefriend', (state.get('elefriend') + 1) % totalElefriends);
  case COMPOSE_REPLY:
    return state.withMutations(map => {
      map.set('in_reply_to', action.status.get('id'));
      map.set('text', statusToTextMentions(state, action.status));
      map.set('privacy', privacyPreference(action.status.get('visibility'), state.get('default_privacy')));
      map.update(
        'advanced_options',
        map => map.merge(new ImmutableMap({ do_not_federate: action.status.get('local_only') }))
      );
      map.set('focusDate', new Date());
      map.set('caretPosition', null);
      map.set('preselectDate', new Date());
      map.set('idempotencyKey', uuid());

      if (action.status.get('spoiler_text').length > 0) {
        let spoiler_text = action.status.get('spoiler_text');
<<<<<<< HEAD
        if (!spoiler_text.match(/^re[: ]/i) && action.status.getIn(['account', 'id']) !== me) {
=======
        if (action.prependCWRe && !spoiler_text.match(/^re[: ]/i)) {
>>>>>>> 225c934a
          spoiler_text = 're: '.concat(spoiler_text);
        }
        map.set('spoiler', true);
        map.set('spoiler_text', spoiler_text);
      } else {
        map.set('spoiler', false);
        map.set('spoiler_text', '');
      }
    });
  case COMPOSE_REPLY_CANCEL:
    state = state.setIn(['advanced_options', 'threaded_mode'], false);
  case COMPOSE_RESET:
    return state.withMutations(map => {
      map.set('in_reply_to', null);
      if (defaultContentType) map.set('content_type', defaultContentType);
      map.set('text', '');
      map.set('spoiler', false);
      map.set('spoiler_text', '');
      map.set('privacy', state.get('default_privacy'));
      map.set('poll', null);
      map.update(
        'advanced_options',
        map => map.mergeWith(overwrite, state.get('default_advanced_options'))
      );
      map.set('idempotencyKey', uuid());
    });
  case COMPOSE_SUBMIT_REQUEST:
    return state.set('is_submitting', true);
  case COMPOSE_UPLOAD_CHANGE_REQUEST:
    return state.set('is_changing_upload', true);
  case COMPOSE_SUBMIT_SUCCESS:
    return action.status && state.getIn(['advanced_options', 'threaded_mode']) ? continueThread(state, action.status) : clearAll(state);
  case COMPOSE_SUBMIT_FAIL:
    return state.set('is_submitting', false);
  case COMPOSE_UPLOAD_CHANGE_FAIL:
    return state.set('is_changing_upload', false);
  case COMPOSE_UPLOAD_REQUEST:
    return state.set('is_uploading', true).update('pending_media_attachments', n => n + 1);
  case COMPOSE_UPLOAD_SUCCESS:
    return appendMedia(state, fromJS(action.media), action.file);
  case COMPOSE_UPLOAD_FAIL:
    return state.set('is_uploading', false).update('pending_media_attachments', n => n - 1);
  case COMPOSE_UPLOAD_UNDO:
    return removeMedia(state, action.media_id);
  case COMPOSE_UPLOAD_PROGRESS:
    return state.set('progress', Math.round((action.loaded / action.total) * 100));
  case THUMBNAIL_UPLOAD_REQUEST:
    return state.set('isUploadingThumbnail', true);
  case THUMBNAIL_UPLOAD_PROGRESS:
    return state.set('thumbnailProgress', Math.round((action.loaded / action.total) * 100));
  case THUMBNAIL_UPLOAD_FAIL:
    return state.set('isUploadingThumbnail', false);
  case THUMBNAIL_UPLOAD_SUCCESS:
    return state
      .set('isUploadingThumbnail', false)
      .update('media_attachments', list => list.map(item => {
        if (item.get('id') === action.media.id) {
          return fromJS(action.media);
        }

        return item;
      }));
  case COMPOSE_MENTION:
    return state.withMutations(map => {
      map.update('text', text => [text.trim(), `@${action.account.get('acct')} `].filter((str) => str.length !== 0).join(' '));
      map.set('focusDate', new Date());
      map.set('caretPosition', null);
      map.set('idempotencyKey', uuid());
    });
  case COMPOSE_DIRECT:
    return state.withMutations(map => {
      map.update('text', text => [text.trim(), `@${action.account.get('acct')} `].filter((str) => str.length !== 0).join(' '));
      map.set('privacy', 'direct');
      map.set('focusDate', new Date());
      map.set('caretPosition', null);
      map.set('idempotencyKey', uuid());
    });
  case COMPOSE_SUGGESTIONS_CLEAR:
    return state.update('suggestions', ImmutableList(), list => list.clear()).set('suggestion_token', null);
  case COMPOSE_SUGGESTIONS_READY:
    return state.set('suggestions', ImmutableList(normalizeSuggestions(state, action))).set('suggestion_token', action.token);
  case COMPOSE_SUGGESTION_SELECT:
    return insertSuggestion(state, action.position, action.token, action.completion, action.path);
  case COMPOSE_SUGGESTION_TAGS_UPDATE:
    return updateSuggestionTags(state, action.token);
  case COMPOSE_TAG_HISTORY_UPDATE:
    return state.set('tagHistory', fromJS(action.tags));
  case TIMELINE_DELETE:
    if (action.id === state.get('in_reply_to')) {
      return state.set('in_reply_to', null);
    } else {
      return state;
    }
  case COMPOSE_EMOJI_INSERT:
    return insertEmoji(state, action.position, action.emoji);
  case COMPOSE_UPLOAD_CHANGE_SUCCESS:
    return state
      .set('is_changing_upload', false)
      .update('media_attachments', list => list.map(item => {
        if (item.get('id') === action.media.id) {
          return fromJS(action.media);
        }

        return item;
      }));
  case COMPOSE_DOODLE_SET:
    return state.mergeIn(['doodle'], action.options);
  case REDRAFT:
    const do_not_federate = action.status.get('local_only', false);
    let text = action.raw_text || unescapeHTML(expandMentions(action.status));
    if (do_not_federate) text = text.replace(/ ?👁\ufe0f?\u200b?$/, '');
    return state.withMutations(map => {
      map.set('text', text);
      map.set('content_type', action.content_type || 'text/plain');
      map.set('in_reply_to', action.status.get('in_reply_to_id'));
      map.set('privacy', action.status.get('visibility'));
      map.set('media_attachments', action.status.get('media_attachments'));
      map.set('focusDate', new Date());
      map.set('caretPosition', null);
      map.set('idempotencyKey', uuid());
      map.set('sensitive', action.status.get('sensitive'));
      map.update(
        'advanced_options',
        map => map.merge(new ImmutableMap({ do_not_federate }))
      );

      if (action.status.get('spoiler_text').length > 0) {
        map.set('spoiler', true);
        map.set('spoiler_text', action.status.get('spoiler_text'));
      } else {
        map.set('spoiler', false);
        map.set('spoiler_text', '');
      }

      if (action.status.get('poll')) {
        map.set('poll', ImmutableMap({
          options: action.status.getIn(['poll', 'options']).map(x => x.get('title')),
          multiple: action.status.getIn(['poll', 'multiple']),
          expires_in: expiresInFromExpiresAt(action.status.getIn(['poll', 'expires_at'])),
        }));
      }
    });
  case COMPOSE_POLL_ADD:
    return state.set('poll', initialPoll);
  case COMPOSE_POLL_REMOVE:
    return state.set('poll', null);
  case COMPOSE_POLL_OPTION_ADD:
    return state.updateIn(['poll', 'options'], options => options.push(action.title));
  case COMPOSE_POLL_OPTION_CHANGE:
    return state.setIn(['poll', 'options', action.index], action.title);
  case COMPOSE_POLL_OPTION_REMOVE:
    return state.updateIn(['poll', 'options'], options => options.delete(action.index));
  case COMPOSE_POLL_SETTINGS_CHANGE:
    return state.update('poll', poll => poll.set('expires_in', action.expiresIn).set('multiple', action.isMultiple));
  default:
    return state;
  }
};<|MERGE_RESOLUTION|>--- conflicted
+++ resolved
@@ -392,11 +392,7 @@
 
       if (action.status.get('spoiler_text').length > 0) {
         let spoiler_text = action.status.get('spoiler_text');
-<<<<<<< HEAD
-        if (!spoiler_text.match(/^re[: ]/i) && action.status.getIn(['account', 'id']) !== me) {
-=======
-        if (action.prependCWRe && !spoiler_text.match(/^re[: ]/i)) {
->>>>>>> 225c934a
+        if (action.prependCWRe && !spoiler_text.match(/^re[: ]/i) && action.status.getIn(['account', 'id']) !== me) {
           spoiler_text = 're: '.concat(spoiler_text);
         }
         map.set('spoiler', true);
