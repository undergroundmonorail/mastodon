--- conflicted
+++ resolved
@@ -22,11 +22,8 @@
 export const me = getMeta('me');
 export const searchEnabled = getMeta('search_enabled');
 export const maxChars = (initialState && initialState.max_toot_chars) || 500;
-<<<<<<< HEAD
 export const softMaxChars = (initialState && initialState.soft_max_chars) || maxChars;
-=======
 export const pollLimits = (initialState && initialState.poll_limits);
->>>>>>> b31a5445
 export const invitesEnabled = getMeta('invites_enabled');
 export const version = getMeta('version');
 export const mascot = getMeta('mascot');
