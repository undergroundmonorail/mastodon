--- conflicted
+++ resolved
@@ -240,11 +240,7 @@
     if (this.context.router) {
       favouriteLink = (
         <Link to={`/statuses/${status.get('id')}/favourites`} className='detailed-status__link'>
-<<<<<<< HEAD
-          <i className='fa fa-heart' />
-=======
-          <Icon id='star' />
->>>>>>> 225c934a
+          <Icon id='heart' />
           <span className='detailed-status__favorites'>
             <AnimatedNumber value={status.get('favourites_count')} />
           </span>
@@ -253,11 +249,7 @@
     } else {
       favouriteLink = (
         <a href={`/interact/${status.get('id')}?type=favourite`} className='detailed-status__link' onClick={this.handleModalLink}>
-<<<<<<< HEAD
-          <i className='fa fa-heart' />
-=======
-          <Icon id='star' />
->>>>>>> 225c934a
+          <Icon id='heart' />
           <span className='detailed-status__favorites'>
             <AnimatedNumber value={status.get('favourites_count')} />
           </span>
