import React from 'react';
import PropTypes from 'prop-types';
import ImmutablePropTypes from 'react-immutable-proptypes';
import Avatar from 'flavours/glitch/components/avatar';
import DisplayName from 'flavours/glitch/components/display_name';
import StatusContent from 'flavours/glitch/components/status_content';
import MediaGallery from 'flavours/glitch/components/media_gallery';
import AttachmentList from 'flavours/glitch/components/attachment_list';
import { Link } from 'react-router-dom';
import { FormattedDate, FormattedNumber } from 'react-intl';
import Card from './card';
import ImmutablePureComponent from 'react-immutable-pure-component';
import Video from 'flavours/glitch/features/video';
import VisibilityIcon from 'flavours/glitch/components/status_visibility_icon';
import scheduleIdleTask from 'flavours/glitch/util/schedule_idle_task';
import classNames from 'classnames';
import PollContainer from 'flavours/glitch/containers/poll_container';

export default class DetailedStatus extends ImmutablePureComponent {

  static contextTypes = {
    router: PropTypes.object,
  };

  static propTypes = {
    status: ImmutablePropTypes.map.isRequired,
    settings: ImmutablePropTypes.map.isRequired,
    onOpenMedia: PropTypes.func.isRequired,
    onOpenVideo: PropTypes.func.isRequired,
    onToggleHidden: PropTypes.func,
    expanded: PropTypes.bool,
    measureHeight: PropTypes.bool,
    onHeightChange: PropTypes.func,
    domain: PropTypes.string.isRequired,
    compact: PropTypes.bool,
  };

  state = {
    height: null,
  };

  handleAccountClick = (e) => {
    if (e.button === 0 && !(e.ctrlKey || e.altKey || e.metaKey) && this.context.router) {
      e.preventDefault();
      this.context.router.history.push(`/accounts/${this.props.status.getIn(['account', 'id'])}`);
    }

    e.stopPropagation();
  }

  parseClick = (e, destination) => {
    if (e.button === 0 && !(e.ctrlKey || e.altKey || e.metaKey) && this.context.router) {
      e.preventDefault();
      this.context.router.history.push(destination);
    }

    e.stopPropagation();
  }

  handleOpenVideo = (media, startTime) => {
    this.props.onOpenVideo(media, startTime);
  }

  _measureHeight (heightJustChanged) {
    if (this.props.measureHeight && this.node) {
      scheduleIdleTask(() => this.node && this.setState({ height: Math.ceil(this.node.scrollHeight) + 1 }));

      if (this.props.onHeightChange && heightJustChanged) {
        this.props.onHeightChange();
      }
    }
  }

  setRef = c => {
    this.node = c;
    this._measureHeight();
  }

  componentDidUpdate (prevProps, prevState) {
    this._measureHeight(prevState.height !== this.state.height);
  }

  handleChildUpdate = () => {
    this._measureHeight();
  }

  handleModalLink = e => {
    e.preventDefault();

    let href;

    if (e.target.nodeName !== 'A') {
      href = e.target.parentNode.href;
    } else {
      href = e.target.href;
    }

    window.open(href, 'mastodon-intent', 'width=445,height=600,resizable=no,menubar=no,status=no,scrollbars=yes');
  }

  render () {
    const status = (this.props.status && this.props.status.get('reblog')) ? this.props.status.get('reblog') : this.props.status;
    const { expanded, onToggleHidden, settings } = this.props;
    const outerStyle = { boxSizing: 'border-box' };
    const { compact } = this.props;

    if (!status) {
      return null;
    }

    let media           = '';
    let mediaIcon       = null;
    let applicationLink = '';
    let reblogLink = '';
    let reblogIcon = 'retweet';
    let favouriteLink = '';

    if (this.props.measureHeight) {
      outerStyle.height = `${this.state.height}px`;
    }

    if (status.get('poll')) {
      media = <PollContainer pollId={status.get('poll')} />;
    } else if (status.get('media_attachments').size > 0) {
      if (status.get('media_attachments').some(item => item.get('type') === 'unknown')) {
        media = <AttachmentList media={status.get('media_attachments')} />;
      } else if (status.getIn(['media_attachments', 0, 'type']) === 'video') {
        const video = status.getIn(['media_attachments', 0]);
        media = (
          <Video
            preview={video.get('preview_url')}
            src={video.get('url')}
            alt={video.get('description')}
            inline
            sensitive={status.get('sensitive')}
            letterbox={settings.getIn(['media', 'letterbox'])}
            fullwidth={settings.getIn(['media', 'fullwidth'])}
            preventPlayback={!expanded}
            onOpenVideo={this.handleOpenVideo}
            autoplay
          />
        );
        mediaIcon = 'video-camera';
      } else {
        media = (
          <MediaGallery
            standalone
            sensitive={status.get('sensitive')}
            media={status.get('media_attachments')}
            letterbox={settings.getIn(['media', 'letterbox'])}
            fullwidth={settings.getIn(['media', 'fullwidth'])}
            hidden={!expanded}
            onOpenMedia={this.props.onOpenMedia}
          />
        );
        mediaIcon = 'picture-o';
      }
    } else media = <Card onOpenMedia={this.props.onOpenMedia} card={status.get('card', null)} />;

    if (status.get('application')) {
      applicationLink = <span> · <a className='detailed-status__application' href={status.getIn(['application', 'website'])} target='_blank' rel='noopener'>{status.getIn(['application', 'name'])}</a></span>;
    }

    if (status.get('visibility') === 'direct') {
      reblogIcon = 'envelope';
    } else if (status.get('visibility') === 'private') {
      reblogIcon = 'lock';
    }

    if (status.get('visibility') === 'private') {
      reblogLink = <i className={`fa fa-${reblogIcon}`} />;
    } else if (this.context.router) {
      reblogLink = (
        <Link to={`/statuses/${status.get('id')}/reblogs`} className='detailed-status__link'>
          <i className={`fa fa-${reblogIcon}`} />
          <span className='detailed-status__reblogs'>
            <FormattedNumber value={status.get('reblogs_count')} />
          </span>
        </Link>
      );
    } else {
      reblogLink = (
        <a href={`/interact/${status.get('id')}?type=reblog`} className='detailed-status__link' onClick={this.handleModalLink}>
          <i className={`fa fa-${reblogIcon}`} />
          <span className='detailed-status__reblogs'>
            <FormattedNumber value={status.get('reblogs_count')} />
          </span>
        </a>
      );
    }

    if (this.context.router) {
      favouriteLink = (
        <Link to={`/statuses/${status.get('id')}/favourites`} className='detailed-status__link'>
          <i className='fa fa-star' />
          <span className='detailed-status__favorites'>
            <FormattedNumber value={status.get('favourites_count')} />
          </span>
        </Link>
      );
    } else {
      favouriteLink = (
        <a href={`/interact/${status.get('id')}?type=favourite`} className='detailed-status__link' onClick={this.handleModalLink}>
          <i className='fa fa-star' />
          <span className='detailed-status__favorites'>
            <FormattedNumber value={status.get('favourites_count')} />
          </span>
        </a>
      );
    }

    return (
      <div style={outerStyle}>
        <div ref={this.setRef} className={classNames('detailed-status', { compact })} data-status-by={status.getIn(['account', 'acct'])}>
          <a href={status.getIn(['account', 'url'])} onClick={this.handleAccountClick} className='detailed-status__display-name'>
            <div className='detailed-status__display-avatar'><Avatar account={status.get('account')} size={48} /></div>
            <DisplayName account={status.get('account')} localDomain={this.props.domain} />
          </a>

          <StatusContent
            status={status}
            media={media}
            mediaIcon={mediaIcon}
            expanded={expanded}
            collapsed={false}
            onExpandedToggle={onToggleHidden}
            parseClick={this.parseClick}
            onUpdate={this.handleChildUpdate}
          />

<<<<<<< HEAD
        <StatusContent
          status={status}
          media={media}
          mediaIcon={mediaIcon}
          expanded={expanded}
          collapsed={false}
          onExpandedToggle={onToggleHidden}
          parseClick={this.parseClick}
        />

        <div className='detailed-status__meta'>
          <a className='detailed-status__datetime' href={status.get('url')} target='_blank' rel='noopener'>
            <FormattedDate value={new Date(status.get('created_at'))} hour12={false} year='numeric' month='short' day='2-digit' hour='2-digit' minute='2-digit' />
          </a>{applicationLink} · {reblogLink} · <Link to={`/statuses/${status.get('id')}/favourites`} className='detailed-status__link'>
            <i className='fa fa-heart' />
            <span className='detailed-status__favorites'>
              <FormattedNumber value={status.get('favourites_count')} />
            </span>
          </Link> · <VisibilityIcon visibility={status.get('visibility')} />
=======
          <div className='detailed-status__meta'>
            <a className='detailed-status__datetime' href={status.get('url')} target='_blank' rel='noopener'>
              <FormattedDate value={new Date(status.get('created_at'))} hour12={false} year='numeric' month='short' day='2-digit' hour='2-digit' minute='2-digit' />
            </a>{applicationLink} · {reblogLink} · {favouriteLink} · <VisibilityIcon visibility={status.get('visibility')} />
          </div>
>>>>>>> 84c807a0
        </div>
      </div>
    );
  }

}<|MERGE_RESOLUTION|>--- conflicted
+++ resolved
@@ -228,33 +228,11 @@
             onUpdate={this.handleChildUpdate}
           />
 
-<<<<<<< HEAD
-        <StatusContent
-          status={status}
-          media={media}
-          mediaIcon={mediaIcon}
-          expanded={expanded}
-          collapsed={false}
-          onExpandedToggle={onToggleHidden}
-          parseClick={this.parseClick}
-        />
-
-        <div className='detailed-status__meta'>
-          <a className='detailed-status__datetime' href={status.get('url')} target='_blank' rel='noopener'>
-            <FormattedDate value={new Date(status.get('created_at'))} hour12={false} year='numeric' month='short' day='2-digit' hour='2-digit' minute='2-digit' />
-          </a>{applicationLink} · {reblogLink} · <Link to={`/statuses/${status.get('id')}/favourites`} className='detailed-status__link'>
-            <i className='fa fa-heart' />
-            <span className='detailed-status__favorites'>
-              <FormattedNumber value={status.get('favourites_count')} />
-            </span>
-          </Link> · <VisibilityIcon visibility={status.get('visibility')} />
-=======
           <div className='detailed-status__meta'>
             <a className='detailed-status__datetime' href={status.get('url')} target='_blank' rel='noopener'>
               <FormattedDate value={new Date(status.get('created_at'))} hour12={false} year='numeric' month='short' day='2-digit' hour='2-digit' minute='2-digit' />
             </a>{applicationLink} · {reblogLink} · {favouriteLink} · <VisibilityIcon visibility={status.get('visibility')} />
           </div>
->>>>>>> 84c807a0
         </div>
       </div>
     );
