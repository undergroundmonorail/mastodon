import React from 'react';
import PropTypes from 'prop-types';
import ImmutablePropTypes from 'react-immutable-proptypes';
import Avatar from 'flavours/glitch/components/avatar';
import DisplayName from 'flavours/glitch/components/display_name';
import StatusContent from 'flavours/glitch/components/status_content';
import MediaGallery from 'flavours/glitch/components/media_gallery';
import AttachmentList from 'flavours/glitch/components/attachment_list';
import { Link } from 'react-router-dom';
import { FormattedDate, FormattedNumber } from 'react-intl';
import Card from './card';
import ImmutablePureComponent from 'react-immutable-pure-component';
import Video from 'flavours/glitch/features/video';
import VisibilityIcon from 'flavours/glitch/components/status_visibility_icon';
import scheduleIdleTask from 'flavours/glitch/util/schedule_idle_task';
import classNames from 'classnames';
import PollContainer from 'flavours/glitch/containers/poll_container';

export default class DetailedStatus extends ImmutablePureComponent {

  static contextTypes = {
    router: PropTypes.object,
  };

  static propTypes = {
    status: ImmutablePropTypes.map.isRequired,
    settings: ImmutablePropTypes.map.isRequired,
    onOpenMedia: PropTypes.func.isRequired,
    onOpenVideo: PropTypes.func.isRequired,
    onToggleHidden: PropTypes.func,
    expanded: PropTypes.bool,
    measureHeight: PropTypes.bool,
    onHeightChange: PropTypes.func,
    domain: PropTypes.string.isRequired,
    compact: PropTypes.bool,
  };

  state = {
    height: null,
  };

  handleAccountClick = (e) => {
    if (e.button === 0 && !(e.ctrlKey || e.altKey || e.metaKey) && this.context.router) {
      e.preventDefault();
      this.context.router.history.push(`/accounts/${this.props.status.getIn(['account', 'id'])}`);
    }

    e.stopPropagation();
  }

  parseClick = (e, destination) => {
    if (e.button === 0 && !(e.ctrlKey || e.altKey || e.metaKey) && this.context.router) {
      e.preventDefault();
      this.context.router.history.push(destination);
    }

    e.stopPropagation();
  }

  handleOpenVideo = (media, startTime) => {
    this.props.onOpenVideo(media, startTime);
  }

  _measureHeight (heightJustChanged) {
    if (this.props.measureHeight && this.node) {
      scheduleIdleTask(() => this.node && this.setState({ height: Math.ceil(this.node.scrollHeight) + 1 }));

      if (this.props.onHeightChange && heightJustChanged) {
        this.props.onHeightChange();
      }
    }
  }

  setRef = c => {
    this.node = c;
    this._measureHeight();
  }

  componentDidUpdate (prevProps, prevState) {
    this._measureHeight(prevState.height !== this.state.height);
  }

  handleChildUpdate = () => {
    this._measureHeight();
  }

  handleModalLink = e => {
    e.preventDefault();

    let href;

    if (e.target.nodeName !== 'A') {
      href = e.target.parentNode.href;
    } else {
      href = e.target.href;
    }

    window.open(href, 'mastodon-intent', 'width=445,height=600,resizable=no,menubar=no,status=no,scrollbars=yes');
  }

  render () {
    const status = (this.props.status && this.props.status.get('reblog')) ? this.props.status.get('reblog') : this.props.status;
    const { expanded, onToggleHidden, settings } = this.props;
    const outerStyle = { boxSizing: 'border-box' };
    const { compact } = this.props;

    if (!status) {
      return null;
    }

    let media           = '';
    let mediaIcon       = null;
    let applicationLink = '';
    let reblogLink = '';
    let reblogIcon = 'retweet';
    let favouriteLink = '';

    if (this.props.measureHeight) {
      outerStyle.height = `${this.state.height}px`;
    }

    if (status.get('poll')) {
      media = <PollContainer pollId={status.get('poll')} />;
    } else if (status.get('media_attachments').size > 0) {
      if (status.get('media_attachments').some(item => item.get('type') === 'unknown')) {
        media = <AttachmentList media={status.get('media_attachments')} />;
      } else if (status.getIn(['media_attachments', 0, 'type']) === 'video') {
        const video = status.getIn(['media_attachments', 0]);
        media = (
          <Video
            preview={video.get('preview_url')}
            src={video.get('url')}
            alt={video.get('description')}
            inline
            sensitive={status.get('sensitive')}
            letterbox={settings.getIn(['media', 'letterbox'])}
            fullwidth={settings.getIn(['media', 'fullwidth'])}
            preventPlayback={!expanded}
            onOpenVideo={this.handleOpenVideo}
            autoplay
          />
        );
        mediaIcon = 'video-camera';
      } else {
        media = (
          <MediaGallery
            standalone
            sensitive={status.get('sensitive')}
            media={status.get('media_attachments')}
            letterbox={settings.getIn(['media', 'letterbox'])}
            fullwidth={settings.getIn(['media', 'fullwidth'])}
            hidden={!expanded}
            onOpenMedia={this.props.onOpenMedia}
          />
        );
        mediaIcon = 'picture-o';
      }
    } else media = <Card onOpenMedia={this.props.onOpenMedia} card={status.get('card', null)} />;

    if (status.get('application')) {
      applicationLink = <span> · <a className='detailed-status__application' href={status.getIn(['application', 'website'])} target='_blank' rel='noopener'>{status.getIn(['application', 'name'])}</a></span>;
    }

    if (status.get('visibility') === 'direct') {
      reblogIcon = 'envelope';
    } else if (status.get('visibility') === 'private') {
      reblogIcon = 'lock';
    }

    if (status.get('visibility') === 'private') {
      reblogLink = <i className={`fa fa-${reblogIcon}`} />;
    } else if (this.context.router) {
      reblogLink = (
        <Link to={`/statuses/${status.get('id')}/reblogs`} className='detailed-status__link'>
          <i className={`fa fa-${reblogIcon}`} />
          <span className='detailed-status__reblogs'>
            <FormattedNumber value={status.get('reblogs_count')} />
          </span>
        </Link>
      );
    } else {
      reblogLink = (
        <a href={`/interact/${status.get('id')}?type=reblog`} className='detailed-status__link' onClick={this.handleModalLink}>
          <i className={`fa fa-${reblogIcon}`} />
          <span className='detailed-status__reblogs'>
            <FormattedNumber value={status.get('reblogs_count')} />
          </span>
        </a>
      );
    }

<<<<<<< HEAD
    return (
      <div className='detailed-status' data-status-by={status.getIn(['account', 'acct'])} data-id={status.get('id')}>
        <a href={status.getIn(['account', 'url'])} onClick={this.handleAccountClick} className='detailed-status__display-name'>
          <div className='detailed-status__display-avatar'><Avatar account={status.get('account')} size={48} /></div>
          <DisplayName account={status.get('account')} />
=======
    if (this.context.router) {
      favouriteLink = (
        <Link to={`/statuses/${status.get('id')}/favourites`} className='detailed-status__link'>
          <i className='fa fa-star' />
          <span className='detailed-status__favorites'>
            <FormattedNumber value={status.get('favourites_count')} />
          </span>
        </Link>
      );
    } else {
      favouriteLink = (
        <a href={`/interact/${status.get('id')}?type=favourite`} className='detailed-status__link' onClick={this.handleModalLink}>
          <i className='fa fa-star' />
          <span className='detailed-status__favorites'>
            <FormattedNumber value={status.get('favourites_count')} />
          </span>
>>>>>>> b31a5445
        </a>
      );
    }

    return (
      <div style={outerStyle}>
        <div ref={this.setRef} className={classNames('detailed-status', { compact })} data-status-by={status.getIn(['account', 'acct'])}>
          <a href={status.getIn(['account', 'url'])} onClick={this.handleAccountClick} className='detailed-status__display-name'>
            <div className='detailed-status__display-avatar'><Avatar account={status.get('account')} size={48} /></div>
            <DisplayName account={status.get('account')} localDomain={this.props.domain} />
          </a>

          <StatusContent
            status={status}
            media={media}
            mediaIcon={mediaIcon}
            expanded={expanded}
            collapsed={false}
            onExpandedToggle={onToggleHidden}
            parseClick={this.parseClick}
            onUpdate={this.handleChildUpdate}
          />

          <div className='detailed-status__meta'>
            <a className='detailed-status__datetime' href={status.get('url')} target='_blank' rel='noopener'>
              <FormattedDate value={new Date(status.get('created_at'))} hour12={false} year='numeric' month='short' day='2-digit' hour='2-digit' minute='2-digit' />
            </a>{applicationLink} · {reblogLink} · {favouriteLink} · <VisibilityIcon visibility={status.get('visibility')} />
          </div>
        </div>
      </div>
    );
  }

}<|MERGE_RESOLUTION|>--- conflicted
+++ resolved
@@ -189,17 +189,10 @@
       );
     }
 
-<<<<<<< HEAD
-    return (
-      <div className='detailed-status' data-status-by={status.getIn(['account', 'acct'])} data-id={status.get('id')}>
-        <a href={status.getIn(['account', 'url'])} onClick={this.handleAccountClick} className='detailed-status__display-name'>
-          <div className='detailed-status__display-avatar'><Avatar account={status.get('account')} size={48} /></div>
-          <DisplayName account={status.get('account')} />
-=======
     if (this.context.router) {
       favouriteLink = (
         <Link to={`/statuses/${status.get('id')}/favourites`} className='detailed-status__link'>
-          <i className='fa fa-star' />
+          <i className='fa fa-heart' />
           <span className='detailed-status__favorites'>
             <FormattedNumber value={status.get('favourites_count')} />
           </span>
@@ -208,11 +201,10 @@
     } else {
       favouriteLink = (
         <a href={`/interact/${status.get('id')}?type=favourite`} className='detailed-status__link' onClick={this.handleModalLink}>
-          <i className='fa fa-star' />
+          <i className='fa fa-heart' />
           <span className='detailed-status__favorites'>
             <FormattedNumber value={status.get('favourites_count')} />
           </span>
->>>>>>> b31a5445
         </a>
       );
     }
