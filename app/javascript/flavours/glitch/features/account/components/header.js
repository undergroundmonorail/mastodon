--- conflicted
+++ resolved
@@ -118,24 +118,6 @@
       lockedIcon = <Icon icon='lock' title={intl.formatMessage(messages.account_locked)} />;
     }
 
-<<<<<<< HEAD
-    return (
-      <div className='account__header__wrapper' data-account-username={account.get('acct')}>
-        <div className={classNames('account__header', { inactive: !!account.get('moved') })} style={{ backgroundImage: `url(${autoPlayGif ? account.get('header') : account.get('header_static')})` }}>
-          <div>
-            <a
-              href={account.get('url')}
-              className='account__header__avatar'
-              role='presentation'
-              target='_blank'
-              rel='noopener'
-            >
-              <Avatar account={account} size={90} />
-            </a>
-
-            <span className='account__header__display-name' dangerouslySetInnerHTML={{ __html: displayName }} />
-            <span className='account__header__username'>@{account.get('acct')}</span> <span className='account__header__lock'>{account.get('locked') ? <i className='fa fa-lock' /> : null}</span>
-=======
     if (account.get('id') !== me) {
       menu.push({ text: intl.formatMessage(messages.mention, { name: account.get('username') }), action: this.props.onMention });
       menu.push({ text: intl.formatMessage(messages.direct, { name: account.get('username') }), action: this.props.onDirect });
@@ -186,7 +168,6 @@
 
       menu.push({ text: intl.formatMessage(messages.report, { name: account.get('username') }), action: this.props.onReport });
     }
->>>>>>> 6434f080
 
     if (account.get('acct') !== account.get('username')) {
       const domain = account.get('acct').split('@')[1];
