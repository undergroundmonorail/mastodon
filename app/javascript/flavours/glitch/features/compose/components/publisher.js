//  Package imports.
import classNames from 'classnames';
import PropTypes from 'prop-types';
import React from 'react';
import { defineMessages, FormattedMessage, injectIntl } from 'react-intl';
import { length } from 'stringz';
import ImmutablePureComponent from 'react-immutable-pure-component';

//  Components.
import Button from 'flavours/glitch/components/button';
import Icon from 'flavours/glitch/components/icon';

//  Utils.
import { softMaxChars } from 'flavours/glitch/util/initial_state';

//  Messages.
const messages = defineMessages({
  publish: {
    defaultMessage: 'Toot',
    id: 'compose_form.publish',
  },
  publishLoud: {
    defaultMessage: '{publish}!',
    id: 'compose_form.publish_loud',
  },
});

export default @injectIntl
class Publisher extends ImmutablePureComponent {

  static propTypes = {
    countText: PropTypes.string,
    spoilerText: PropTypes.string,
    disabled: PropTypes.bool,
    intl: PropTypes.object.isRequired,
    onSecondarySubmit: PropTypes.func,
    onSubmit: PropTypes.func,
    privacy: PropTypes.oneOf(['direct', 'private', 'unlisted', 'public']),
    sideArm: PropTypes.oneOf(['none', 'direct', 'private', 'unlisted', 'public']),
  };

  render () {
    const { countText, spoilerText, disabled, intl, onSecondarySubmit, onSubmit, privacy, sideArm } = this.props;

    const statusLen = length(countText || '');
    const computedClass = classNames('composer--publisher', {
      disabled: statusLen === 0,
      over: statusLen > softMaxChars && length(spoilerText) === 0,
    });

    return (
      <div className={computedClass}>
<<<<<<< HEAD
        <span className='count'>{statusLen}</span>
=======
>>>>>>> ddcf78d8
        {sideArm && sideArm !== 'none' ? (
          <Button
            className='side_arm'
            disabled={statusLen === 0}
            onClick={onSecondarySubmit}
            style={{ padding: null }}
            text={
              <span>
                <Icon
                  id={{
                    public: 'globe',
                    unlisted: 'unlock',
                    private: 'lock',
                    direct: 'envelope',
                  }[sideArm]}
                />
              </span>
            }
            title={`${intl.formatMessage(messages.publish)}: ${intl.formatMessage({ id: `privacy.${sideArm}.short` })}`}
          />
        ) : null}
        <Button
          className='primary'
          text={function () {
            switch (true) {
            case !!sideArm && sideArm !== 'none':
            case privacy === 'direct':
            case privacy === 'private':
              return (
                <span>
                  <Icon
                    id={{
                      direct: 'envelope',
                      private: 'lock',
                      public: 'globe',
                      unlisted: 'unlock',
                    }[privacy]}
                  />
                  {' '}
                  <FormattedMessage {...messages.publish} />
                </span>
              );
            case privacy === 'public':
              return (
                <span>
                  <FormattedMessage
                    {...messages.publishLoud}
                    values={{ publish: <FormattedMessage {...messages.publish} /> }}
                  />
                </span>
              );
            default:
              return <span><FormattedMessage {...messages.publish} /></span>;
            }
          }()}
          title={`${intl.formatMessage(messages.publish)}: ${intl.formatMessage({ id: `privacy.${privacy}.short` })}`}
          onClick={onSubmit}
          disabled={statusLen === 0}
        />
      </div>
    );
  };
}<|MERGE_RESOLUTION|>--- conflicted
+++ resolved
@@ -50,10 +50,6 @@
 
     return (
       <div className={computedClass}>
-<<<<<<< HEAD
-        <span className='count'>{statusLen}</span>
-=======
->>>>>>> ddcf78d8
         {sideArm && sideArm !== 'none' ? (
           <Button
             className='side_arm'
