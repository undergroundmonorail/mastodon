import React from 'react';
import ImmutablePropTypes from 'react-immutable-proptypes';
import PropTypes from 'prop-types';
import ReplyIndicatorContainer from '../containers/reply_indicator_container';
import AutosuggestTextarea from '../../../components/autosuggest_textarea';
import AutosuggestInput from '../../../components/autosuggest_input';
import { defineMessages, injectIntl } from 'react-intl';
import EmojiPicker from 'flavours/glitch/features/emoji_picker';
import PollFormContainer from '../containers/poll_form_container';
import UploadFormContainer from '../containers/upload_form_container';
import WarningContainer from '../containers/warning_container';
import { isMobile } from 'flavours/glitch/util/is_mobile';
import ImmutablePureComponent from 'react-immutable-pure-component';
import { countableText } from 'flavours/glitch/util/counter';
import OptionsContainer from '../containers/options_container';
import Publisher from './publisher';
import TextareaIcons from './textarea_icons';
import { softMaxChars, maxChars } from 'flavours/glitch/util/initial_state';
import CharacterCounter from './character_counter';
import { length } from 'stringz';

const messages = defineMessages({
  placeholder: { id: 'compose_form.placeholder', defaultMessage: 'What is on your mind?' },
  missingDescriptionMessage: {  id: 'confirmations.missing_media_description.message',
                                defaultMessage: 'At least one media attachment is lacking a description. Consider describing all media attachments for the visually impaired before sending your toot.' },
  missingDescriptionConfirm: {  id: 'confirmations.missing_media_description.confirm',
                                defaultMessage: 'Send anyway' },
  spoiler_placeholder: { id: 'compose_form.spoiler_placeholder', defaultMessage: 'Write your warning here' },
});

export default @injectIntl
class ComposeForm extends ImmutablePureComponent {

  static contextTypes = {
    router: PropTypes.object,
  };

  static propTypes = {
    intl: PropTypes.object.isRequired,
    text: PropTypes.string,
    suggestions: ImmutablePropTypes.list,
    spoiler: PropTypes.bool,
    privacy: PropTypes.string,
    spoilerText: PropTypes.string,
    focusDate: PropTypes.instanceOf(Date),
    caretPosition: PropTypes.number,
    preselectDate: PropTypes.instanceOf(Date),
    isSubmitting: PropTypes.bool,
    isChangingUpload: PropTypes.bool,
    isUploading: PropTypes.bool,
    onChange: PropTypes.func,
    onSubmit: PropTypes.func,
    onClearSuggestions: PropTypes.func,
    onFetchSuggestions: PropTypes.func,
    onSuggestionSelected: PropTypes.func,
    onChangeSpoilerText: PropTypes.func,
    onPaste: PropTypes.func,
    onPickEmoji: PropTypes.func,
    showSearch: PropTypes.bool,
    anyMedia: PropTypes.bool,
    singleColumn: PropTypes.bool,

    advancedOptions: ImmutablePropTypes.map,
    layout: PropTypes.string,
    media: ImmutablePropTypes.list,
    sideArm: PropTypes.string,
    sensitive: PropTypes.bool,
    spoilersAlwaysOn: PropTypes.bool,
    mediaDescriptionConfirmation: PropTypes.bool,
    preselectOnReply: PropTypes.bool,
    onChangeSpoilerness: PropTypes.func,
    onChangeVisibility: PropTypes.func,
    onPaste: PropTypes.func,
    onMediaDescriptionConfirm: PropTypes.func,
  };

  static defaultProps = {
    showSearch: false,
  };

  handleChange = (e) => {
    this.props.onChange(e.target.value);
  }

  getFulltextForCharacterCounting = () => {
    return [
      this.props.spoiler? this.props.spoilerText: '',
      countableText(this.props.text),
      this.props.advancedOptions && this.props.advancedOptions.get('do_not_federate') ? ' 👁️' : ''
    ].join('');
  }

  canSubmit = () => {
    const { isSubmitting, isChangingUpload, isUploading, anyMedia } = this.props;
    const fulltext = this.getFulltextForCharacterCounting();

    return !(isSubmitting || isUploading || isChangingUpload || length(fulltext) > maxChars || (!fulltext.trim().length && !anyMedia));
  }

  handleSubmit = (overriddenVisibility = null) => {
    const {
      onSubmit,
      media,
      mediaDescriptionConfirmation,
      onMediaDescriptionConfirm,
      onChangeVisibility,
    } = this.props;

    if (this.props.text !== this.textarea.value) {
      // Something changed the text inside the textarea (e.g. browser extensions like Grammarly)
      // Update the state to match the current text
      this.props.onChange(this.textarea.value);
    }

    if (!this.canSubmit()) {
      return;
    }

    // Submit unless there are media with missing descriptions
    if (mediaDescriptionConfirmation && onMediaDescriptionConfirm && media && media.some(item => !item.get('description'))) {
      const firstWithoutDescription = media.find(item => !item.get('description'));
      onMediaDescriptionConfirm(this.context.router ? this.context.router.history : null, firstWithoutDescription.get('id'), overriddenVisibility);
    } else if (onSubmit) {
      if (onChangeVisibility && overriddenVisibility) {
        onChangeVisibility(overriddenVisibility);
      }
      onSubmit(this.context.router ? this.context.router.history : null);
    }
  }

  //  Changes the text value of the spoiler.
  handleChangeSpoiler = ({ target: { value } }) => {
    const { onChangeSpoilerText } = this.props;
    if (onChangeSpoilerText) {
      onChangeSpoilerText(value);
    }
  }

  setRef = c => {
    this.composeForm = c;
  };

  //  Inserts an emoji at the caret.
  handleEmoji = (data) => {
    const { textarea: { selectionStart } } = this;
    const { onPickEmoji } = this.props;
    if (onPickEmoji) {
      onPickEmoji(selectionStart, data);
    }
  }

  //  Handles the secondary submit button.
  handleSecondarySubmit = () => {
    const {
      sideArm,
    } = this.props;
    this.handleSubmit(sideArm === 'none' ? null : sideArm);
  }

  //  Selects a suggestion from the autofill.
  onSuggestionSelected = (tokenStart, token, value) => {
    this.props.onSuggestionSelected(tokenStart, token, value, ['text']);
  }

  onSpoilerSuggestionSelected = (tokenStart, token, value) => {
    this.props.onSuggestionSelected(tokenStart, token, value, ['spoiler_text']);
  }

  handleKeyDown = (e) => {
    if (e.keyCode === 13 && (e.ctrlKey || e.metaKey)) {
      this.handleSubmit();
    }

    if (e.keyCode == 13 && e.altKey) {
      this.handleSecondarySubmit();
    }
  }

  //  Sets a reference to the textarea.
  setAutosuggestTextarea = (textareaComponent) => {
    if (textareaComponent) {
      this.textarea = textareaComponent.textarea;
    }
  }

  //  Sets a reference to the CW field.
  handleRefSpoilerText = (spoilerComponent) => {
    if (spoilerComponent) {
      this.spoilerText = spoilerComponent.input;
    }
  }

  handleFocus = () => {
    if (this.composeForm && !this.props.singleColumn) {
      const { left, right } = this.composeForm.getBoundingClientRect();
      if (left < 0 || right > (window.innerWidth || document.documentElement.clientWidth)) {
        this.composeForm.scrollIntoView();
      }
    }
  }

  //  This statement does several things:
  //  - If we're beginning a reply, and,
  //      - Replying to zero or one users, places the cursor at the end
  //        of the textbox.
  //      - Replying to more than one user, selects any usernames past
  //        the first; this provides a convenient shortcut to drop
  //        everyone else from the conversation.
  componentDidUpdate (prevProps) {
    const {
      textarea,
      spoilerText,
    } = this;
    const {
      focusDate,
      caretPosition,
      isSubmitting,
      preselectDate,
      text,
      preselectOnReply,
      singleColumn,
    } = this.props;
    let selectionEnd, selectionStart;

    //  Caret/selection handling.
    if (focusDate !== prevProps.focusDate) {
      switch (true) {
      case preselectDate !== prevProps.preselectDate && preselectOnReply:
        selectionStart = text.search(/\s/) + 1;
        selectionEnd = text.length;
        break;
      case !isNaN(caretPosition) && caretPosition !== null:
        selectionStart = selectionEnd = caretPosition;
        break;
      default:
        selectionStart = selectionEnd = text.length;
      }
      if (textarea) {
        textarea.setSelectionRange(selectionStart, selectionEnd);
        textarea.focus();
        if (!singleColumn) textarea.scrollIntoView();
      }

    //  Refocuses the textarea after submitting.
    } else if (textarea && prevProps.isSubmitting && !isSubmitting) {
      textarea.focus();
    } else if (this.props.spoiler !== prevProps.spoiler) {
      if (this.props.spoiler) {
        if (spoilerText) {
          spoilerText.focus();
        }
      } else {
        if (textarea) {
          textarea.focus();
        }
      }
    }
  }


  render () {
    const {
      handleEmoji,
      handleSecondarySubmit,
      handleSelect,
      handleSubmit,
      handleRefTextarea,
    } = this;
    const {
      advancedOptions,
      intl,
      isSubmitting,
      layout,
      onChangeSpoilerness,
      onChangeVisibility,
      onClearSuggestions,
      onFetchSuggestions,
      onPaste,
      privacy,
      sensitive,
      showSearch,
      sideArm,
      spoiler,
      spoilerText,
      suggestions,
      spoilersAlwaysOn,
    } = this.props;

    const countText = this.getFulltextForCharacterCounting();

    return (
      <div className='composer'>
        <WarningContainer />

        <ReplyIndicatorContainer />

        <div className={`composer--spoiler ${spoiler ? 'composer--spoiler--visible' : ''}`} ref={this.setRef}>
          <AutosuggestInput
            placeholder={intl.formatMessage(messages.spoiler_placeholder)}
            value={spoilerText}
            onChange={this.handleChangeSpoiler}
            onKeyDown={this.handleKeyDown}
            disabled={!spoiler}
            ref={this.handleRefSpoilerText}
            suggestions={this.props.suggestions}
            onSuggestionsFetchRequested={onFetchSuggestions}
            onSuggestionsClearRequested={onClearSuggestions}
            onSuggestionSelected={this.onSpoilerSuggestionSelected}
            searchTokens={[':']}
            id='glitch.composer.spoiler.input'
            className='spoiler-input__input'
            autoFocus={false}
          />
        </div>

        <AutosuggestTextarea
          ref={this.setAutosuggestTextarea}
          placeholder={intl.formatMessage(messages.placeholder)}
          disabled={isSubmitting}
          value={this.props.text}
          onChange={this.handleChange}
          onKeyDown={this.handleKeyDown}
          suggestions={this.props.suggestions}
          onFocus={this.handleFocus}
          onSuggestionsFetchRequested={onFetchSuggestions}
          onSuggestionsClearRequested={onClearSuggestions}
          onSuggestionSelected={this.onSuggestionSelected}
          onPaste={onPaste}
          autoFocus={!showSearch && !isMobile(window.innerWidth, layout)}
        >
          <EmojiPicker onPickEmoji={handleEmoji} />
          <TextareaIcons advancedOptions={advancedOptions} />
          <div className='compose-form__modifiers'>
            <UploadFormContainer />
            <PollFormContainer />
          </div>
        </AutosuggestTextarea>

        <div className='composer--options-wrapper'>
          <OptionsContainer
            advancedOptions={advancedOptions}
            disabled={isSubmitting}
            onChangeVisibility={onChangeVisibility}
            onToggleSpoiler={spoilersAlwaysOn ? null : onChangeSpoilerness}
            onUpload={onPaste}
            privacy={privacy}
            sensitive={sensitive || (spoilersAlwaysOn && spoilerText && spoilerText.length > 0)}
            spoiler={spoilersAlwaysOn ? (spoilerText && spoilerText.length > 0) : spoiler}
          />
          <div className='compose--counter-wrapper'>
            <CharacterCounter text={countText} max={softMaxChars} spoiler={spoilerText} />
          </div>
        </div>

        <Publisher
<<<<<<< HEAD
          countText={`${spoilerText}${countableText(text)}${advancedOptions && advancedOptions.get('do_not_federate') ? '\n\n❄️' : ''}`}
          spoilerText={spoilerText}
          disabled={disabledButton}
=======
          countText={countText}
          disabled={!this.canSubmit()}
>>>>>>> 88f7d013
          onSecondarySubmit={handleSecondarySubmit}
          onSubmit={handleSubmit}
          privacy={privacy}
          sideArm={sideArm}
        />
      </div>
    );
  }

}<|MERGE_RESOLUTION|>--- conflicted
+++ resolved
@@ -353,14 +353,8 @@
         </div>
 
         <Publisher
-<<<<<<< HEAD
-          countText={`${spoilerText}${countableText(text)}${advancedOptions && advancedOptions.get('do_not_federate') ? '\n\n❄️' : ''}`}
-          spoilerText={spoilerText}
-          disabled={disabledButton}
-=======
           countText={countText}
           disabled={!this.canSubmit()}
->>>>>>> 88f7d013
           onSecondarySubmit={handleSecondarySubmit}
           onSubmit={handleSubmit}
           privacy={privacy}
