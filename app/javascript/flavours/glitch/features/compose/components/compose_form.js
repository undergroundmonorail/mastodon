import React from 'react';
import ImmutablePropTypes from 'react-immutable-proptypes';
import PropTypes from 'prop-types';
import ReplyIndicatorContainer from '../containers/reply_indicator_container';
import AutosuggestTextarea from '../../../components/autosuggest_textarea';
import AutosuggestInput from '../../../components/autosuggest_input';
import { defineMessages, injectIntl } from 'react-intl';
import EmojiPicker from 'flavours/glitch/features/emoji_picker';
import PollFormContainer from '../containers/poll_form_container';
import UploadFormContainer from '../containers/upload_form_container';
import WarningContainer from '../containers/warning_container';
import { isMobile } from 'flavours/glitch/util/is_mobile';
import ImmutablePureComponent from 'react-immutable-pure-component';
import { countableText } from 'flavours/glitch/util/counter';
import OptionsContainer from '../containers/options_container';
import Publisher from './publisher';
import TextareaIcons from './textarea_icons';
import { maxChars } from 'flavours/glitch/util/initial_state';
import CharacterCounter from './character_counter';
import { length } from 'stringz';

const messages = defineMessages({
  placeholder: { id: 'compose_form.placeholder', defaultMessage: 'What is on your mind?' },
  missingDescriptionMessage: {  id: 'confirmations.missing_media_description.message',
                                defaultMessage: 'At least one media attachment is lacking a description. Consider describing all media attachments for the visually impaired before sending your toot.' },
  missingDescriptionConfirm: {  id: 'confirmations.missing_media_description.confirm',
                                defaultMessage: 'Send anyway' },
  spoiler_placeholder: { id: 'compose_form.spoiler_placeholder', defaultMessage: 'Write your warning here' },
});

export default @injectIntl
class ComposeForm extends ImmutablePureComponent {

  static contextTypes = {
    router: PropTypes.object,
  };

  static propTypes = {
    intl: PropTypes.object.isRequired,
    text: PropTypes.string,
    suggestions: ImmutablePropTypes.list,
    spoiler: PropTypes.bool,
    privacy: PropTypes.string,
    spoilerText: PropTypes.string,
    focusDate: PropTypes.instanceOf(Date),
    caretPosition: PropTypes.number,
    preselectDate: PropTypes.instanceOf(Date),
    isSubmitting: PropTypes.bool,
    isChangingUpload: PropTypes.bool,
    isUploading: PropTypes.bool,
    onChange: PropTypes.func,
    onSubmit: PropTypes.func,
    onClearSuggestions: PropTypes.func,
    onFetchSuggestions: PropTypes.func,
    onSuggestionSelected: PropTypes.func,
    onChangeSpoilerText: PropTypes.func,
    onPaste: PropTypes.func,
    onPickEmoji: PropTypes.func,
    showSearch: PropTypes.bool,
    anyMedia: PropTypes.bool,
    singleColumn: PropTypes.bool,

    advancedOptions: ImmutablePropTypes.map,
    layout: PropTypes.string,
    media: ImmutablePropTypes.list,
    sideArm: PropTypes.string,
    sensitive: PropTypes.bool,
    spoilersAlwaysOn: PropTypes.bool,
    mediaDescriptionConfirmation: PropTypes.bool,
    preselectOnReply: PropTypes.bool,
    onChangeSpoilerness: PropTypes.func,
    onChangeVisibility: PropTypes.func,
    onPaste: PropTypes.func,
    onMediaDescriptionConfirm: PropTypes.func,
  };

  static defaultProps = {
    showSearch: false,
  };

  handleChange = (e) => {
    this.props.onChange(e.target.value);
  }

  getFulltextForCharacterCounting = () => {
    return [
      this.props.spoiler? this.props.spoilerText: '',
      countableText(this.props.text),
      this.props.advancedOptions && this.props.advancedOptions.get('do_not_federate') ? ' 👁️' : ''
    ].join('');
  }

  canSubmit = () => {
    const { isSubmitting, isChangingUpload, isUploading, anyMedia } = this.props;
    const fulltext = this.getFulltextForCharacterCounting();

    return !(isSubmitting || isUploading || isChangingUpload || length(fulltext) > maxChars || (!fulltext.trim().length && !anyMedia));
  }

  handleSubmit = (overriddenVisibility = null) => {
    const {
      onSubmit,
      media,
      mediaDescriptionConfirmation,
      onMediaDescriptionConfirm,
      onChangeVisibility,
    } = this.props;

    if (this.props.text !== this.textarea.value) {
      // Something changed the text inside the textarea (e.g. browser extensions like Grammarly)
      // Update the state to match the current text
      this.props.onChange(this.textarea.value);
    }

    if (!this.canSubmit()) {
      return;
    }

    // Submit unless there are media with missing descriptions
    if (mediaDescriptionConfirmation && onMediaDescriptionConfirm && media && media.some(item => !item.get('description'))) {
      const firstWithoutDescription = media.find(item => !item.get('description'));
      onMediaDescriptionConfirm(this.context.router ? this.context.router.history : null, firstWithoutDescription.get('id'), overriddenVisibility);
    } else if (onSubmit) {
      if (onChangeVisibility && overriddenVisibility) {
        onChangeVisibility(overriddenVisibility);
      }
      onSubmit(this.context.router ? this.context.router.history : null);
    }
  }

  //  Changes the text value of the spoiler.
  handleChangeSpoiler = ({ target: { value } }) => {
    const { onChangeSpoilerText } = this.props;
    if (onChangeSpoilerText) {
      onChangeSpoilerText(value);
    }
  }

  setRef = c => {
    this.composeForm = c;
  };

  //  Inserts an emoji at the caret.
  handleEmoji = (data) => {
    const { textarea: { selectionStart } } = this;
    const { onPickEmoji } = this.props;
    if (onPickEmoji) {
      onPickEmoji(selectionStart, data);
    }
  }

  //  Handles the secondary submit button.
  handleSecondarySubmit = () => {
    const {
      sideArm,
    } = this.props;
    this.handleSubmit(sideArm === 'none' ? null : sideArm);
  }

  //  Selects a suggestion from the autofill.
  onSuggestionSelected = (tokenStart, token, value) => {
    this.props.onSuggestionSelected(tokenStart, token, value, ['text']);
  }

  onSpoilerSuggestionSelected = (tokenStart, token, value) => {
    this.props.onSuggestionSelected(tokenStart, token, value, ['spoiler_text']);
  }

  handleKeyDown = (e) => {
    if (e.keyCode === 13 && (e.ctrlKey || e.metaKey)) {
      this.handleSubmit();
    }

    if (e.keyCode == 13 && e.altKey) {
      this.handleSecondarySubmit();
    }
  }

  //  Sets a reference to the textarea.
  setAutosuggestTextarea = (textareaComponent) => {
    if (textareaComponent) {
      this.textarea = textareaComponent.textarea;
    }
  }

  //  Sets a reference to the CW field.
  handleRefSpoilerText = (spoilerComponent) => {
    if (spoilerComponent) {
      this.spoilerText = spoilerComponent.input;
    }
  }

  handleFocus = () => {
    if (this.composeForm && !this.props.singleColumn) {
      const { left, right } = this.composeForm.getBoundingClientRect();
      if (left < 0 || right > (window.innerWidth || document.documentElement.clientWidth)) {
        this.composeForm.scrollIntoView();
      }
    }
  }

  //  This statement does several things:
  //  - If we're beginning a reply, and,
  //      - Replying to zero or one users, places the cursor at the end
  //        of the textbox.
  //      - Replying to more than one user, selects any usernames past
  //        the first; this provides a convenient shortcut to drop
  //        everyone else from the conversation.
  componentDidUpdate (prevProps) {
    const {
      textarea,
      spoilerText,
    } = this;
    const {
      focusDate,
      caretPosition,
      isSubmitting,
      preselectDate,
      text,
      preselectOnReply,
      singleColumn,
    } = this.props;
    let selectionEnd, selectionStart;

    //  Caret/selection handling.
    if (focusDate !== prevProps.focusDate) {
      switch (true) {
      case preselectDate !== prevProps.preselectDate && preselectOnReply:
        selectionStart = text.search(/\s/) + 1;
        selectionEnd = text.length;
        break;
      case !isNaN(caretPosition) && caretPosition !== null:
        selectionStart = selectionEnd = caretPosition;
        break;
      default:
        selectionStart = selectionEnd = text.length;
      }
      if (textarea) {
        textarea.setSelectionRange(selectionStart, selectionEnd);
        textarea.focus();
        if (!singleColumn) textarea.scrollIntoView();
      }

    //  Refocuses the textarea after submitting.
    } else if (textarea && prevProps.isSubmitting && !isSubmitting) {
      textarea.focus();
    } else if (this.props.spoiler !== prevProps.spoiler) {
      if (this.props.spoiler) {
        if (spoilerText) {
          spoilerText.focus();
        }
      } else {
        if (textarea) {
          textarea.focus();
        }
      }
    }
  }


  render () {
    const {
      handleEmoji,
      handleSecondarySubmit,
      handleSelect,
      handleSubmit,
      handleRefTextarea,
    } = this;
    const {
      advancedOptions,
      intl,
      isSubmitting,
      layout,
      onChangeSpoilerness,
      onChangeVisibility,
      onClearSuggestions,
      onFetchSuggestions,
      onPaste,
      privacy,
      sensitive,
      showSearch,
      sideArm,
      spoiler,
      spoilerText,
      suggestions,
      spoilersAlwaysOn,
    } = this.props;

    const countText = this.getFulltextForCharacterCounting();

    return (
      <div className='composer'>
        <WarningContainer />

        <ReplyIndicatorContainer />

        <div className={`composer--spoiler ${spoiler ? 'composer--spoiler--visible' : ''}`} ref={this.setRef}>
          <AutosuggestInput
            placeholder={intl.formatMessage(messages.spoiler_placeholder)}
            value={spoilerText}
            onChange={this.handleChangeSpoiler}
            onKeyDown={this.handleKeyDown}
            disabled={!spoiler}
            ref={this.handleRefSpoilerText}
            suggestions={this.props.suggestions}
            onSuggestionsFetchRequested={onFetchSuggestions}
            onSuggestionsClearRequested={onClearSuggestions}
            onSuggestionSelected={this.onSpoilerSuggestionSelected}
            searchTokens={[':']}
            id='glitch.composer.spoiler.input'
            className='spoiler-input__input'
            autoFocus={false}
          />
        </div>

        <AutosuggestTextarea
          ref={this.setAutosuggestTextarea}
          placeholder={intl.formatMessage(messages.placeholder)}
          disabled={isSubmitting}
          value={this.props.text}
          onChange={this.handleChange}
          onKeyDown={this.handleKeyDown}
          suggestions={this.props.suggestions}
          onFocus={this.handleFocus}
          onSuggestionsFetchRequested={onFetchSuggestions}
          onSuggestionsClearRequested={onClearSuggestions}
          onSuggestionSelected={this.onSuggestionSelected}
          onPaste={onPaste}
          autoFocus={!showSearch && !isMobile(window.innerWidth, layout)}
        >
          <EmojiPicker onPickEmoji={handleEmoji} />
          <TextareaIcons advancedOptions={advancedOptions} />
          <div className='compose-form__modifiers'>
            <UploadFormContainer />
            <PollFormContainer />
          </div>
        </AutosuggestTextarea>

        <div className='composer--options-wrapper'>
          <OptionsContainer
            advancedOptions={advancedOptions}
            disabled={isSubmitting}
            onChangeVisibility={onChangeVisibility}
            onToggleSpoiler={spoilersAlwaysOn ? null : onChangeSpoilerness}
            onUpload={onPaste}
            privacy={privacy}
            sensitive={sensitive || (spoilersAlwaysOn && spoilerText && spoilerText.length > 0)}
            spoiler={spoilersAlwaysOn ? (spoilerText && spoilerText.length > 0) : spoiler}
          />
          <div className='compose--counter-wrapper'>
            <CharacterCounter text={countText} max={maxChars} />
          </div>
        </div>

        <Publisher
<<<<<<< HEAD
          countText={`${spoilerText}${countableText(text)}${advancedOptions && advancedOptions.get('do_not_federate') ? '\n\n❄️' : ''}`}
          disabled={disabledButton}
=======
          countText={countText}
          disabled={!this.canSubmit()}
>>>>>>> 225c934a
          onSecondarySubmit={handleSecondarySubmit}
          onSubmit={handleSubmit}
          privacy={privacy}
          sideArm={sideArm}
        />
      </div>
    );
  }

}<|MERGE_RESOLUTION|>--- conflicted
+++ resolved
@@ -353,13 +353,8 @@
         </div>
 
         <Publisher
-<<<<<<< HEAD
-          countText={`${spoilerText}${countableText(text)}${advancedOptions && advancedOptions.get('do_not_federate') ? '\n\n❄️' : ''}`}
-          disabled={disabledButton}
-=======
           countText={countText}
           disabled={!this.canSubmit()}
->>>>>>> 225c934a
           onSecondarySubmit={handleSecondarySubmit}
           onSubmit={handleSubmit}
           privacy={privacy}
