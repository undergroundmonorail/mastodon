--- conflicted
+++ resolved
@@ -44,15 +44,9 @@
     this._updateEmojis();
   }
 
-<<<<<<< HEAD
-//  if (acct.indexOf('@') === -1 && localDomain) {
-//    acct = `${acct}@${localDomain}`;
-//  }
-=======
   handleEmojiMouseEnter = ({ target }) => {
     target.src = target.getAttribute('data-original');
   }
->>>>>>> dabeed47
 
   handleEmojiMouseLeave = ({ target }) => {
     target.src = target.getAttribute('data-static');
