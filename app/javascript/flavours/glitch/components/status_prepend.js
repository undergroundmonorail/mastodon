--- conflicted
+++ resolved
@@ -120,16 +120,9 @@
     return !type ? null : (
       <aside className={type === 'reblogged_by' || type === 'featured' ? 'status__prepend' : 'notification__message'}>
         <div className={type === 'reblogged_by' || type === 'featured' ? 'status__prepend-icon-wrapper' : 'notification__favourite-icon-wrapper'}>
-<<<<<<< HEAD
-          <i
-            className={`fa fa-fw fa-${
-              type === 'favourite' ? 'heart star-icon' : (type === 'featured' ? 'thumb-tack' : (type === 'poll' ? 'tasks' : 'retweet'))
-            } status__prepend-icon`}
-=======
           <Icon
             className={`status__prepend-icon ${type === 'favourite' ? 'heart-icon' : ''}`}
             id={iconId}
->>>>>>> 88f7d013
           />
         </div>
         <Message />
