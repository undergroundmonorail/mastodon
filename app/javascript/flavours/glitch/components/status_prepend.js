--- conflicted
+++ resolved
@@ -82,11 +82,7 @@
         <div className={type === 'reblogged_by' || type === 'featured' ? 'status__prepend-icon-wrapper' : 'notification__favourite-icon-wrapper'}>
           <i
             className={`fa fa-fw fa-${
-<<<<<<< HEAD
-              type === 'favourite' ? 'heart star-icon' : (type === 'featured' ? 'thumb-tack' : 'retweet')
-=======
-              type === 'favourite' ? 'star star-icon' : (type === 'featured' ? 'thumb-tack' : (type === 'poll' ? 'tasks' : 'retweet'))
->>>>>>> 9f565118
+              type === 'favourite' ? 'heart star-icon' : (type === 'featured' ? 'thumb-tack' : (type === 'poll' ? 'tasks' : 'retweet'))
             } status__prepend-icon`}
           />
         </div>
