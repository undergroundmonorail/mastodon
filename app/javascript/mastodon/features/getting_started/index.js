--- conflicted
+++ resolved
@@ -89,13 +89,8 @@
       <ColumnLink key='6' icon='thumb-tack' text={intl.formatMessage(messages.pins)} to='/pinned' />,
     ]);
 
-<<<<<<< HEAD
     if (myAccount.get('locked')) {
-      navItems.push(<ColumnLink key='6' icon='users' text={intl.formatMessage(messages.follow_requests)} to='/follow_requests' />);
-=======
-    if (me.get('locked')) {
       navItems.push(<ColumnLink key='7' icon='users' text={intl.formatMessage(messages.follow_requests)} to='/follow_requests' />);
->>>>>>> 88627fd7
     }
 
     navItems = navItems.concat([
