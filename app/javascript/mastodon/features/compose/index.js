--- conflicted
+++ resolved
@@ -50,7 +50,6 @@
     this.props.dispatch(unmountCompose());
   }
 
-<<<<<<< HEAD
   onLayoutClick = (e) => {
     const layout = e.currentTarget.getAttribute('data-mastodon-layout');
     this.props.dispatch(changeLocalSetting(['layout'], layout));
@@ -59,14 +58,14 @@
 
   openSettings = () => {
     this.props.dispatch(openModal('SETTINGS', {}));
-=======
+  }
+
   onFocus = () => {
     this.props.dispatch(changeComposing(true));
   }
 
   onBlur = () => {
     this.props.dispatch(changeComposing(false));
->>>>>>> 8d6c3cd4
   }
 
   render () {
