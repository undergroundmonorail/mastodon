import React from 'react';
import PropTypes from 'prop-types';
import ImmutablePropTypes from 'react-immutable-proptypes';
import ImmutablePureComponent from 'react-immutable-pure-component';
import { defineMessages, injectIntl, FormattedMessage } from 'react-intl';
import IconButton from 'mastodon/components/icon_button';
import Icon from 'mastodon/components/icon';
import AutosuggestInput from 'mastodon/components/autosuggest_input';
import classNames from 'classnames';

const messages = defineMessages({
  option_placeholder: { id: 'compose_form.poll.option_placeholder', defaultMessage: 'Choice {number}' },
  add_option: { id: 'compose_form.poll.add_option', defaultMessage: 'Add a choice' },
  remove_option: { id: 'compose_form.poll.remove_option', defaultMessage: 'Remove this choice' },
  poll_duration: { id: 'compose_form.poll.duration', defaultMessage: 'Poll duration' },
  switchToMultiple: { id: 'compose_form.poll.switch_to_multiple', defaultMessage: 'Change poll to allow multiple choices' },
  switchToSingle: { id: 'compose_form.poll.switch_to_single', defaultMessage: 'Change poll to allow for a single choice' },
  minutes: { id: 'intervals.full.minutes', defaultMessage: '{number, plural, one {# minute} other {# minutes}}' },
  hours: { id: 'intervals.full.hours', defaultMessage: '{number, plural, one {# hour} other {# hours}}' },
  days: { id: 'intervals.full.days', defaultMessage: '{number, plural, one {# day} other {# days}}' },
});

@injectIntl
class Option extends React.PureComponent {

  static propTypes = {
    title: PropTypes.string.isRequired,
    index: PropTypes.number.isRequired,
    isPollMultiple: PropTypes.bool,
    onChange: PropTypes.func.isRequired,
    onRemove: PropTypes.func.isRequired,
    onToggleMultiple: PropTypes.func.isRequired,
    suggestions: ImmutablePropTypes.list,
    onClearSuggestions: PropTypes.func.isRequired,
    onFetchSuggestions: PropTypes.func.isRequired,
    onSuggestionSelected: PropTypes.func.isRequired,
    intl: PropTypes.object.isRequired,
  };

  handleOptionTitleChange = e => {
    this.props.onChange(this.props.index, e.target.value);
  };

  handleOptionRemove = () => {
    this.props.onRemove(this.props.index);
  };


  handleToggleMultiple = e => {
    this.props.onToggleMultiple();
    e.preventDefault();
    e.stopPropagation();
  };

  handleCheckboxKeypress = e => {
    if (e.key === 'Enter' || e.key === ' ') {
      this.handleToggleMultiple(e);
    }
  }

  onSuggestionsClearRequested = () => {
    this.props.onClearSuggestions();
  }

  onSuggestionsFetchRequested = (token) => {
    this.props.onFetchSuggestions(token);
  }

  onSuggestionSelected = (tokenStart, token, value) => {
    this.props.onSuggestionSelected(tokenStart, token, value, ['poll', 'options', this.props.index]);
  }

  render () {
    const { isPollMultiple, title, index, intl } = this.props;

    return (
      <li>
        <label className='poll__option editable'>
          <span
            className={classNames('poll__input', { checkbox: isPollMultiple })}
            onClick={this.handleToggleMultiple}
            onKeyPress={this.handleCheckboxKeypress}
            role='button'
            tabIndex='0'
            title={intl.formatMessage(isPollMultiple ? messages.switchToSingle : messages.switchToMultiple)}
            aria-label={intl.formatMessage(isPollMultiple ? messages.switchToSingle : messages.switchToMultiple)}
          />

          <AutosuggestInput
            placeholder={intl.formatMessage(messages.option_placeholder, { number: index + 1 })}
<<<<<<< HEAD
            maxLength={100}
=======
            maxLength={50}
>>>>>>> 69558d2f
            value={title}
            onChange={this.handleOptionTitleChange}
            suggestions={this.props.suggestions}
            onSuggestionsFetchRequested={this.onSuggestionsFetchRequested}
            onSuggestionsClearRequested={this.onSuggestionsClearRequested}
            onSuggestionSelected={this.onSuggestionSelected}
            searchTokens={[':']}
          />
        </label>

        <div className='poll__cancel'>
          <IconButton disabled={index <= 1} title={intl.formatMessage(messages.remove_option)} icon='times' onClick={this.handleOptionRemove} />
        </div>
      </li>
    );
  }

}

export default
@injectIntl
class PollForm extends ImmutablePureComponent {

  static propTypes = {
    options: ImmutablePropTypes.list,
    expiresIn: PropTypes.number,
    isMultiple: PropTypes.bool,
    onChangeOption: PropTypes.func.isRequired,
    onAddOption: PropTypes.func.isRequired,
    onRemoveOption: PropTypes.func.isRequired,
    onChangeSettings: PropTypes.func.isRequired,
    suggestions: ImmutablePropTypes.list,
    onClearSuggestions: PropTypes.func.isRequired,
    onFetchSuggestions: PropTypes.func.isRequired,
    onSuggestionSelected: PropTypes.func.isRequired,
    intl: PropTypes.object.isRequired,
  };

  handleAddOption = () => {
    this.props.onAddOption('');
  };

  handleSelectDuration = e => {
    this.props.onChangeSettings(e.target.value, this.props.isMultiple);
  };

  handleToggleMultiple = () => {
    this.props.onChangeSettings(this.props.expiresIn, !this.props.isMultiple);
  };

  render () {
    const { options, expiresIn, isMultiple, onChangeOption, onRemoveOption, intl, ...other } = this.props;

    if (!options) {
      return null;
    }

    return (
      <div className='compose-form__poll-wrapper'>
        <ul>
          {options.map((title, i) => <Option title={title} key={i} index={i} onChange={onChangeOption} onRemove={onRemoveOption} isPollMultiple={isMultiple} onToggleMultiple={this.handleToggleMultiple} {...other} />)}
        </ul>

        <div className='poll__footer'>
          <button disabled={options.size >= 5} className='button button-secondary' onClick={this.handleAddOption}><Icon id='plus' /> <FormattedMessage {...messages.add_option} /></button>

          {/* eslint-disable-next-line jsx-a11y/no-onchange */}
          <select value={expiresIn} onChange={this.handleSelectDuration}>
            <option value={300}>{intl.formatMessage(messages.minutes, { number: 5 })}</option>
            <option value={1800}>{intl.formatMessage(messages.minutes, { number: 30 })}</option>
            <option value={3600}>{intl.formatMessage(messages.hours, { number: 1 })}</option>
            <option value={21600}>{intl.formatMessage(messages.hours, { number: 6 })}</option>
            <option value={86400}>{intl.formatMessage(messages.days, { number: 1 })}</option>
            <option value={259200}>{intl.formatMessage(messages.days, { number: 3 })}</option>
            <option value={604800}>{intl.formatMessage(messages.days, { number: 7 })}</option>
          </select>
        </div>
      </div>
    );
  }

}<|MERGE_RESOLUTION|>--- conflicted
+++ resolved
@@ -88,11 +88,7 @@
 
           <AutosuggestInput
             placeholder={intl.formatMessage(messages.option_placeholder, { number: index + 1 })}
-<<<<<<< HEAD
             maxLength={100}
-=======
-            maxLength={50}
->>>>>>> 69558d2f
             value={title}
             onChange={this.handleOptionTitleChange}
             suggestions={this.props.suggestions}
