--- conflicted
+++ resolved
@@ -142,13 +142,7 @@
         </ul>
 
         <div className='poll__footer'>
-<<<<<<< HEAD
-          {options.size < 5 && (
-            <button className='button button-secondary' onClick={this.handleAddOption}><Icon id='plus' /> <FormattedMessage {...messages.add_option} /></button>
-          )}
-=======
-          <button disabled={options.size >= 4} className='button button-secondary' onClick={this.handleAddOption}><Icon id='plus' /> <FormattedMessage {...messages.add_option} /></button>
->>>>>>> 514e427b
+          <button disabled={options.size >= 5} className='button button-secondary' onClick={this.handleAddOption}><Icon id='plus' /> <FormattedMessage {...messages.add_option} /></button>
 
           <select value={expiresIn} onChange={this.handleSelectDuration}>
             <option value={300}>{intl.formatMessage(messages.minutes, { number: 5 })}</option>
