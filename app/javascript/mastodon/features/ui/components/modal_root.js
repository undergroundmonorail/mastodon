import React from 'react';
import PropTypes from 'prop-types';
import TransitionMotion from 'react-motion/lib/TransitionMotion';
import spring from 'react-motion/lib/spring';
import BundleContainer from '../containers/bundle_container';
import BundleModalError from './bundle_modal_error';
import ModalLoading from './modal_loading';
import ActionsModal from '../components/actions_modal';
import {
  MediaModal,
  OnboardingModal,
  VideoModal,
  BoostModal,
  ConfirmationModal,
  ReportModal,
  SettingsModal,
} from '../../../features/ui/util/async-components';

const MODAL_COMPONENTS = {
  'MEDIA': MediaModal,
  'ONBOARDING': OnboardingModal,
  'VIDEO': VideoModal,
  'BOOST': BoostModal,
  'CONFIRM': ConfirmationModal,
  'REPORT': ReportModal,
<<<<<<< HEAD
  'SETTINGS': SettingsModal,
=======
  'ACTIONS': () => Promise.resolve({ default: ActionsModal }),
>>>>>>> 7ef84825
};

export default class ModalRoot extends React.PureComponent {

  static propTypes = {
    type: PropTypes.string,
    props: PropTypes.object,
    onClose: PropTypes.func.isRequired,
  };

  handleKeyUp = (e) => {
    if ((e.key === 'Escape' || e.key === 'Esc' || e.keyCode === 27)
         && !!this.props.type) {
      this.props.onClose();
    }
  }

  componentDidMount () {
    window.addEventListener('keyup', this.handleKeyUp, false);
  }

  componentWillReceiveProps (nextProps) {
    if (!!nextProps.type && !this.props.type) {
      this.activeElement = document.activeElement;

      this.getSiblings().forEach(sibling => sibling.setAttribute('inert', true));
    }
  }

  componentDidUpdate (prevProps) {
    if (!this.props.type && !!prevProps.type) {
      this.getSiblings().forEach(sibling => sibling.removeAttribute('inert'));
      this.activeElement.focus();
      this.activeElement = null;
    }
  }

  componentWillUnmount () {
    window.removeEventListener('keyup', this.handleKeyUp);
  }

  getSiblings = () => {
    return Array(...this.node.parentElement.childNodes).filter(node => node !== this.node);
  }

  setRef = ref => {
    this.node = ref;
  }

  willEnter () {
    return { opacity: 0, scale: 0.98 };
  }

  willLeave () {
    return { opacity: spring(0), scale: spring(0.98) };
  }

  renderLoading = () => {
    return <ModalLoading />;
  }

  renderError = (props) => {
    const { onClose } = this.props;

    return <BundleModalError {...props} onClose={onClose} />;
  }

  render () {
    const { type, props, onClose } = this.props;
    const visible = !!type;
    const items = [];

    if (visible) {
      items.push({
        key: type,
        data: { type, props },
        style: { opacity: spring(1), scale: spring(1, { stiffness: 120, damping: 14 }) },
      });
    }

    return (
      <TransitionMotion
        styles={items}
        willEnter={this.willEnter}
        willLeave={this.willLeave}
      >
        {interpolatedStyles =>
          <div className='modal-root' ref={this.setRef}>
            {interpolatedStyles.map(({ key, data: { type, props }, style }) => (
              <div key={key} style={{ pointerEvents: visible ? 'auto' : 'none' }}>
                <div role='presentation' className='modal-root__overlay' style={{ opacity: style.opacity }} onClick={onClose} />
                <div role='dialog' className='modal-root__container' style={{ opacity: style.opacity, transform: `translateZ(0px) scale(${style.scale})` }}>
                  <BundleContainer fetchComponent={MODAL_COMPONENTS[type]} loading={this.renderLoading} error={this.renderError} renderDelay={200}>
                    {(SpecificComponent) => <SpecificComponent {...props} onClose={onClose} />}
                  </BundleContainer>
                </div>
              </div>
            ))}
          </div>
        }
      </TransitionMotion>
    );
  }

}<|MERGE_RESOLUTION|>--- conflicted
+++ resolved
@@ -23,11 +23,8 @@
   'BOOST': BoostModal,
   'CONFIRM': ConfirmationModal,
   'REPORT': ReportModal,
-<<<<<<< HEAD
   'SETTINGS': SettingsModal,
-=======
   'ACTIONS': () => Promise.resolve({ default: ActionsModal }),
->>>>>>> 7ef84825
 };
 
 export default class ModalRoot extends React.PureComponent {
