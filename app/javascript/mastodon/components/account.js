import React from 'react';
import ImmutablePropTypes from 'react-immutable-proptypes';
import PropTypes from 'prop-types';
import Avatar from './avatar';
import DisplayName from './display_name';
import Permalink from './permalink';
import IconButton from './icon_button';
import { defineMessages, injectIntl } from 'react-intl';
import ImmutablePureComponent from 'react-immutable-pure-component';
import { me } from '../initial_state';

const messages = defineMessages({
  follow: { id: 'account.follow', defaultMessage: 'Follow' },
  unfollow: { id: 'account.unfollow', defaultMessage: 'Unfollow' },
  requested: { id: 'account.requested', defaultMessage: 'Awaiting approval' },
  unblock: { id: 'account.unblock', defaultMessage: 'Unblock @{name}' },
  unmute: { id: 'account.unmute', defaultMessage: 'Unmute @{name}' },
<<<<<<< HEAD
  mute_notifications: { id: 'account.mute_notifications', defaultMessage: 'Mute notifications from @{name}' },
  unmute_notifications: { id: 'account.unmute_notifications', defaultMessage: 'Unmute notifications from @{name}' },
=======
  mute_notifications: { id: 'account.mute_notifications', defaultMessage: 'You are not currently muting notifications from @{name}. Click to mute notifications' },
  unmute_notifications: { id: 'account.unmute_notifications', defaultMessage: 'You are currently muting notifications from @{name}. Click to unmute notifications' },
>>>>>>> 88627fd7
});

@injectIntl
export default class Account extends ImmutablePureComponent {

  static propTypes = {
    account: ImmutablePropTypes.map.isRequired,
    onFollow: PropTypes.func.isRequired,
    onBlock: PropTypes.func.isRequired,
    onMute: PropTypes.func.isRequired,
    intl: PropTypes.object.isRequired,
    hidden: PropTypes.bool,
  };

  handleFollow = () => {
    this.props.onFollow(this.props.account);
  }

  handleBlock = () => {
    this.props.onBlock(this.props.account);
  }

  handleMute = () => {
    this.props.onMute(this.props.account);
  }

  handleMuteNotifications = () => {
    this.props.onMuteNotifications(this.props.account, true);
  }

  handleUnmuteNotifications = () => {
    this.props.onMuteNotifications(this.props.account, false);
  }

  render () {
    const { account, intl, hidden } = this.props;

    if (!account) {
      return <div />;
    }

    if (hidden) {
      return (
        <div>
          {account.get('display_name')}
          {account.get('username')}
        </div>
      );
    }

    let buttons;

    if (account.get('id') !== me && account.get('relationship', null) !== null) {
      const following = account.getIn(['relationship', 'following']);
      const requested = account.getIn(['relationship', 'requested']);
      const blocking  = account.getIn(['relationship', 'blocking']);
      const muting  = account.getIn(['relationship', 'muting']);

      if (requested) {
        buttons = <IconButton disabled icon='hourglass' title={intl.formatMessage(messages.requested)} />;
      } else if (blocking) {
        buttons = <IconButton active icon='unlock-alt' title={intl.formatMessage(messages.unblock, { name: account.get('username') })} onClick={this.handleBlock} />;
      } else if (muting) {
        let hidingNotificationsButton;
        if (muting.get('notifications')) {
<<<<<<< HEAD
          hidingNotificationsButton = <IconButton active icon='bell' title={intl.formatMessage(messages.unmute_notifications, { name: account.get('username') })} onClick={this.handleUnmuteNotifications} />;
=======
          hidingNotificationsButton = <IconButton active icon='bell' title={intl.formatMessage(messages.unmute_notifications, { name: account.get('username')  })} onClick={this.handleUnmuteNotifications} />;
>>>>>>> 88627fd7
        } else {
          hidingNotificationsButton = <IconButton active icon='bell-slash' title={intl.formatMessage(messages.mute_notifications, { name: account.get('username')  })} onClick={this.handleMuteNotifications} />;
        }
        buttons = (
          <div>
            <IconButton active icon='volume-up' title={intl.formatMessage(messages.unmute, { name: account.get('username') })} onClick={this.handleMute} />
            {hidingNotificationsButton}
          </div>
        );
      } else {
        buttons = <IconButton icon={following ? 'user-times' : 'user-plus'} title={intl.formatMessage(following ? messages.unfollow : messages.follow)} onClick={this.handleFollow} active={following ? true : false} />;
      }
    }

    return (
      <div className='account'>
        <div className='account__wrapper'>
          <Permalink key={account.get('id')} className='account__display-name' href={account.get('url')} to={`/accounts/${account.get('id')}`}>
            <div className='account__avatar-wrapper'><Avatar account={account} size={36} /></div>
            <DisplayName account={account} />
          </Permalink>

          <div className='account__relationship'>
            {buttons}
          </div>
        </div>
      </div>
    );
  }

}<|MERGE_RESOLUTION|>--- conflicted
+++ resolved
@@ -15,13 +15,8 @@
   requested: { id: 'account.requested', defaultMessage: 'Awaiting approval' },
   unblock: { id: 'account.unblock', defaultMessage: 'Unblock @{name}' },
   unmute: { id: 'account.unmute', defaultMessage: 'Unmute @{name}' },
-<<<<<<< HEAD
-  mute_notifications: { id: 'account.mute_notifications', defaultMessage: 'Mute notifications from @{name}' },
-  unmute_notifications: { id: 'account.unmute_notifications', defaultMessage: 'Unmute notifications from @{name}' },
-=======
   mute_notifications: { id: 'account.mute_notifications', defaultMessage: 'You are not currently muting notifications from @{name}. Click to mute notifications' },
   unmute_notifications: { id: 'account.unmute_notifications', defaultMessage: 'You are currently muting notifications from @{name}. Click to unmute notifications' },
->>>>>>> 88627fd7
 });
 
 @injectIntl
@@ -87,11 +82,7 @@
       } else if (muting) {
         let hidingNotificationsButton;
         if (muting.get('notifications')) {
-<<<<<<< HEAD
           hidingNotificationsButton = <IconButton active icon='bell' title={intl.formatMessage(messages.unmute_notifications, { name: account.get('username') })} onClick={this.handleUnmuteNotifications} />;
-=======
-          hidingNotificationsButton = <IconButton active icon='bell' title={intl.formatMessage(messages.unmute_notifications, { name: account.get('username')  })} onClick={this.handleUnmuteNotifications} />;
->>>>>>> 88627fd7
         } else {
           hidingNotificationsButton = <IconButton active icon='bell-slash' title={intl.formatMessage(messages.mute_notifications, { name: account.get('username')  })} onClick={this.handleMuteNotifications} />;
         }
