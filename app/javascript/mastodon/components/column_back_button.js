--- conflicted
+++ resolved
@@ -9,12 +9,8 @@
   };
 
   handleClick = () => {
-<<<<<<< HEAD
     // if history is exhausted, or we would leave mastodon, just go to root.
     if (window.history && (window.history.length === 1 || window.history.length === window._mastoInitialHistoryLen)) {
-=======
-    if (window.history && window.history.length === 1) {
->>>>>>> 7ef84825
       this.context.router.history.push('/');
     } else {
       this.context.router.history.goBack();
