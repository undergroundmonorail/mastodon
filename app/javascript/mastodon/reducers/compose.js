--- conflicted
+++ resolved
@@ -55,13 +55,9 @@
   media_attachments: ImmutableList(),
   suggestion_token: null,
   suggestions: ImmutableList(),
-<<<<<<< HEAD
-=======
-  me: null,
   default_advanced_options: ImmutableMap({
     do_not_federate: false,
   }),
->>>>>>> 88627fd7
   default_privacy: 'public',
   default_sensitive: false,
   resetFileKey: Math.floor((Math.random() * 0x10000)),
