import React from 'react';
import { connect } from 'react-redux';
import { defineMessages, injectIntl, FormattedMessage } from 'react-intl';
import { makeGetAccount } from '../selectors';
import Account from '../components/account';
import {
  followAccount,
  unfollowAccount,
  blockAccount,
  unblockAccount,
  muteAccount,
  unmuteAccount,
} from '../actions/accounts';
import { openModal } from '../actions/modal';
<<<<<<< HEAD
import { initMuteModal } from '../actions/mutes';
=======
import { unfollowModal } from '../initial_state';
>>>>>>> 6d7e05ec

const messages = defineMessages({
  unfollowConfirm: { id: 'confirmations.unfollow.confirm', defaultMessage: 'Unfollow' },
});

const makeMapStateToProps = () => {
  const getAccount = makeGetAccount();

  const mapStateToProps = (state, props) => ({
    account: getAccount(state, props.id),
  });

  return mapStateToProps;
};

const mapDispatchToProps = (dispatch, { intl }) => ({

  onFollow (account) {
    if (account.getIn(['relationship', 'following']) || account.getIn(['relationship', 'requested'])) {
      if (unfollowModal) {
        dispatch(openModal('CONFIRM', {
          message: <FormattedMessage id='confirmations.unfollow.message' defaultMessage='Are you sure you want to unfollow {name}?' values={{ name: <strong>@{account.get('acct')}</strong> }} />,
          confirm: intl.formatMessage(messages.unfollowConfirm),
          onConfirm: () => dispatch(unfollowAccount(account.get('id'))),
        }));
      } else {
        dispatch(unfollowAccount(account.get('id')));
      }
    } else {
      dispatch(followAccount(account.get('id')));
    }
  },

  onBlock (account) {
    if (account.getIn(['relationship', 'blocking'])) {
      dispatch(unblockAccount(account.get('id')));
    } else {
      dispatch(blockAccount(account.get('id')));
    }
  },

  onMute (account) {
    if (account.getIn(['relationship', 'muting'])) {
      dispatch(unmuteAccount(account.get('id')));
    } else {
      dispatch(initMuteModal(account));
    }
  },


  onMuteNotifications (account, notifications) {
    dispatch(muteAccount(account.get('id'), notifications));
  },
});

export default injectIntl(connect(makeMapStateToProps, mapDispatchToProps)(Account));<|MERGE_RESOLUTION|>--- conflicted
+++ resolved
@@ -12,11 +12,8 @@
   unmuteAccount,
 } from '../actions/accounts';
 import { openModal } from '../actions/modal';
-<<<<<<< HEAD
 import { initMuteModal } from '../actions/mutes';
-=======
 import { unfollowModal } from '../initial_state';
->>>>>>> 6d7e05ec
 
 const messages = defineMessages({
   unfollowConfirm: { id: 'confirmations.unfollow.confirm', defaultMessage: 'Unfollow' },
