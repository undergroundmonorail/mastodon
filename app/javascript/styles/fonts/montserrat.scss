@font-face {
  font-family: 'mastodon-font-display';
  src: local('Montserrat'),
    url('~fonts/montserrat/Montserrat-Regular.woff2') format('woff2'),
    url('~fonts/montserrat/Montserrat-Regular.woff') format('woff'),
    url('~fonts/montserrat/Montserrat-Regular.ttf') format('truetype');
  font-weight: 400;
  font-style: normal;
}

@font-face {
  font-family: 'mastodon-font-display';
<<<<<<< HEAD
  src: local('Montserrat'),
    url('~fonts/montserrat/Montserrat-Medium.ttf') format('truetype');
=======
  src: local('Montserrat Medium'),
    url('../fonts/montserrat/Montserrat-Medium.ttf') format('truetype');
>>>>>>> fd9f5a46
  font-weight: 500;
  font-style: normal;
}<|MERGE_RESOLUTION|>--- conflicted
+++ resolved
@@ -10,13 +10,8 @@
 
 @font-face {
   font-family: 'mastodon-font-display';
-<<<<<<< HEAD
-  src: local('Montserrat'),
+  src: local('Montserrat Medium'),
     url('~fonts/montserrat/Montserrat-Medium.ttf') format('truetype');
-=======
-  src: local('Montserrat Medium'),
-    url('../fonts/montserrat/Montserrat-Medium.ttf') format('truetype');
->>>>>>> fd9f5a46
   font-weight: 500;
   font-style: normal;
 }