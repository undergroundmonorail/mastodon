@import 'variables';
@import 'variables-glitch';

@mixin fullwidth-gallery {
  &.full-width {
    margin-left: -22px;
    margin-right: -22px;
    width: inherit;
  }
}

.app-body {
  -webkit-overflow-scrolling: touch;
  -ms-overflow-style: -ms-autohiding-scrollbar;
}

.button {
  background-color: darken($ui-highlight-color, 3%);
  border: 10px none;
  border-radius: 4px;
  box-sizing: border-box;
  color: $primary-text-color;
  cursor: pointer;
  display: inline-block;
  font-family: inherit;
  font-size: 14px;
  font-weight: 500;
  height: 36px;
  letter-spacing: 0;
  line-height: 36px;
  overflow: hidden;
  padding: 0 16px;
  position: relative;
  text-align: center;
  text-transform: uppercase;
  text-decoration: none;
  text-overflow: ellipsis;
  transition: all 100ms ease-in;
  white-space: nowrap;
  width: auto;

  &:active,
  &:focus,
  &:hover {
    background-color: lighten($ui-highlight-color, 7%);
    transition: all 200ms ease-out;
  }

  &:disabled {
    background-color: $ui-primary-color;
    cursor: default;
  }

  &.button-alternative {
    font-size: 16px;
    line-height: 36px;
    height: auto;
    color: $ui-base-color;
    background: $ui-primary-color;
    text-transform: none;
    padding: 4px 16px;

    &:active,
    &:focus,
    &:hover {
      background-color: lighten($ui-primary-color, 4%);
    }
  }

  &.button-secondary {
    font-size: 16px;
    line-height: 36px;
    height: auto;
    color: $ui-primary-color;
    text-transform: none;
    background: transparent;
    padding: 3px 15px;
    border-radius: 4px;
    border: 1px solid $ui-primary-color;

    &:active,
    &:focus,
    &:hover {
      border-color: lighten($ui-primary-color, 4%);
      color: lighten($ui-primary-color, 4%);
    }
  }

  &.button--block {
    display: block;
    width: 100%;
  }
}

.column__wrapper {
  display: flex;
  flex: 1 1 auto;
  position: relative;
}

.column-icon {
  background: lighten($ui-base-color, 4%);
  color: $ui-primary-color;
  cursor: pointer;
  font-size: 16px;
  padding: 15px;
  position: absolute;
  right: 0;
  top: -48px;
  z-index: 3;

  &:hover {
    color: lighten($ui-primary-color, 7%);
  }
}

.icon-button {
  display: inline-block;
  padding: 0;
  color: $ui-base-lighter-color;
  border: none;
  background: transparent;
  cursor: pointer;
  transition: color 100ms ease-in;

  &:hover,
  &:active,
  &:focus {
    color: lighten($ui-base-color, 33%);
    transition: color 200ms ease-out;
  }

  &.disabled {
    color: lighten($ui-base-color, 13%);
    cursor: default;
  }

  &.active {
    color: $ui-highlight-color;
  }

  &::-moz-focus-inner {
    border: 0;
  }

  &::-moz-focus-inner,
  &:focus,
  &:active {
    outline: 0 !important;
  }

  &.inverted {
    color: lighten($ui-base-color, 33%);

    &:hover,
    &:active,
    &:focus {
      color: $ui-base-lighter-color;
    }

    &.disabled {
      color: $ui-primary-color;
    }

    &.active {
      color: $ui-highlight-color;

      &.disabled {
        color: lighten($ui-highlight-color, 13%);
      }
    }
  }

  &.overlayed {
    box-sizing: content-box;
    background: rgba($base-overlay-background, 0.6);
    color: rgba($primary-text-color, 0.7);
    border-radius: 4px;
    padding: 2px;

    &:hover {
      background: rgba($base-overlay-background, 0.9);
    }
  }
}

.text-icon-button {
  color: lighten($ui-base-color, 33%);
  border: none;
  background: transparent;
  cursor: pointer;
  font-weight: 600;
  font-size: 11px;
  padding: 0 3px;
  line-height: 27px;
  outline: 0;
  transition: color 100ms ease-in;

  &:hover,
  &:active,
  &:focus {
    color: $ui-base-lighter-color;
    transition: color 200ms ease-out;
  }

  &.disabled {
    color: lighten($ui-base-color, 13%);
    cursor: default;
  }

  &.active {
    color: $ui-highlight-color;
  }

  &::-moz-focus-inner {
    border: 0;
  }

  &::-moz-focus-inner,
  &:focus,
  &:active {
    outline: 0 !important;
  }
}

.dropdown-menu {
  position: absolute;
}

.dropdown--active .icon-button {
  color: $ui-highlight-color;
}

.dropdown--active::after {
  @media screen and (min-width: 631px) {
    content: "";
    display: block;
    position: absolute;
    width: 0;
    height: 0;
    border-style: solid;
    border-width: 0 4.5px 7.8px;
    border-color: transparent transparent $ui-secondary-color;
    bottom: 8px;
    right: 104px;
  }
}

.invisible {
  font-size: 0;
  line-height: 0;
  display: inline-block;
  width: 0;
  height: 0;
  position: absolute;

  img,
  svg {
    margin: 0 !important;
    border: 0 !important;
    padding: 0 !important;
    width: 0 !important;
    height: 0 !important;
  }
}

.ellipsis {
  &::after {
    content: "…";
  }
}

.lightbox .icon-button {
  color: $ui-base-color;
}

.compose-form {
  padding: 10px;
}

.compose-form__warning {
  color: darken($ui-secondary-color, 65%);
  margin-bottom: 15px;
  background: $ui-primary-color;
  box-shadow: 0 2px 6px rgba($base-shadow-color, 0.3);
  padding: 8px 10px;
  border-radius: 4px;
  font-size: 13px;
  font-weight: 400;

  strong {
    color: darken($ui-secondary-color, 65%);
    font-weight: 500;
  }

  a {
    color: darken($ui-primary-color, 33%);
    font-weight: 500;
    text-decoration: underline;

    &:hover,
    &:active,
    &:focus {
      text-decoration: none;
    }
  }
}

.compose-form__modifiers {
  color: $ui-base-color;
  font-family: inherit;
  font-size: 14px;
  background: $simple-background-color;
}

.compose-form__buttons-wrapper {
  display: flex;
  justify-content: space-between;
}

.compose-form__buttons {
  padding: 10px;
  background: darken($simple-background-color, 8%);
  box-shadow: inset 0 5px 5px rgba($base-shadow-color, 0.05);
  border-radius: 0 0 4px 4px;
  display: flex;

  .icon-button {
    box-sizing: content-box;
    padding: 0 3px;
  }
}

.compose-form__buttons-separator {
  border-left: 1px solid #c3c3c3;
  margin: 0 3px;
}

.compose-form__upload-button-icon {
  line-height: 27px;
}

.compose-form__sensitive-button {
  display: none;

  &.compose-form__sensitive-button--visible {
    display: block;
  }

  .compose-form__sensitive-button__icon {
    line-height: 27px;
  }
}

.compose-form__upload-wrapper {
  overflow: hidden;
}

.compose-form__uploads-wrapper {
  display: flex;
  flex-direction: row;
  padding: 5px;
  flex-wrap: wrap;
}

.compose-form__upload {
  flex: 1 1 0;
  min-width: 40%;
  margin: 5px;

  &-description {
    position: absolute;
    z-index: 2;
    bottom: 0;
    left: 0;
    right: 0;
    box-sizing: border-box;
    background: linear-gradient(0deg, rgba($base-shadow-color, 0.8) 0, rgba($base-shadow-color, 0.35) 80%, transparent);
    padding: 10px;
    opacity: 0;
    transition: opacity .1s ease;

    input {
      background: transparent;
      color: $ui-secondary-color;
      border: 0;
      padding: 0;
      margin: 0;
      width: 100%;
      font-family: inherit;
      font-size: 14px;
      font-weight: 500;

      &:focus {
        color: $white;
      }

      &::placeholder {
        opacity: 0.54;
        color: $ui-secondary-color;
      }
    }

    &.active {
      opacity: 1;
    }
  }

  .icon-button {
    mix-blend-mode: difference;
  }
}

.compose-form__upload-thumbnail {
  border-radius: 4px;
  background-position: center;
  background-size: cover;
  background-repeat: no-repeat;
  height: 100px;
  width: 100%;
}

.compose-form__label {
  display: block;
  line-height: 24px;
  vertical-align: middle;

  &.with-border {
    border-top: 1px solid $ui-base-color;
    padding-top: 10px;
  }

  .compose-form__label__text {
    display: inline-block;
    vertical-align: middle;
    margin-bottom: 14px;
    margin-left: 8px;
    color: $ui-primary-color;
  }
}

.compose-form__textarea,
.follow-form__input {
  background: $simple-background-color;

  &:disabled {
    background: $ui-secondary-color;
  }
}

.compose-form__autosuggest-wrapper {
  position: relative;

  .emoji-picker-dropdown {
    position: absolute;
    right: 5px;
    top: 5px;

    ::-webkit-scrollbar-track:hover,
    ::-webkit-scrollbar-track:active {
      background-color: rgba($base-overlay-background, 0.3);
    }
  }
}

.compose-form__publish {
  display: flex;
  justify-content: flex-end;
  min-width: 0;
}

.compose-form__publish-button-wrapper {
  overflow: hidden;
  padding-top: 10px;
  white-space: nowrap;
  display: flex;

  button {
    text-overflow: unset;
  }
}

.compose-form__publish__side-arm {
  padding: 0 !important;
  width: 36px;
  text-align: center;
  margin-right: 2px;
}

.compose-form__publish__primary {
  padding: 0 10px !important;
}

.emojione {
  display: inline-block;
  font-size: inherit;
  vertical-align: middle;
  object-fit: contain;
  margin: -.2ex .15em .2ex;
  width: 16px;
  height: 16px;

  img {
    width: auto;
  }
}

.reply-indicator {
  border-radius: 4px 4px 0 0;
  position: relative;
  bottom: -2px;
  background: $ui-primary-color;
  padding: 10px;
}

.reply-indicator__header {
  margin-bottom: 5px;
  overflow: hidden;
}

.reply-indicator__cancel {
  float: right;
  line-height: 24px;
}

.reply-indicator__display-name {
  color: $ui-base-color;
  display: block;
  max-width: 100%;
  line-height: 24px;
  overflow: hidden;
  padding-right: 25px;
  text-decoration: none;
}

.reply-indicator__display-avatar {
  float: left;
  margin-right: 5px;
}

.status__content--with-action {
  cursor: pointer;
}

.status-check-box {
  .status__content,
  .reply-indicator__content {
    color: #3a3a3a;
    a {
      color: #005aa9;
    }
  }
}

.status__content,
.reply-indicator__content {
  position: relative;
  margin: 10px 0;
  padding: 0 12px;
  font-size: 15px;
  line-height: 20px;
  color: $primary-text-color;
  word-wrap: break-word;
  font-weight: 400;
  overflow: visible;
  white-space: pre-wrap;
  padding-top: 5px;

  &.status__content--with-spoiler {
    white-space: normal;

    .status__content__text {
      white-space: pre-wrap;
    }
  }

  .emojione {
    width: 20px;
    height: 20px;
    margin: -5px 0 0;
  }

  p {
    margin-bottom: 20px;

    &:last-child {
      margin-bottom: 0;
    }
  }

  a {
    color: $ui-secondary-color;
    text-decoration: none;

    &:hover {
      text-decoration: underline;

      .fa {
        color: lighten($ui-base-color, 40%);
      }
    }

    &.mention {
      &:hover {
        text-decoration: none;

        span {
          text-decoration: underline;
        }
      }
    }

    .fa {
      color: lighten($ui-base-color, 30%);
    }
  }

  .status__content__spoiler {
    display: none;

    &.status__content__spoiler--visible {
      display: block;
    }
  }
}

.status__content__spoiler-link {
  display: inline-block;
  border-radius: 2px;
  background: lighten($ui-base-color, 30%);
  border: none;
  color: lighten($ui-base-color, 8%);
  font-weight: 500;
  font-size: 11px;
  padding: 0 5px;
  text-transform: uppercase;
  line-height: inherit;
  cursor: pointer;
  vertical-align: bottom;

  &:hover {
    background: lighten($ui-base-color, 33%);
    text-decoration: none;
  }

  .status__content__spoiler-icon {
    display: inline-block;
    margin: 0 0 0 5px;
    border-left: 1px solid currentColor;
    padding: 0 0 0 4px;
    font-size: 16px;
    vertical-align: -2px;
  }
}

.status__prepend-icon-wrapper {
  float: left;
  margin: 0 10px 0 -58px;
  width: 48px;
  text-align: right;
}

.notif-cleaning {
  .status, .notification-follow {
    padding-right: ($dismiss-overlay-width + 0.5rem);
  }
}

.notification-follow {
  position: relative;

  // same like Status
  border-bottom: 1px solid lighten($ui-base-color, 8%);

  .account {
    border-bottom: 0 none;
  }
}

.focusable {
  &:focus {
    outline: 0;
    background: lighten($ui-base-color, 4%);

    .status.status-direct {
      background: lighten($ui-base-color, 12%);
    }

    .detailed-status,
    .detailed-status__action-bar {
      background: lighten($ui-base-color, 8%);
    }
  }
}

.status {
  padding: 8px 10px;
  position: relative;
  height: auto;
  min-height: 48px;
  border-bottom: 1px solid lighten($ui-base-color, 8%);
  cursor: default;

  @supports (-ms-overflow-style: -ms-autohiding-scrollbar) {
    // Add margin to avoid Edge auto-hiding scrollbar appearing over content.
    // On Edge 16 this is 16px and Edge <=15 it's 12px, so aim for 16px.
    padding-right: 26px; // 10px + 16px
  }

  @keyframes fade {
    0% { opacity: 0; }
    100% { opacity: 1; }
  }

  opacity: 1;
  animation: fade 150ms linear;

  .video-player {
    margin-top: 8px;
  }

  &.status-direct {
    background: lighten($ui-base-color, 8%);

    .icon-button.disabled {
      color: lighten($ui-base-color, 16%);
    }
  }

  &.light {
    .status__relative-time {
      color: $ui-primary-color;
    }

    .status__display-name {
      color: $ui-base-color;
    }

    .display-name {
      strong {
        color: $ui-base-color;
      }

      span {
        color: $ui-primary-color;
      }
    }

    .status__content {
      color: $ui-base-color;

      a {
        color: $ui-highlight-color;
      }

      a.status__content__spoiler-link {
        color: $primary-text-color;
        background: $ui-primary-color;

        &:hover {
          background: lighten($ui-primary-color, 8%);
        }
      }
    }
  }

  &.collapsed {
    background-position: center;
    background-size: cover;
    user-select: none;

    &.has-background::before {
      display: block;
      position: absolute;
      left: 0;
      right: 0;
      top: 0;
      bottom: 0;
    	background-image: linear-gradient(to bottom, rgba($base-shadow-color, .75), rgba($base-shadow-color, .65) 24px, rgba($base-shadow-color, .8));
      content: "";
    }

    .display-name:hover .display-name__html {
      text-decoration: none;
    }

    .status__content {
      height: 20px;
      overflow: hidden;
      text-overflow: ellipsis;

      a:hover {
        text-decoration: none;
      }
    }
  }

  .notification__message {
    margin: -10px -10px 10px;
  }
}

.notification-favourite {
  .status.status-direct {
    background: transparent;

    .icon-button.disabled {
      color: lighten($ui-base-color, 13%);
    }
  }
}

.status__relative-time {
  display: inline-block;
  margin-left: auto;
  padding-left: 18px;
  width: 120px;
  color: $ui-base-lighter-color;
  font-size: 14px;
  text-align: right;
  white-space: nowrap;
  overflow: hidden;
  text-overflow: ellipsis;
}

.status__display-name {
  margin: 0 auto 0 0;
  color: $ui-base-lighter-color;
  overflow: hidden;
}

.status__info {
  display: flex;
  margin: 2px 0 5px;
  font-size: 15px;
  line-height: 24px;
}

.status__info__icons {
  flex: none;
  position: relative;
  color: lighten($ui-base-color, 26%);

  .status__visibility-icon {
    padding-left: 6px;
  }
}

.status-check-box {
  border-bottom: 1px solid $ui-secondary-color;
  display: flex;

  .status__content {
    flex: 1 1 auto;
    padding: 10px;
    overflow: hidden;
    text-overflow: ellipsis;
    white-space: nowrap;
  }
}

.status-check-box-toggle {
  align-items: center;
  display: flex;
  flex: 0 0 auto;
  justify-content: center;
  padding: 10px;
}

.status__prepend {
  margin: -10px -10px 10px;
  color: $ui-base-lighter-color;
  padding: 8px 10px 0 68px;
  font-size: 14px;
  position: relative;

  .status__display-name strong {
    color: $ui-base-lighter-color;
  }

  > span {
    display: block;
    overflow: hidden;
    text-overflow: ellipsis;
  }
}

.status__action-bar {
  align-items: center;
  display: flex;
<<<<<<< HEAD
  margin-top: 5px;
=======
  margin: 10px 4px 0;
>>>>>>> 88627fd7
}

.status__action-bar-button {
  float: left;
  margin-right: 18px;
  flex: 0 0 auto;
}

.status__action-bar-dropdown {
  float: left;
  height: 23.15px;
  width: 23.15px;

  // Dropdown style override for centering on the icon
  .dropdown--active {
    position: relative;

    .dropdown__content.dropdown__right {
      left: calc(50% + 3px);
      right: initial;
      transform: translate(-50%, 0);
      top: 22px;
    }

    &::after {
      right: 1px;
      bottom: -2px;
    }
  }
}

.detailed-status__action-bar-dropdown {
  flex: 1 1 auto;
  display: flex;
  align-items: center;
  justify-content: center;
  position: relative;
}

.detailed-status {
  background: lighten($ui-base-color, 4%);
  padding: 14px 10px;

  .status__content {
    font-size: 19px;
    line-height: 24px;

    .emojione {
      width: 24px;
      height: 24px;
      margin: -5px 0 0;
    }
  }

  .video-player {
    margin-top: 8px;
  }
}

.detailed-status__meta {
  margin-top: 15px;
  color: $ui-base-lighter-color;
  font-size: 14px;
  line-height: 18px;
}

.detailed-status__action-bar {
  background: lighten($ui-base-color, 4%);
  border-top: 1px solid lighten($ui-base-color, 8%);
  border-bottom: 1px solid lighten($ui-base-color, 8%);
  display: flex;
  flex-direction: row;
  padding: 10px 0;
}

.detailed-status__link {
  color: inherit;
  text-decoration: none;
}

.detailed-status__favorites,
.detailed-status__reblogs {
  display: inline-block;
  font-weight: 500;
  font-size: 12px;
  margin-left: 6px;
}

.reply-indicator__content {
  color: $ui-base-color;
  font-size: 14px;

  a {
    color: lighten($ui-base-color, 20%);
  }
}

.account {
  padding: 10px;
  border-bottom: 1px solid lighten($ui-base-color, 8%);

  .account__display-name {
    flex: 1 1 auto;
    display: block;
    color: $ui-primary-color;
    overflow: hidden;
    text-decoration: none;
    font-size: 14px;
  }
}

.account__wrapper {
  display: flex;
}

.account__avatar-wrapper {
  float: left;
  margin: 6px 16px 6px 6px;
}

.account__avatar {
  @include avatar-radius();
  position: relative;
  cursor: pointer;

  &-inline {
    display: inline-block;
    vertical-align: middle;
    margin-right: 5px;
  }
}

.account__avatar-overlay {
  position: relative;
  @include avatar-size(48px);

  &-base {
    @include avatar-radius();
    @include avatar-size(36px);
  }

  &-overlay {
    @include avatar-radius();
    @include avatar-size(24px);

    position: absolute;
    bottom: 0;
    right: 0;
    z-index: 1;
  }
}

.account__relationship {
  height: 18px;
<<<<<<< HEAD
  padding: 10px;
=======
  padding: 12px 10px;
>>>>>>> 88627fd7
  white-space: nowrap;
}

.account__header__wrapper {
  flex: 0 0 auto;
  background: lighten($ui-base-color, 4%);
}

.account__header {
  text-align: center;
  background-size: cover;
  background-position: center;
  position: relative;

  & > div {
    background: rgba(lighten($ui-base-color, 4%), 0.9);
    padding: 20px 10px;
  }

  .account__header__content {
    color: $ui-secondary-color;
  }

  .account__header__display-name {
    color: $primary-text-color;
    display: inline-block;
    width: 100%;
    font-size: 20px;
    line-height: 27px;
    font-weight: 500;
    overflow: hidden;
    text-overflow: ellipsis;
  }

  .account__header__username {
    color: $ui-highlight-color;
    font-size: 14px;
    font-weight: 400;
    display: block;
    margin-bottom: 10px;
    overflow: hidden;
    text-overflow: ellipsis;
  }
}

.account__disclaimer {
  padding: 10px;
  border-top: 1px solid lighten($ui-base-color, 8%);
  color: $ui-base-lighter-color;

  strong {
    font-weight: 500;
  }

  a {
    font-weight: 500;
    color: inherit;
    text-decoration: underline;

    &:hover,
    &:focus,
    &:active {
      text-decoration: none;
    }
  }
}

.account__header__content {
  color: $ui-primary-color;
  font-size: 14px;
  font-weight: 400;
  overflow: hidden;
  word-break: normal;
  word-wrap: break-word;

  p {
    margin-bottom: 20px;

    &:last-child {
      margin-bottom: 0;
    }
  }

  a {
    color: inherit;
    text-decoration: underline;

    &:hover {
      text-decoration: none;
    }
  }
}

.account__header__display-name {
  .emojione {
    width: 25px;
    height: 25px;
  }
}

.account__metadata {
  width: 100%;
  font-size: 15px;
  line-height: 20px;
  overflow: hidden;
  border-collapse: collapse;

  a {
    text-decoration: none;

    &:hover{
      text-decoration: underline;
    }
  }

  tr {
    border-top: 1px solid lighten($ui-base-color, 8%);
  }

  th, td {
    padding: 14px 20px;
    vertical-align: middle;

    & > div {
      max-height: 40px;
      overflow-y: auto;
      white-space: pre-wrap;
      text-overflow: ellipsis;
    }
  }

  th {
    color: $ui-primary-color;
    background: lighten($ui-base-color, 13%);
    font-variant: small-caps;
    max-width: 120px;

    a {
      color: $primary-text-color;
    }
  }

  td {
    flex: auto;
    color: $primary-text-color;
    background: $ui-base-color;

    a {
      color: $ui-highlight-color;
    }
  }
}

.account__action-bar {
  border-top: 1px solid lighten($ui-base-color, 8%);
  border-bottom: 1px solid lighten($ui-base-color, 8%);
  line-height: 36px;
  overflow: hidden;
  flex: 0 0 auto;
  display: flex;
}

.account__action-bar-dropdown {
  flex: 0 1 calc(50% - 140px);
  padding: 10px;

  .dropdown--active {
    .dropdown__content.dropdown__right {
      left: 6px;
      right: initial;
    }

    &::after {
      bottom: initial;
      margin-left: 11px;
      margin-top: -7px;
      right: initial;
    }
  }
}

.account__action-bar-links {
  display: flex;
  flex: 1 1 auto;
  line-height: 18px;
}

.account__action-bar__tab {
  text-decoration: none;
  overflow: hidden;
  flex: 0 1 80px;
  border-left: 1px solid lighten($ui-base-color, 8%);
  padding: 10px 5px;

  & > span {
    display: block;
    text-transform: uppercase;
    font-size: 11px;
    color: $ui-primary-color;
  }

  strong {
    display: block;
    font-size: 15px;
    font-weight: 500;
    color: $primary-text-color;
  }

  abbr {
    color: $ui-base-lighter-color;
  }
}

.account__header__avatar {
  @include avatar-radius();
  @include avatar-size(90px);
  display: block;
  margin: 0 auto 10px;
  overflow: hidden;
}

.account-authorize {
  padding: 14px 10px;

  .detailed-status__display-name {
    display: block;
    margin-bottom: 15px;
    overflow: hidden;
  }
}

.account-authorize__avatar {
  float: left;
  margin-right: 10px;
}

.status__display-name,
.status__relative-time,
.detailed-status__display-name,
.detailed-status__datetime,
.detailed-status__application,
.account__display-name {
  text-decoration: none;
}

.status__display-name,
.account__display-name {
  strong {
    color: $primary-text-color;
  }
}

.muted {
  .emojione {
    opacity: 0.5;
  }
}

.account__display-name strong {
  display: block;
  overflow: hidden;
  text-overflow: ellipsis;
}

.detailed-status__application,
.detailed-status__datetime {
  color: inherit;
}

.detailed-status__display-name {
  color: $ui-secondary-color;
  display: block;
  line-height: 24px;
  margin-bottom: 15px;
  overflow: hidden;

  strong,
  span {
    display: block;
    text-overflow: ellipsis;
    overflow: hidden;
  }

  strong {
    font-size: 16px;
    color: $primary-text-color;
  }
}

.detailed-status__display-avatar {
  float: left;
  margin-right: 10px;
}

.status__avatar {
  flex: none;
  margin: 0 10px 0 0;
  height: 48px;
  width: 48px;
}

.muted {
  .status__content p,
  .status__content a {
    color: $ui-base-lighter-color;
  }

  .status__display-name strong {
    color: $ui-base-lighter-color;
  }

  .status__avatar, .emojione {
    opacity: 0.5;
  }

  a.status__content__spoiler-link {
    background: $ui-base-lighter-color;
    color: lighten($ui-base-color, 4%);

    &:hover {
      background: lighten($ui-base-color, 29%);
      text-decoration: none;
    }
  }
}

.notification__message {
  padding: 8px 10px 0 68px;
  cursor: default;
  color: $ui-primary-color;
  font-size: 15px;
  position: relative;

  .fa {
    color: $ui-highlight-color;
  }

  > span {
    display: block;
    overflow: hidden;
    text-overflow: ellipsis;
  }
}

.notification__favourite-icon-wrapper {
  float: left;
  margin: 0 10px 0 -58px;
  width: 48px;
  text-align: right;

  .star-icon {
    color: $gold-star;
  }
}

.star-icon.active {
  color: $gold-star;
}

.notification__display-name {
  color: inherit;
  font-weight: 500;
  text-decoration: none;

  &:hover {
    color: $primary-text-color;
    text-decoration: underline;
  }
}

.display-name {
  display: block;
  padding: 6px 0;
  max-width: 100%;
  height: 36px;
  overflow: hidden;

  strong {
    display: block;
    height: 18px;
    font-size: 16px;
    font-weight: 500;
    line-height: 18px;
    text-overflow: ellipsis;
    overflow: hidden;
    white-space: nowrap;
  }

  span {
    display: block;
    height: 18px;
    font-size: 15px;
    line-height: 18px;
    text-overflow: ellipsis;
    overflow: hidden;
    white-space: nowrap;
  }

  &:hover {
    strong {
      text-decoration: underline;
    }
  }
}

.status__relative-time,
.detailed-status__datetime {
  &:hover {
    text-decoration: underline;
  }
}

.image-loader {
  position: relative;

  &.image-loader--loading {
    .image-loader__preview-canvas {
      filter: blur(2px);
    }
  }

  .image-loader__img {
    position: absolute;
    top: 0;
    left: 0;
    right: 0;
    max-width: 100%;
    max-height: 100%;
    background-image: none;
  }

  &.image-loader--amorphous {
    position: static;

    .image-loader__preview-canvas {
      display: none;
    }

    .image-loader__img {
      position: static;
      width: auto;
      height: auto;
    }
  }
}

.navigation-bar {
  padding: 10px;
  display: flex;
  flex-shrink: 0;
  cursor: default;
  color: $ui-primary-color;

  strong {
    color: $primary-text-color;
  }

  .permalink {
    text-decoration: none;
  }

  .icon-button {
    pointer-events: none;
    opacity: 0;
  }
}

.navigation-bar__profile {
  flex: 1 1 auto;
  margin-left: 8px;
  overflow: hidden;
}

.navigation-bar__profile-account {
  display: block;
  font-weight: 500;
  overflow: hidden;
  text-overflow: ellipsis;
}

.navigation-bar__profile-edit {
  color: inherit;
  text-decoration: none;
}

.dropdown {
  display: inline-block;
}

.dropdown__content {
  display: none;
  position: absolute;
}

.dropdown-menu__separator {
  border-bottom: 1px solid darken($ui-secondary-color, 8%);
  margin: 5px 7px 6px;
  height: 0;
}

.dropdown-menu {
  background: $ui-secondary-color;
  padding: 4px 0;
  border-radius: 4px;
  box-shadow: 2px 4px 15px rgba($base-shadow-color, 0.4);

  ul {
    list-style: none;
  }
}

.dropdown-menu__arrow {
  position: absolute;
  width: 0;
  height: 0;
  border: 0 solid transparent;

  &.left {
    right: -5px;
    margin-top: -5px;
    border-width: 5px 0 5px 5px;
    border-left-color: $ui-secondary-color;
  }

  &.top {
    bottom: -5px;
    margin-left: -13px;
    border-width: 5px 7px 0;
    border-top-color: $ui-secondary-color;
  }

  &.bottom {
    top: -5px;
    margin-left: -13px;
    border-width: 0 7px 5px;
    border-bottom-color: $ui-secondary-color;
  }

  &.right {
    left: -5px;
    margin-top: -5px;
    border-width: 5px 5px 5px 0;
    border-right-color: $ui-secondary-color;
  }
}

.dropdown-menu__item {
  a {
    font-size: 13px;
    line-height: 18px;
    display: block;
    padding: 4px 14px;
    box-sizing: border-box;
    text-decoration: none;
    background: $ui-secondary-color;
    color: $ui-base-color;
    overflow: hidden;
    text-overflow: ellipsis;
    white-space: nowrap;

    &:focus,
    &:hover,
    &:active {
      background: $ui-highlight-color;
      color: $ui-secondary-color;
      outline: 0;
    }
  }
}

.dropdown--active .dropdown__content {
  display: block;
  line-height: 18px;
  max-width: 311px;
  right: 0;
  text-align: left;
  z-index: 9999;

  & > ul {
    list-style: none;
    background: $ui-secondary-color;
    padding: 4px 0;
    border-radius: 4px;
    box-shadow: 0 0 15px rgba($base-shadow-color, 0.4);
    min-width: 140px;
    position: relative;
  }

  &.dropdown__right {
    right: 0;
  }

  &.dropdown__left {
    & > ul {
      left: -98px;
    }
  }

  & > ul > li > a {
    font-size: 13px;
    line-height: 18px;
    display: block;
    padding: 4px 14px;
    box-sizing: border-box;
    text-decoration: none;
    background: $ui-secondary-color;
    color: $ui-base-color;
    overflow: hidden;
    text-overflow: ellipsis;
    white-space: nowrap;

    &:focus {
      outline: 0;
    }

    &:hover {
      background: $ui-highlight-color;
      color: $ui-secondary-color;
    }
  }
}

.dropdown__icon {
  vertical-align: middle;
}

.static-content {
  padding: 10px;
  padding-top: 20px;
  color: $ui-base-lighter-color;

  h1 {
    font-size: 16px;
    font-weight: 500;
    margin-bottom: 40px;
    text-align: center;
  }

  p {
    font-size: 13px;
    margin-bottom: 20px;
  }
}

.columns-area {
  display: flex;
  flex: 1 1 auto;
  flex-direction: row;
  justify-content: flex-start;
  overflow-x: auto;
  position: relative;
  padding: 10px;
}

@include limited-single-column('screen and (max-width: 360px)', $parent: null) {
  .columns-area {
    padding: 0;
  }

  .react-swipeable-view-container .columns-area {
    height: calc(100% - 20px) !important;
  }
}

.react-swipeable-view-container {
  &,
  .columns-area,
  .drawer,
  .column {
    height: 100%;
  }
}

.react-swipeable-view-container > * {
  display: flex;
  align-items: center;
  justify-content: center;
  height: 100%;
}

.column {
  width: 330px;
  position: relative;
  box-sizing: border-box;
  display: flex;
  flex-direction: column;
  overflow: hidden;

  .wide & {
    flex: auto;
    min-width: 330px;
    max-width: 400px;
  }

  > .scrollable {
    background: $ui-base-color;
  }
}

.ui {
  flex: 0 0 auto;
  display: flex;
  flex-direction: column;
  width: 100%;
  height: 100%;
  background: darken($ui-base-color, 7%);
}

.drawer {
  width: 300px;
  box-sizing: border-box;
  display: flex;
  flex-direction: column;
  overflow-y: auto;

  .wide & {
    flex: 1 1 200px;
    min-width: 300px;
    max-width: 400px;
  }
}

.drawer__tab {
  display: block;
  flex: 1 1 auto;
  padding: 15px 5px 13px;
  color: $ui-primary-color;
  text-decoration: none;
  text-align: center;
  font-size: 16px;
  border-bottom: 2px solid transparent;
  outline: none;
  cursor: pointer;
}

.column,
.drawer {
  flex: 1 1 100%;
  overflow: hidden;
}

@include limited-single-column('screen and (max-width: 360px)', $parent: null) {
  .tabs-bar {
    margin: 0;
  }

  .search {
    margin-bottom: 0;
  }
}

:root {  //  Overrides .wide stylings for mobile view
  @include single-column('screen and (max-width: 630px)', $parent: null) {
    .column,
    .drawer {
      flex: auto;
      width: 100%;
      min-width: 0;
      max-width: none;
      padding: 0;
    }

    .columns-area {
      flex-direction: column;
    }

    .search__input,
    .autosuggest-textarea__textarea {
      font-size: 16px;
    }
  }
}

@include multi-columns('screen and (min-width: 631px)', $parent: null) {
  .columns-area {
    padding: 0;
  }

  .column,
  .drawer {
    padding: 10px;
    padding-left: 5px;
    padding-right: 5px;

    &:first-child {
      padding-left: 10px;
    }

    &:last-child {
      padding-right: 10px;
    }
  }

  .columns-area > div {
    .column,
    .drawer {
      padding-left: 5px;
      padding-right: 5px;
    }
  }
}

.drawer__pager {
  box-sizing: border-box;
  padding: 0;
  flex: 1 1 auto;
  position: relative;
}

.drawer__inner {
  background: lighten($ui-base-color, 13%);
  box-sizing: border-box;
  padding: 0;
  position: absolute;
  height: 100%;
  width: 100%;

  &.darker {
    position: absolute;
    top: 0;
    left: 0;
    background: $ui-base-color;
    width: 100%;
    height: 100%;
  }
}

.pseudo-drawer {
  background: lighten($ui-base-color, 13%);
  font-size: 13px;
  text-align: left;
}

.drawer__header {
  flex: 0 0 auto;
  font-size: 16px;
  background: lighten($ui-base-color, 8%);
  margin-bottom: 10px;
  display: flex;
  flex-direction: row;

  a {
    transition: background 100ms ease-in;

    &:hover {
      background: lighten($ui-base-color, 3%);
      transition: background 200ms ease-out;
    }
  }
}

.tabs-bar {
  display: flex;
  background: lighten($ui-base-color, 8%);
  flex: 0 0 auto;
  overflow-y: auto;
  margin: 10px;
  margin-bottom: 0;
}

.tabs-bar__link {
  display: block;
  flex: 1 1 auto;
  padding: 15px 10px;
  color: $primary-text-color;
  text-decoration: none;
  text-align: center;
  font-size: 14px;
  font-weight: 500;
  border-bottom: 2px solid lighten($ui-base-color, 8%);
  transition: all 200ms linear;

  .fa {
    font-weight: 400;
    font-size: 16px;
  }

  &.active {
    border-bottom: 2px solid $ui-highlight-color;
    color: $ui-highlight-color;
  }

  &:hover,
  &:focus,
  &:active {
    @include multi-columns('screen and (min-width: 631px)') {
      background: lighten($ui-base-color, 14%);
      transition: all 100ms linear;
    }
  }

  span {
    margin-left: 5px;
    display: none;
  }
}

@include limited-single-column('screen and (max-width: 600px)', $parent: null) {
  .tabs-bar__link {
    span {
      display: inline;
    }
  }
}

@include multi-columns('screen and (min-width: 631px)', $parent: null) {
  .tabs-bar {
    display: none;
  }
}

.scrollable {
  overflow-y: scroll;
  overflow-x: hidden;
  flex: 1 1 auto;
  -webkit-overflow-scrolling: touch;
  will-change: transform; // improves perf in mobile Chrome

  &.optionally-scrollable {
    overflow-y: auto;
  }

  @supports(display: grid) { // hack to fix Chrome <57
    contain: strict;
  }
}

.scrollable.fullscreen {
  @supports(display: grid) { // hack to fix Chrome <57
    contain: none;
  }
}

.column-back-button {
  background: lighten($ui-base-color, 4%);
  color: $ui-highlight-color;
  cursor: pointer;
  flex: 0 0 auto;
  font-size: 16px;
  border: 0;
  text-align: unset;
  padding: 15px;
  margin: 0;
  z-index: 3;

  &:hover {
    text-decoration: underline;
  }
}

.column-header__back-button {
  background: lighten($ui-base-color, 4%);
  border: 0;
  font-family: inherit;
  color: $ui-highlight-color;
  cursor: pointer;
  flex: 0 0 auto;
  font-size: 16px;
  padding: 0 5px 0 0;
  z-index: 3;

  &:hover {
    text-decoration: underline;
  }

  &:last-child {
    padding: 0 15px 0 0;
  }
}

.column-back-button__icon {
  display: inline-block;
  margin-right: 5px;
}

.column-back-button--slim {
  position: relative;
}

.column-back-button--slim-button {
  cursor: pointer;
  flex: 0 0 auto;
  font-size: 16px;
  padding: 15px;
  position: absolute;
  right: 0;
  top: -48px;
}

.react-toggle {
  display: inline-block;
  position: relative;
  cursor: pointer;
  background-color: transparent;
  border: 0;
  padding: 0;
  user-select: none;
  -webkit-tap-highlight-color: rgba($base-overlay-background, 0);
  -webkit-tap-highlight-color: transparent;
}

.react-toggle-screenreader-only {
  border: 0;
  clip: rect(0 0 0 0);
  height: 1px;
  margin: -1px;
  overflow: hidden;
  padding: 0;
  position: absolute;
  width: 1px;
}

.react-toggle--disabled {
  cursor: not-allowed;
  opacity: 0.5;
  transition: opacity 0.25s;
}

.react-toggle-track {
  width: 50px;
  height: 24px;
  padding: 0;
  border-radius: 30px;
  background-color: $ui-base-color;
  transition: all 0.2s ease;
}

.react-toggle:hover:not(.react-toggle--disabled) .react-toggle-track {
  background-color: darken($ui-base-color, 10%);
}

.react-toggle--checked .react-toggle-track {
  background-color: $ui-highlight-color;
}

.react-toggle--checked:hover:not(.react-toggle--disabled) .react-toggle-track {
  background-color: lighten($ui-highlight-color, 10%);
}

.react-toggle-track-check {
  position: absolute;
  width: 14px;
  height: 10px;
  top: 0;
  bottom: 0;
  margin-top: auto;
  margin-bottom: auto;
  line-height: 0;
  left: 8px;
  opacity: 0;
  transition: opacity 0.25s ease;
}

.react-toggle--checked .react-toggle-track-check {
  opacity: 1;
  transition: opacity 0.25s ease;
}

.react-toggle-track-x {
  position: absolute;
  width: 10px;
  height: 10px;
  top: 0;
  bottom: 0;
  margin-top: auto;
  margin-bottom: auto;
  line-height: 0;
  right: 10px;
  opacity: 1;
  transition: opacity 0.25s ease;
}

.react-toggle--checked .react-toggle-track-x {
  opacity: 0;
}

.react-toggle-thumb {
  transition: all 0.5s cubic-bezier(0.23, 1, 0.32, 1) 0ms;
  position: absolute;
  top: 1px;
  left: 1px;
  width: 22px;
  height: 22px;
  border: 1px solid $ui-base-color;
  border-radius: 50%;
  background-color: darken($simple-background-color, 2%);
  box-sizing: border-box;
  transition: all 0.25s ease;
}

.react-toggle--checked .react-toggle-thumb {
  left: 27px;
  border-color: $ui-highlight-color;
}

.column-link {
  background: lighten($ui-base-color, 8%);
  color: $primary-text-color;
  display: block;
  font-size: 16px;
  padding: 15px;
  text-decoration: none;
  cursor: pointer;
  outline: none;

  &:hover {
    background: lighten($ui-base-color, 11%);
  }
}

.column-link__icon {
  display: inline-block;
  margin-right: 5px;
}

.column-subheading {
  background: $ui-base-color;
  color: $ui-base-lighter-color;
  padding: 8px 20px;
  font-size: 12px;
  font-weight: 500;
  text-transform: uppercase;
  cursor: default;
}

.autosuggest-textarea,
.spoiler-input {
  position: relative;
}

.autosuggest-textarea__textarea,
.spoiler-input__input {
  display: block;
  box-sizing: border-box;
  width: 100%;
  margin: 0;
  color: $ui-base-color;
  background: $simple-background-color;
  padding: 10px;
  font-family: inherit;
  font-size: 14px;
  resize: vertical;
  border: 0;
  outline: 0;

  &:focus {
    outline: 0;
  }

  @include limited-single-column('screen and (max-width: 600px)') {
    font-size: 16px;
  }
}

.spoiler-input__input {
  border-radius: 4px;
}

.autosuggest-textarea__textarea {
  min-height: 100px;
  border-radius: 4px 4px 0 0;
  padding-bottom: 0;
  padding-right: 10px + 22px;
  resize: none;

  @include limited-single-column('screen and (max-width: 600px)') {
    height: 100px !important; // prevent auto-resize textarea
    resize: vertical;
  }
}

.autosuggest-textarea__suggestions {
  box-sizing: border-box;
  display: none;
  position: absolute;
  top: 100%;
  width: 100%;
  z-index: 99;
  box-shadow: 4px 4px 6px rgba($base-shadow-color, 0.4);
  background: $ui-secondary-color;
  border-radius: 0 0 4px 4px;
  color: $ui-base-color;
  font-size: 14px;
  padding: 6px;

  &.autosuggest-textarea__suggestions--visible {
    display: block;
  }
}

.autosuggest-textarea__suggestions__item {
  padding: 10px;
  cursor: pointer;
  border-radius: 4px;

  &:hover,
  &:focus,
  &:active,
  &.selected {
    background: darken($ui-secondary-color, 10%);
  }
}

.autosuggest-account,
.autosuggest-emoji {
  display: flex;
  flex-direction: row;
  align-items: center;
  justify-content: flex-start;
  line-height: 18px;
  font-size: 14px;
}

.autosuggest-account-icon,
.autosuggest-emoji img {
  display: block;
  margin-right: 8px;
  width: 16px;
  height: 16px;
}

.autosuggest-account .display-name__account {
  color: lighten($ui-base-color, 36%);
}

.character-counter__wrapper {
  line-height: 36px;
  margin: 0 16px 0 8px;
  padding-top: 10px;
}

.character-counter {
  cursor: default;
  font-size: 16px;
}

.character-counter--over {
  color: $warning-red;
}

.getting-started__wrapper {
  position: relative;
  overflow-y: auto;
}

.getting-started__footer {
  display: flex;
  flex-direction: column;
}

.getting-started {
  box-sizing: border-box;
  padding-bottom: 235px;
  background: url('../images/mastodon-getting-started.png') no-repeat 0 100%;
  flex: 1 0 auto;

  p {
    color: $ui-secondary-color;
  }

  a {
    color: $ui-base-lighter-color;
  }
}

.setting-text {
  color: $ui-primary-color;
  background: transparent;
  border: none;
  border-bottom: 2px solid $ui-primary-color;
  box-sizing: border-box;
  display: block;
  font-family: inherit;
  margin-bottom: 10px;
  padding: 7px 0;
  width: 100%;

  &:focus,
  &:active {
    color: $primary-text-color;
    border-bottom-color: $ui-highlight-color;
  }

  @include limited-single-column('screen and (max-width: 600px)') {
    font-size: 16px;
  }

  &.light {
    color: $ui-base-color;
    border-bottom: 2px solid lighten($ui-base-color, 27%);

    &:focus,
    &:active {
      color: $ui-base-color;
      border-bottom-color: $ui-highlight-color;
    }
  }
}

@import 'boost';

button.icon-button i.fa-retweet {
  background-position: 0 0;
  height: 19px;
  transition: background-position 0.9s steps(10);
  transition-duration: 0s;
  vertical-align: middle;
  width: 22px;

  &::before {
    display: none !important;
  }
}

button.icon-button.active i.fa-retweet {
  transition-duration: 0.9s;
  background-position: 0 100%;
}

.status-card {
  display: flex;
  cursor: pointer;
  font-size: 14px;
  border: 1px solid lighten($ui-base-color, 8%);
  border-radius: 4px;
  color: $ui-base-lighter-color;
  margin-top: 14px;
  text-decoration: none;
  overflow: hidden;

  &:hover {
    background: lighten($ui-base-color, 8%);
  }
}

.status-card-video,
.status-card-rich,
.status-card-photo {
  margin-top: 14px;
  overflow: hidden;

  iframe {
    width: 100%;
    height: auto;
  }
}

.status-card-photo {
  display: block;
  text-decoration: none;

  img {
    display: block;
    width: 100%;
    height: auto;
    margin: 0;
  }
}

.status-card-video {
  iframe {
    width: 100%;
    height: 100%;
  }
}

.status-card__title {
  display: block;
  font-weight: 500;
  margin-bottom: 5px;
  color: $ui-primary-color;
  overflow: hidden;
  text-overflow: ellipsis;
  white-space: nowrap;
}

.status-card__content {
  flex: 1 1 auto;
  overflow: hidden;
  padding: 14px 14px 14px 8px;
}

.status-card__description {
  color: $ui-primary-color;
}

.status-card__host {
  display: block;
  margin-top: 5px;
  font-size: 13px;
}

.status-card__image {
  flex: 0 0 100px;
  background: lighten($ui-base-color, 8%);
}

.status-card.horizontal {
  display: block;

  .status-card__image {
    width: 100%;
  }

  .status-card__image-image {
    border-radius: 4px 4px 0 0;
  }
}

.status-card__image-image {
  border-radius: 4px 0 0 4px;
  display: block;
  height: auto;
  margin: 0;
  width: 100%;
}

.load-more {
  display: block;
  color: $ui-base-lighter-color;
  background-color: transparent;
  border: 0;
  font-size: inherit;
  text-align: center;
  line-height: inherit;
  margin: 0;
  padding: 15px;
  width: 100%;
  clear: both;

  &:hover {
    background: lighten($ui-base-color, 2%);
  }
}

.missing-indicator {
  text-align: center;
  font-size: 16px;
  font-weight: 500;
  color: lighten($ui-base-color, 16%);
  background: $ui-base-color;
  cursor: default;
  display: flex;
  flex: 1 1 auto;
  align-items: center;
  justify-content: center;

  & > div {
    background: url('../images/mastodon-not-found.png') no-repeat center -50px;
    padding-top: 210px;
    width: 100%;
  }
}

.column-header__wrapper {
  position: relative;
  flex: 0 0 auto;

  &.active {
    &::before {
      display: block;
      content: "";
      position: absolute;
      top: 35px;
      left: 0;
      right: 0;
      margin: 0 auto;
      width: 60%;
      pointer-events: none;
      height: 28px;
      z-index: 1;
      background: radial-gradient(ellipse, rgba($ui-highlight-color, 0.23) 0%, rgba($ui-highlight-color, 0) 60%);
    }
  }
}

.column-header {
  display: flex;
  padding: 15px;
  font-size: 16px;
  background: lighten($ui-base-color, 4%);
  flex: 0 0 auto;
  cursor: pointer;
  position: relative;
  z-index: 2;
  outline: 0;

  &.active {
    box-shadow: 0 1px 0 rgba($ui-highlight-color, 0.3);

    .column-header__icon {
      color: $ui-highlight-color;
      text-shadow: 0 0 10px rgba($ui-highlight-color, 0.4);
    }
  }

  &:focus,
  &:active {
    outline: 0;
  }
}

.column-header__buttons {
  height: 48px;
  display: flex;
  margin: -15px;
  margin-left: 0;
}

.column-header__button {
  background: lighten($ui-base-color, 4%);
  border: 0;
  color: $ui-primary-color;
  cursor: pointer;
  font-size: 16px;
  padding: 0 15px;

  &:hover {
    color: lighten($ui-primary-color, 7%);
  }

  &.active {
    color: $primary-text-color;
    background: lighten($ui-base-color, 8%);

    &:hover {
      color: $primary-text-color;
      background: lighten($ui-base-color, 8%);
    }
  }

  // glitch - added focus ring for keyboard navigation
  &:focus {
    text-shadow: 0 0 4px darken($ui-highlight-color, 5%);
  }
}

.scrollable > div > :first-child .notification__dismiss-overlay > .wrappy {
  border-top: 1px solid $ui-base-color;
}

.notification__dismiss-overlay {
  overflow: hidden;
  position: absolute;
  top: 0;
  right: 0;
  bottom: -1px;
  padding-left: 15px; // space for the box shadow to be visible

  z-index: 999;
  align-items: center;
  justify-content: flex-end;
  cursor: pointer;

  display: flex;

  .wrappy {
    width: $dismiss-overlay-width;
    align-self: stretch;
    display: flex;
    flex-direction: column;
    align-items: center;
    justify-content: center;
    background: lighten($ui-base-color, 8%);
    border-left: 1px solid lighten($ui-base-color, 20%);
    box-shadow: 0 0 5px black;
    border-bottom: 1px solid $ui-base-color;
  }

  .ckbox {
    border: 2px solid $ui-primary-color;
    border-radius: 2px;
    width: 30px;
    height: 30px;
    font-size: 20px;
    color: $ui-primary-color;
    text-shadow: 0 0 5px black;
    display: flex;
    justify-content: center;
    align-items: center;
  }

  &:focus {
    outline: 0 !important;

    .ckbox {
      box-shadow: 0 0 1px 1px $ui-highlight-color;
    }
  }
}

.column-header__notif-cleaning-buttons {
  display: flex;
  align-items: stretch;
  justify-content: space-around;

  button {
    @extend .column-header__button;
    background: transparent;
    text-align: center;
    padding: 10px 0;
    white-space: pre-wrap;
  }

  b {
    font-weight: bold;
  }
}

// The notifs drawer with no padding to have more space for the buttons
.column-header__collapsible-inner.nopad-drawer {
  padding: 0;
}

.column-header__collapsible {
  max-height: 70vh;
  overflow: hidden;
  overflow-y: auto;
  color: $ui-primary-color;
  transition: max-height 150ms ease-in-out, opacity 300ms linear;
  opacity: 1;

  &.collapsed {
    max-height: 0;
    opacity: 0.5;
  }

  &.animating {
    overflow-y: hidden;
  }

  // notif cleaning drawer
  &.ncd {
    transition: none;
    &.collapsed {
      max-height: 0;
      opacity: 0.7;
    }
  }
}

.column-header__collapsible-inner {
  background: lighten($ui-base-color, 8%);
  padding: 15px;
}

.column-header__setting-btn {
  &:hover {
    color: lighten($ui-primary-color, 4%);
    text-decoration: underline;
  }
}

.column-header__setting-arrows {
  float: right;

  .column-header__setting-btn {
    padding: 0 10px;

    &:last-child {
      padding-right: 0;
    }
  }
}

.column-header__title {
  display: inline-block;
  text-overflow: ellipsis;
  overflow: hidden;
  white-space: nowrap;
  flex: 1;
}

.text-btn {
  display: inline-block;
  padding: 0;
  font-family: inherit;
  font-size: inherit;
  color: inherit;
  border: 0;
  background: transparent;
  cursor: pointer;
}

.column-header__icon {
  display: inline-block;
  margin-right: 5px;
}

.loading-indicator {
  color: lighten($ui-base-color, 26%);
  font-size: 12px;
  font-weight: 400;
  text-transform: uppercase;
  overflow: visible;
  position: absolute;
  top: 50%;
  left: 50%;
  transform: translate(-50%, -50%);

  span {
    display: block;
    float: left;
    margin-left: 50%;
    transform: translateX(-50%);
    margin: 82px 0 0 50%;
    white-space: nowrap;
    animation: loader-label 1.15s infinite cubic-bezier(0.215, 0.610, 0.355, 1.000);
  }
}

.loading-indicator__figure {
  position: absolute;
  top: 50%;
  left: 50%;
  transform: translate(-50%, -50%);
  width: 0;
  height: 0;
  box-sizing: border-box;
  border: 0 solid lighten($ui-base-color, 26%);
  border-radius: 50%;
  animation: loader-figure 1.15s infinite cubic-bezier(0.215, 0.610, 0.355, 1.000);
}

@keyframes loader-figure {
  0% {
    width: 0;
    height: 0;
    background-color: lighten($ui-base-color, 26%);
  }

  29% {
    background-color: lighten($ui-base-color, 26%);
  }

  30% {
    width: 42px;
    height: 42px;
    background-color: transparent;
    border-width: 21px;
    opacity: 1;
  }

  100% {
    width: 42px;
    height: 42px;
    border-width: 0;
    opacity: 0;
    background-color: transparent;
  }
}

@keyframes loader-label {
  0% { opacity: 0.25; }
  30% { opacity: 1; }
  100% { opacity: 0.25; }
}

.video-error-cover {
  align-items: center;
  background: $base-overlay-background;
  color: $primary-text-color;
  cursor: pointer;
  display: flex;
  flex-direction: column;
  height: 100%;
  justify-content: center;
  margin-top: 8px;
  position: relative;
  text-align: center;
  z-index: 100;
}

.media-spoiler {
  background: $base-overlay-background;
  color: $ui-primary-color;
  border: 0;
  width: 100%;
  height: 100%;
  justify-content: center;
  position: relative;
  text-align: center;
  z-index: 100;
  display: flex;
  flex-direction: column;

  .status__content > & {
    margin-top: 15px; // Add margin when used bare for NSFW video player
  }

  @include fullwidth-gallery;
}

.media-spoiler__warning {
  display: block;
  font-size: 14px;
}

.media-spoiler__trigger {
  display: block;
  font-size: 11px;
  font-weight: 500;
}

.spoiler-button {
  display: none;
  left: 4px;
  position: absolute;
  text-shadow: 0 1px 1px $base-shadow-color, 1px 0 1px $base-shadow-color;
  top: 4px;
  z-index: 100;

  &.spoiler-button--visible {
    display: block;
  }
}

.modal-container--preloader {
  background: lighten($ui-base-color, 8%);
}

.account--panel {
  background: lighten($ui-base-color, 4%);
  border-top: 1px solid lighten($ui-base-color, 8%);
  border-bottom: 1px solid lighten($ui-base-color, 8%);
  display: flex;
  flex-direction: row;
  padding: 10px 0;
}

.account--panel__button,
.detailed-status__button {
  flex: 1 1 auto;
  text-align: center;
}

.column-settings__outer {
  background: lighten($ui-base-color, 8%);
  padding: 15px;
}

.column-settings__section {
  color: $ui-primary-color;
  cursor: default;
  display: block;
  font-weight: 500;
  margin-bottom: 10px;
}

.column-settings__row {
  .text-btn {
    margin-bottom: 15px;
  }
}

.modal-container__nav {
  align-items: center;
  background: rgba($base-overlay-background, 0.5);
  box-sizing: border-box;
  border: 0;
  color: $primary-text-color;
  cursor: pointer;
  display: flex;
  font-size: 24px;
  height: 100%;
  padding: 30px 15px;
  position: absolute;
  top: 0;
}

.modal-container__nav--left {
  left: -61px;
}

.modal-container__nav--right {
  right: -61px;
}

.account--follows-info {
  color: $primary-text-color;
  position: absolute;
  top: 10px;
  left: 10px;
  opacity: 0.7;
  display: inline-block;
  vertical-align: top;
  background-color: rgba($base-overlay-background, 0.4);
  text-transform: uppercase;
  font-size: 11px;
  font-weight: 500;
  padding: 4px;
  border-radius: 4px;
}

.account--action-button {
  position: absolute;
  top: 10px;
  right: 20px;
}

.setting-toggle {
  display: block;
  line-height: 24px;
}

.setting-toggle__label,
.setting-meta__label {
  color: $ui-primary-color;
  display: inline-block;
  margin-bottom: 14px;
  margin-left: 8px;
  vertical-align: middle;
}

.setting-meta__label {
  color: $ui-primary-color;
  float: right;
}

.empty-column-indicator,
.error-column {
  color: lighten($ui-base-color, 20%);
  background: $ui-base-color;
  text-align: center;
  padding: 20px;
  font-size: 15px;
  font-weight: 400;
  cursor: default;
  display: flex;
  flex: 1 1 auto;
  align-items: center;
  justify-content: center;
  @supports(display: grid) { // hack to fix Chrome <57
    contain: strict;
  }

  a {
    color: $ui-highlight-color;
    text-decoration: none;

    &:hover {
      text-decoration: underline;
    }
  }
}

.error-column {
  flex-direction: column;
}

@keyframes heartbeat {
  from {
    transform: scale(1);
    transform-origin: center center;
    animation-timing-function: ease-out;
  }

  10% {
    transform: scale(0.91);
    animation-timing-function: ease-in;
  }

  17% {
    transform: scale(0.98);
    animation-timing-function: ease-out;
  }

  33% {
    transform: scale(0.87);
    animation-timing-function: ease-in;
  }

  45% {
    transform: scale(1);
    animation-timing-function: ease-out;
  }
}

.pulse-loading {
  animation: heartbeat 1.5s ease-in-out infinite both;
}

.emoji-picker-dropdown__menu {
  background: $simple-background-color;
  position: absolute;
  box-shadow: 4px 4px 6px rgba($base-shadow-color, 0.4);
  border-radius: 4px;
  margin-top: 5px;

  .emoji-mart-scroll {
    transition: opacity 200ms ease;
  }

  &.selecting .emoji-mart-scroll {
    opacity: 0.5;
  }
}

.emoji-picker-dropdown__modifiers {
  position: absolute;
  top: 60px;
  right: 11px;
  cursor: pointer;
}

.emoji-picker-dropdown__modifiers__menu {
  position: absolute;
  z-index: 4;
  top: -4px;
  left: -8px;
  background: $simple-background-color;
  border-radius: 4px;
  box-shadow: 1px 2px 6px rgba($base-shadow-color, 0.2);
  overflow: hidden;

  button {
    display: block;
    cursor: pointer;
    border: 0;
    padding: 4px 8px;
    background: transparent;

    &:hover,
    &:focus,
    &:active {
      background: rgba($ui-secondary-color, 0.4);
    }
  }

  .emoji-mart-emoji {
    height: 22px;
  }
}

.emoji-mart-emoji {
  span {
    background-repeat: no-repeat;
  }
}

.upload-area {
  align-items: center;
  background: rgba($base-overlay-background, 0.8);
  display: flex;
  height: 100%;
  justify-content: center;
  left: 0;
  opacity: 0;
  position: absolute;
  top: 0;
  visibility: hidden;
  width: 100%;
  z-index: 2000;

  * {
    pointer-events: none;
  }
}

.upload-area__drop {
  width: 320px;
  height: 160px;
  display: flex;
  box-sizing: border-box;
  position: relative;
  padding: 8px;
}

.upload-area__background {
  position: absolute;
  top: 0;
  right: 0;
  bottom: 0;
  left: 0;
  z-index: -1;
  border-radius: 4px;
  background: $ui-base-color;
  box-shadow: 0 0 5px rgba($base-shadow-color, 0.2);
}

.upload-area__content {
  flex: 1;
  display: flex;
  align-items: center;
  justify-content: center;
  color: $ui-secondary-color;
  font-size: 18px;
  font-weight: 500;
  border: 2px dashed $ui-base-lighter-color;
  border-radius: 4px;
}

.upload-progress {
  padding: 10px;
  color: $ui-base-lighter-color;
  overflow: hidden;
  display: flex;

  .fa {
    font-size: 34px;
    margin-right: 10px;
  }

  span {
    font-size: 12px;
    text-transform: uppercase;
    font-weight: 500;
    display: block;
  }
}

.upload-progess__message {
  flex: 1 1 auto;
}

.upload-progress__backdrop {
  width: 100%;
  height: 6px;
  border-radius: 6px;
  background: $ui-base-lighter-color;
  position: relative;
  margin-top: 5px;
}

.upload-progress__tracker {
  position: absolute;
  left: 0;
  top: 0;
  height: 6px;
  background: $ui-highlight-color;
  border-radius: 6px;
}

.emoji-button {
  display: block;
  font-size: 24px;
  line-height: 24px;
  margin-left: 2px;
  width: 24px;
  outline: 0;
  cursor: pointer;

  &:active,
  &:focus {
    outline: 0 !important;
  }

  img {
    filter: grayscale(100%);
    opacity: 0.8;
    display: block;
    margin: 0;
    width: 22px;
    height: 22px;
    margin-top: 2px;
  }

  &:hover,
  &:active,
  &:focus {
    img {
      opacity: 1;
      filter: none;
    }
  }
}

.dropdown--active .emoji-button img {
  opacity: 1;
  filter: none;
}

.privacy-dropdown__dropdown {
  position: absolute;
  background: $simple-background-color;
  box-shadow: 2px 4px 15px rgba($base-shadow-color, 0.4);
  border-radius: 4px;
  margin-left: 40px;
  overflow: hidden;
}

.privacy-dropdown__option {
  color: $ui-base-color;
  padding: 10px;
  cursor: pointer;
  display: flex;

  &:hover,
  &.active {
    background: $ui-highlight-color;
    color: $primary-text-color;

    .privacy-dropdown__option__content {
      color: $primary-text-color;

      strong {
        color: $primary-text-color;
      }
    }
  }

  &.active:hover {
    background: lighten($ui-highlight-color, 4%);
  }
}

.privacy-dropdown__option__icon {
  display: flex;
  align-items: center;
  justify-content: center;
  margin-right: 10px;
}

.privacy-dropdown__option__content {
  flex: 1 1 auto;
  color: darken($ui-primary-color, 24%);

  strong {
    font-weight: 500;
    display: block;
    color: $ui-base-color;
  }
}

.privacy-dropdown.active {
  .privacy-dropdown__value {
    background: $simple-background-color;
    border-radius: 4px 4px 0 0;
    box-shadow: 0 -4px 4px rgba($base-shadow-color, 0.1);

    .icon-button {
      transition: none;
    }

    &.active {
      background: $ui-highlight-color;

      .icon-button {
        color: $primary-text-color;
      }
    }
  }

  .privacy-dropdown__dropdown {
    display: block;
    box-shadow: 2px 4px 6px rgba($base-shadow-color, 0.1);
  }
}

.advanced-options-dropdown {
  position: relative;
}

.advanced-options-dropdown__dropdown {
  display: none;
  position: absolute;
  left: 0;
  top: 27px;
  width: 210px;
  background: $simple-background-color;
  border-radius: 0 4px 4px;
  z-index: 2;
  overflow: hidden;
}

.advanced-options-dropdown__option {
  color: $ui-base-color;
  padding: 10px;
  cursor: pointer;
  display: flex;

  &:hover,
  &.active {
    background: $ui-highlight-color;
    color: $primary-text-color;

    .advanced-options-dropdown__option__content {
      color: $primary-text-color;

      strong {
        color: $primary-text-color;
      }
    }
  }

  &.active:hover {
    background: lighten($ui-highlight-color, 4%);
  }
}

.advanced-options-dropdown__option__toggle {
  display: flex;
  align-items: center;
  justify-content: center;
  margin-right: 10px;
}

.advanced-options-dropdown__option__content {
  flex: 1 1 auto;
  color: darken($ui-primary-color, 24%);

  strong {
    font-weight: 500;
    display: block;
    color: $ui-base-color;
  }
}

.advanced-options-dropdown.open {
  .advanced-options-dropdown__value {
    background: $simple-background-color;
    border-radius: 4px 4px 0 0;
    box-shadow: 0 -4px 4px rgba($base-shadow-color, 0.1);
  }

  .advanced-options-dropdown__dropdown {
    display: block;
    box-shadow: 2px 4px 6px rgba($base-shadow-color, 0.1);
  }
}


.search {
  position: relative;
  margin-bottom: 10px;
}

.search__input {
  outline: 0;
  box-sizing: border-box;
  display: block;
  width: 100%;
  border: none;
  padding: 10px;
  padding-right: 30px;
  font-family: inherit;
  background: $ui-base-color;
  color: $ui-primary-color;
  font-size: 14px;
  margin: 0;

  &::-moz-focus-inner {
    border: 0;
  }

  &::-moz-focus-inner,
  &:focus,
  &:active {
    outline: 0 !important;
  }

  &:focus {
    background: lighten($ui-base-color, 4%);
  }

  @include limited-single-column('screen and (max-width: 600px)') {
    font-size: 16px;
  }
}

.search__icon {
  .fa {
    position: absolute;
    top: 10px;
    right: 10px;
    z-index: 2;
    display: inline-block;
    opacity: 0;
    transition: all 100ms linear;
    font-size: 18px;
    width: 18px;
    height: 18px;
    color: $ui-secondary-color;
    cursor: default;
    pointer-events: none;

    &.active {
      pointer-events: auto;
      opacity: 0.3;
    }
  }

  .fa-search {
    transform: rotate(90deg);

    &.active {
      pointer-events: none;
      transform: rotate(0deg);
    }
  }

  .fa-times-circle {
    top: 11px;
    transform: rotate(0deg);
    cursor: pointer;

    &.active {
      transform: rotate(90deg);
    }

    &:hover {
      color: $primary-text-color;
    }
  }
}

.search-results__header {
  color: $ui-base-lighter-color;
  background: lighten($ui-base-color, 2%);
  border-bottom: 1px solid darken($ui-base-color, 4%);
  padding: 15px 10px;
  font-size: 14px;
  font-weight: 500;
}

.search-results__section {
  background: $ui-base-color;
}

.search-results__hashtag {
  display: block;
  padding: 10px;
  color: $ui-secondary-color;
  text-decoration: none;

  &:hover,
  &:active,
  &:focus {
    color: lighten($ui-secondary-color, 4%);
    text-decoration: underline;
  }
}

.modal-root {
  transition: opacity 0.3s linear;
  will-change: opacity;
  z-index: 9999;
}

.modal-root__overlay {
  position: absolute;
  top: 0;
  left: 0;
  right: 0;
  bottom: 0;
  background: rgba($base-overlay-background, 0.7);
}

.modal-root__container {
  position: absolute;
  top: 0;
  left: 0;
  width: 100%;
  height: 100%;
  display: flex;
  flex-direction: column;
  align-items: center;
  justify-content: center;
  align-content: space-around;
  z-index: 9999;
  pointer-events: none;
  user-select: none;
}

.modal-root__modal {
  pointer-events: auto;
  display: flex;
  z-index: 9999;
}

.media-modal {
  max-width: 80vw;
  max-height: 80vh;
  position: relative;

  .extended-video-player,
  img,
  canvas,
  video {
    max-width: 80vw;
    max-height: 80vh;
    width: auto;
    height: auto;
    margin: auto;
  }

  .extended-video-player,
  video {
    display: flex;
    width: 80vw;
    height: 80vh;
  }

  img,
  canvas {
    display: block;
    background: url('../images/void.png') repeat;
    object-fit: contain;
  }

  .react-swipeable-view-container {
    max-width: 80vw;
  }
}

.media-modal__content {
  background: $base-overlay-background;
}

.media-modal__pagination {
  width: 100%;
  text-align: center;
  position: absolute;
  left: 0;
  bottom: -40px;
}

.media-modal__page-dot {
  display: inline-block;
}

.media-modal__button {
  background-color: $white;
  height: 12px;
  width: 12px;
  border-radius: 6px;
  margin: 10px;
  padding: 0;
  border: 0;
  font-size: 0;
}

.media-modal__button--active {
  background-color: $ui-highlight-color;
}

.media-modal__close {
  position: absolute;
  right: 4px;
  top: 4px;
  z-index: 100;
}

.onboarding-modal,
.error-modal,
.embed-modal {
  background: $ui-secondary-color;
  color: $ui-base-color;
  border-radius: 8px;
  overflow: hidden;
  display: flex;
  flex-direction: column;
}

.onboarding-modal__pager {
  height: 80vh;
  width: 80vw;
  max-width: 520px;
  max-height: 420px;

  .react-swipeable-view-container > div {
    width: 100%;
    height: 100%;
    box-sizing: border-box;
    padding: 25px;
    display: none;
    flex-direction: column;
    align-items: center;
    justify-content: center;
    display: flex;
    user-select: text;
  }
}

.error-modal__body {
  height: 80vh;
  width: 80vw;
  max-width: 520px;
  max-height: 420px;
  position: relative;

  & > div {
    position: absolute;
    top: 0;
    left: 0;
    width: 100%;
    height: 100%;
    box-sizing: border-box;
    padding: 25px;
    display: none;
    flex-direction: column;
    align-items: center;
    justify-content: center;
    display: flex;
    opacity: 0;
    user-select: text;
  }
}

.error-modal__body {
  display: flex;
  flex-direction: column;
  justify-content: center;
  align-items: center;
  text-align: center;
}

@media screen and (max-width: 550px) {
  .onboarding-modal {
    width: 100%;
    height: 100%;
    border-radius: 0;
  }

  .onboarding-modal__pager {
    width: 100%;
    height: auto;
    max-width: none;
    max-height: none;
    flex: 1 1 auto;
  }
}

.onboarding-modal__paginator,
.error-modal__footer {
  flex: 0 0 auto;
  background: darken($ui-secondary-color, 8%);
  display: flex;
  padding: 25px;

  & > div {
    min-width: 33px;
  }

  .onboarding-modal__nav,
  .error-modal__nav {
    color: darken($ui-secondary-color, 34%);
    background-color: transparent;
    border: 0;
    font-size: 14px;
    font-weight: 500;
    padding: 0;
    line-height: inherit;
    height: auto;

    &:hover,
    &:focus,
    &:active {
      color: darken($ui-secondary-color, 38%);
    }

    &.onboarding-modal__done,
    &.onboarding-modal__next {
      color: $ui-highlight-color;
    }
  }
}

.error-modal__footer {
  justify-content: center;
}

.onboarding-modal__dots {
  flex: 1 1 auto;
  display: flex;
  align-items: center;
  justify-content: center;
}

.onboarding-modal__dot {
  width: 14px;
  height: 14px;
  border-radius: 14px;
  background: darken($ui-secondary-color, 16%);
  margin: 0 3px;
  cursor: pointer;

  &:hover {
    background: darken($ui-secondary-color, 18%);
  }

  &.active {
    cursor: default;
    background: darken($ui-secondary-color, 24%);
  }
}

.onboarding-modal__page__wrapper {
  pointer-events: none;

  &.onboarding-modal__page__wrapper--active {
    pointer-events: auto;
  }
}

.onboarding-modal__page {
  cursor: default;
  line-height: 21px;

  h1 {
    font-size: 18px;
    font-weight: 500;
    color: $ui-base-color;
    margin-bottom: 20px;
  }

  a {
    color: $ui-highlight-color;

    &:hover,
    &:focus,
    &:active {
      color: lighten($ui-highlight-color, 4%);
    }
  }

  p {
    font-size: 16px;
    color: lighten($ui-base-color, 8%);
    margin-top: 10px;
    margin-bottom: 10px;

    &:last-child {
      margin-bottom: 0;
    }

    strong {
      font-weight: 500;
      background: $ui-base-color;
      color: $ui-secondary-color;
      border-radius: 4px;
      font-size: 14px;
      padding: 3px 6px;
    }
  }
}

.onboarding-modal__page-one {
  display: flex;
  align-items: center;
}

.onboarding-modal__page-one__elephant-friend {
  background: url('../images/elephant-friend-1.png') no-repeat center center / contain;
  width: 155px;
  height: 193px;
  margin-right: 15px;
}

@media screen and (max-width: 400px) {
  .onboarding-modal__page-one {
    flex-direction: column;
    align-items: normal;
  }

  .onboarding-modal__page-one__elephant-friend {
    width: 100%;
    height: 30vh;
    max-height: 160px;
    margin-bottom: 5vh;
  }
}

.onboarding-modal__page-two,
.onboarding-modal__page-three,
.onboarding-modal__page-four,
.onboarding-modal__page-five {
  p {
    text-align: left;
  }

  .figure {
    background: darken($ui-base-color, 8%);
    color: $ui-secondary-color;
    margin-bottom: 20px;
    border-radius: 4px;
    padding: 10px;
    text-align: center;
    font-size: 14px;
    box-shadow: 1px 2px 6px rgba($base-shadow-color, 0.3);

    .onboarding-modal__image {
      border-radius: 4px;
      margin-bottom: 10px;
    }

    &.non-interactive {
      pointer-events: none;
      text-align: left;
    }
  }
}

.onboarding-modal__page-four__columns {
  .row {
    display: flex;
    margin-bottom: 20px;

    & > div {
      flex: 1 1 0;
      margin: 0 10px;

      &:first-child {
        margin-left: 0;
      }

      &:last-child {
        margin-right: 0;
      }

      p {
        text-align: center;
      }
    }

    &:last-child {
      margin-bottom: 0;
    }
  }

  .column-header {
    color: $primary-text-color;
  }
}

@media screen and (max-width: 320px) and (max-height: 600px) {
  .onboarding-modal__page p {
    font-size: 14px;
    line-height: 20px;
  }

  .onboarding-modal__page-two .figure,
  .onboarding-modal__page-three .figure,
  .onboarding-modal__page-four .figure,
  .onboarding-modal__page-five .figure {
    font-size: 12px;
    margin-bottom: 10px;
  }

  .onboarding-modal__page-four__columns .row {
    margin-bottom: 10px;
  }

  .onboarding-modal__page-four__columns .column-header {
    padding: 5px;
    font-size: 12px;
  }
}

.onboarding-modal__image {
  border-radius: 8px;
  width: 70vw;
  max-width: 450px;
  max-height: auto;
  display: block;
  margin: auto;
  margin-bottom: 20px;
}

.onboard-sliders {
  display: inline-block;
  max-width: 30px;
  max-height: auto;
  margin-left: 10px;
}

.boost-modal,
.confirmation-modal,
.report-modal,
.actions-modal,
.mute-modal {
  background: lighten($ui-secondary-color, 8%);
  color: $ui-base-color;
  border-radius: 8px;
  overflow: hidden;
  max-width: 90vw;
  width: 480px;
  position: relative;
  flex-direction: column;

  .status__display-name {
    display: flex;
  }
}

.actions-modal {
  .status {
    background: $white;
    border-bottom-color: $ui-secondary-color;
    padding-top: 10px;
    padding-bottom: 10px;
  }

  .dropdown-menu__separator {
    border-bottom-color: $ui-secondary-color;
  }
}

.boost-modal__container {
  overflow-x: scroll;
  padding: 10px;

  .status {
    user-select: text;
    border-bottom: 0;
  }
}

.boost-modal__action-bar,
.confirmation-modal__action-bar,
.mute-modal__action-bar,
.report-modal__action-bar {
  display: flex;
  justify-content: space-between;
  background: $ui-secondary-color;
  padding: 10px;
  line-height: 36px;

  & > div {
    flex: 1 1 auto;
    text-align: right;
    color: lighten($ui-base-color, 33%);
    padding-right: 10px;
  }

  .button {
    flex: 0 0 auto;
  }
}

.boost-modal__status-header {
  font-size: 15px;
}

.boost-modal__status-time {
  float: right;
  font-size: 14px;
}

.confirmation-modal {
  max-width: 85vw;

  @media screen and (min-width: 480px) {
    max-width: 380px;
  }
}

.mute-modal {
  line-height: 24px;
}

.mute-modal .react-toggle {
  vertical-align: middle;
}

.report-modal__statuses,
.report-modal__comment {
  padding: 10px;
}

.report-modal__statuses {
  min-height: 20vh;
  max-height: 40vh;
  overflow-y: auto;
  overflow-x: hidden;
}

.report-modal__comment {
  .setting-text {
    margin-top: 10px;
  }
}

.actions-modal {
  .status {
    overflow-y: auto;
    max-height: 300px;
  }

  max-height: 80vh;
  max-width: 80vw;

  .actions-modal__item-label {
    font-weight: 500;
  }

  ul {
    overflow-y: auto;
    flex-shrink: 0;

    li:empty {
      margin: 0;
    }

    li:not(:empty) {
      a {
        color: $ui-base-color;
        display: flex;
        padding: 12px 16px;
        font-size: 15px;
        align-items: center;
        text-decoration: none;

        &,
        button {
          transition: none;
        }

        &.active,
        &:hover,
        &:active,
        &:focus {
          &,
          button {
            background: $ui-highlight-color;
            color: $primary-text-color;
          }
        }

        button:first-child {
          margin-right: 10px;
        }
      }
    }
  }
}

.confirmation-modal__action-bar,
.mute-modal__action-bar {
  .confirmation-modal__cancel-button,
  .mute-modal__cancel-button {
    background-color: transparent;
    color: darken($ui-secondary-color, 34%);
    font-size: 14px;
    font-weight: 500;

    &:hover,
    &:focus,
    &:active {
      color: darken($ui-secondary-color, 38%);
    }
  }
}

.confirmation-modal__container,
.mute-modal__container,
.report-modal__target {
  padding: 30px;
  font-size: 16px;
  text-align: center;

  strong {
    font-weight: 500;
  }
}

.loading-bar {
  background-color: $ui-highlight-color;
  height: 3px;
  position: absolute;
  top: 0;
  left: 0;
}

.media-gallery__gifv__label {
  display: block;
  position: absolute;
  color: $primary-text-color;
  background: rgba($base-overlay-background, 0.5);
  bottom: 6px;
  left: 6px;
  padding: 2px 6px;
  border-radius: 2px;
  font-size: 11px;
  font-weight: 600;
  z-index: 1;
  pointer-events: none;
  opacity: 0.9;
  transition: opacity 0.1s ease;
}

.media-gallery__gifv {
  &.autoplay {
    .media-gallery__gifv__label {
      display: none;
    }
  }

  &:hover {
    .media-gallery__gifv__label {
      opacity: 1;
    }
  }
}

.attachment-list {
  display: flex;
  font-size: 14px;
  border: 1px solid lighten($ui-base-color, 8%);
  border-radius: 4px;
  margin-top: 14px;
  overflow: hidden;
}

.attachment-list__icon {
  flex: 0 0 auto;
  color: $ui-base-lighter-color;
  padding: 8px 18px;
  cursor: default;
  border-right: 1px solid lighten($ui-base-color, 8%);
  display: flex;
  flex-direction: column;
  align-items: center;
  justify-content: center;
  font-size: 26px;

  .fa {
    display: block;
  }
}

.attachment-list__list {
  list-style: none;
  padding: 4px 0;
  padding-left: 8px;
  display: flex;
  flex-direction: column;
  justify-content: center;

  li {
    display: block;
    padding: 4px 0;
  }

  a {
    text-decoration: none;
    color: $ui-base-lighter-color;
    font-weight: 500;

    &:hover {
      text-decoration: underline;
    }
  }
}

/* Media Gallery */
.media-gallery {
  box-sizing: border-box;
  margin-top: 15px;
  overflow: hidden;
  position: relative;
  background: $base-shadow-color;
  width: 100%;

  .detailed-status & {
    margin-left:-10px;
    width: calc(100% + 22px);
  }

  @include fullwidth-gallery;
}

.media-gallery__item {
  border: none;
  box-sizing: border-box;
  display: block;
  float: left;
  position: relative;

  &.standalone {
    .media-gallery__item-gifv-thumbnail {
      transform: none;
    }
  }
}

.media-gallery__item-thumbnail {
  cursor: zoom-in;
  text-decoration: none;
  width: 100%;
  height: 100%;
  line-height: 0;
  display: flex;

  img {
    width: 100%;
    object-fit: contain;

    &:not(.letterbox) {
      height: 100%;
      object-fit: cover;
    }
  }
}

.media-gallery__gifv {
  height: 100%;
  overflow: hidden;
  position: relative;
  width: 100%;
  display: flex;
  justify-content: center;
}

.media-gallery__item-gifv-thumbnail {
  cursor: zoom-in;
  height: 100%;
  position: relative;
  z-index: 1;
  object-fit: contain;

  &:not(.letterbox) {
    height: 100%;
    object-fit: cover;
  }
}

.media-gallery__item-thumbnail-label {
  clip: rect(1px 1px 1px 1px); /* IE6, IE7 */
  clip: rect(1px, 1px, 1px, 1px);
  overflow: hidden;
  position: absolute;
}
/* End Media Gallery */

/* Status Video Player */
.status__video-player {
  display: flex;
  align-items: center;
  background: $base-shadow-color;
  box-sizing: border-box;
  cursor: default; /* May not be needed */
  margin-top: 15px;
  overflow: hidden;
  position: relative;
  width: 100%;

  @include fullwidth-gallery;
}

.status__video-player-video {
  position: relative;
  width: 100%;
  z-index: 1;

  &:not(.letterbox) {
    height: 100%;
    object-fit: cover;
  }
}

.status__video-player-expand,
.status__video-player-mute {
  color: $primary-text-color;
  opacity: 0.8;
  position: absolute;
  right: 4px;
  text-shadow: 0 1px 1px $base-shadow-color, 1px 0 1px $base-shadow-color;
}

.status__video-player-spoiler {
  display: none;
  color: $primary-text-color;
  left: 4px;
  position: absolute;
  text-shadow: 0 1px 1px $base-shadow-color, 1px 0 1px $base-shadow-color;
  top: 4px;
  z-index: 100;

  &.status__video-player-spoiler--visible {
    display: block;
  }
}

.status__video-player-expand {
  bottom: 4px;
  z-index: 100;
}

.status__video-player-mute {
  top: 4px;
  z-index: 5;
}

.video-player {
  overflow: hidden;
  position: relative;
  background: $base-shadow-color;
  max-width: 100%;

  video {
    height: 100%;
    width: 100%;
    z-index: 1;
  }

  &.fullscreen {
    width: 100% !important;
    height: 100% !important;
    margin: 0;

    video {
      max-width: 100% !important;
      max-height: 100% !important;
    }
  }

  &.inline {
    video {
      object-fit: cover;
      position: relative;
      top: 50%;
      transform: translateY(-50%);
    }
  }

  &__controls {
    position: absolute;
    z-index: 2;
    bottom: 0;
    left: 0;
    right: 0;
    box-sizing: border-box;
    background: linear-gradient(0deg, rgba($base-shadow-color, 0.8) 0, rgba($base-shadow-color, 0.35) 60%, transparent);
    padding: 0 10px;
    opacity: 0;
    transition: opacity .1s ease;

    &.active {
      opacity: 1;
    }
  }

  &.inactive {
    video,
    .video-player__controls {
      visibility: hidden;
    }
  }

  &__spoiler {
    display: none;
    position: absolute;
    top: 0;
    left: 0;
    width: 100%;
    height: 100%;
    z-index: 4;
    border: 0;
    background: $base-shadow-color;
    color: $ui-primary-color;
    transition: none;
    pointer-events: none;

    &.active {
      display: block;
      pointer-events: auto;

      &:hover,
      &:active,
      &:focus {
        color: lighten($ui-primary-color, 8%);
      }
    }

    &__title {
      display: block;
      font-size: 14px;
    }

    &__subtitle {
      display: block;
      font-size: 11px;
      font-weight: 500;
    }
  }

  &__buttons {
    padding-bottom: 10px;
    font-size: 16px;

    &.left {
      float: left;

      button {
        padding-right: 10px;
      }
    }

    &.right {
      float: right;

      button {
        padding-left: 10px;
      }
    }

    button {
      background: transparent;
      padding: 0;
      border: 0;
      color: $white;

      &:active,
      &:hover,
      &:focus {
        color: $ui-highlight-color;
      }
    }
  }

  &__seek {
    cursor: pointer;
    height: 24px;
    position: relative;

    &::before {
      content: "";
      width: 100%;
      background: rgba($white, 0.35);
      display: block;
      position: absolute;
      height: 4px;
      top: 10px;
    }

    &__progress,
    &__buffer {
      display: block;
      position: absolute;
      height: 4px;
      top: 10px;
      background: $ui-highlight-color;
    }

    &__buffer {
      background: rgba($white, 0.2);
    }

    &__handle {
      position: absolute;
      z-index: 3;
      opacity: 0;
      border-radius: 50%;
      width: 12px;
      height: 12px;
      top: 6px;
      margin-left: -6px;
      transition: opacity .1s ease;
      background: $ui-highlight-color;
      pointer-events: none;

      &.active {
        opacity: 1;
      }
    }

    &:hover {
      .video-player__seek__handle {
        opacity: 1;
      }
    }
  }
}

.media-spoiler-video {
  background-size: cover;
  background-repeat: no-repeat;
  background-position: center;
  cursor: pointer;
  margin-top: 15px;
  position: relative;
  width: 100%;

  @include fullwidth-gallery;

  border: 0;
  display: block;
}

.media-spoiler-video-play-icon {
  border-radius: 100px;
  color: rgba($primary-text-color, 0.8);
  font-size: 36px;
  left: 50%;
  padding: 5px;
  position: absolute;
  top: 50%;
  transform: translate(-50%, -50%);
}
/* End Video Player */

.account-gallery__container {
  margin: -2px;
  padding: 4px;
  display: flex;
  flex-wrap: wrap;
}

.account-gallery__item {
  flex: 1 1 auto;
  width: calc(100% / 3 - 4px);
  height: 95px;
  margin: 2px;

  a {
    display: block;
    width: 100%;
    height: 100%;
    background-color: $base-overlay-background;
    background-size: cover;
    background-position: center;
    position: relative;
    color: inherit;
    text-decoration: none;

    &:hover,
    &:active,
    &:focus {
      outline: 0;
    }
  }
}

.account-section-headline {
  color: $ui-base-lighter-color;
  background: lighten($ui-base-color, 2%);
  border-bottom: 1px solid lighten($ui-base-color, 4%);
  padding: 15px 10px;
  font-size: 14px;
  font-weight: 500;
  position: relative;
  cursor: default;

  &::before,
  &::after {
    display: block;
    content: "";
    position: absolute;
    bottom: 0;
    left: 18px;
    width: 0;
    height: 0;
    border-style: solid;
    border-width: 0 10px 10px;
    border-color: transparent transparent lighten($ui-base-color, 4%);
  }

  &::after {
    bottom: -1px;
    border-color: transparent transparent $ui-base-color;
  }
}

::-webkit-scrollbar-thumb {
  border-radius: 0;
}

.search-popout {
  background: $simple-background-color;
  border-radius: 4px;
  padding: 10px 14px;
  padding-bottom: 14px;
  margin-top: 10px;
  color: $ui-primary-color;
  box-shadow: 2px 4px 15px rgba($base-shadow-color, 0.4);

  h4 {
    text-transform: uppercase;
    color: $ui-primary-color;
    font-size: 13px;
    font-weight: 500;
    margin-bottom: 10px;
  }

  li {
    padding: 4px 0;
  }

  ul {
    margin-bottom: 10px;
  }

  em {
    font-weight: 500;
    color: $ui-base-color;
  }
}

noscript {
  text-align: center;

  img {
    width: 200px;
    opacity: 0.5;
    animation: flicker 4s infinite;
  }

  div {
    font-size: 14px;
    margin: 30px auto;
    color: $ui-secondary-color;
    max-width: 400px;

    a {
      color: $ui-highlight-color;
      text-decoration: underline;

      &:hover {
        text-decoration: none;
      }
    }
  }
}

@keyframes flicker {
  0% { opacity: 1; }
  30% { opacity: 0.75; }
  100% { opacity: 1; }
}

@media screen and (max-width: 630px) and (max-height: 400px) {
  $duration: 400ms;
  $delay: 100ms;

  .tabs-bar,
  .search {
    will-change: margin-top;
    transition: margin-top $duration $delay;
  }

  .navigation-bar {
    will-change: padding-bottom;
    transition: padding-bottom $duration $delay;
  }

  .navigation-bar {
    & > a:first-child {
      will-change: margin-top, margin-left, width;
      transition: margin-top $duration $delay, margin-left $duration ($duration + $delay);
    }

    & > .navigation-bar__profile-edit {
      will-change: margin-top;
      transition: margin-top $duration $delay;
    }

    & > .icon-button {
      will-change: opacity;
      transition: opacity $duration $delay;
    }
  }

  .is-composing {
    .tabs-bar,
    .search {
      margin-top: -50px;
    }

    .navigation-bar {
      padding-bottom: 0;

      & > a:first-child {
        margin-top: -50px;
        margin-left: -40px;
      }

      .navigation-bar__profile {
        padding-top: 2px;
      }

      .navigation-bar__profile-edit {
        position: absolute;
        margin-top: -50px;
      }

      .icon-button {
        pointer-events: auto;
        opacity: 1;
      }
    }
  }

  // fixes for the navbar-under mode
  .is-composing.navbar-under {
    .search {
      margin-top: -20px;
      margin-bottom: -20px;
      .search__icon {
        display: none;
      }
    }
  }
}

// more fixes for the navbar-under mode
@mixin fix-margins-for-navbar-under {
  .tabs-bar {
    margin-top: 0 !important;
    margin-bottom: -6px !important;
  }
}

.single-column.navbar-under {
  @include fix-margins-for-navbar-under;
}

.auto-columns.navbar-under {
  @media screen and (max-width: 360px) {
    @include fix-margins-for-navbar-under;
  }
}

.auto-columns.navbar-under .react-swipeable-view-container .columns-area,
.single-column.navbar-under .react-swipeable-view-container .columns-area {
  @media screen and (max-width: 360px) {
    height: 100% !important;
  }
}

.embed-modal {
  max-width: 80vw;
  max-height: 80vh;

  h4 {
    padding: 30px;
    font-weight: 500;
    font-size: 16px;
    text-align: center;
  }

  .embed-modal__container {
    padding: 10px;

    .hint {
      margin-bottom: 15px;
    }

    .embed-modal__html {
      color: $ui-secondary-color;
      outline: 0;
      box-sizing: border-box;
      display: block;
      width: 100%;
      border: none;
      padding: 10px;
      font-family: 'mastodon-font-monospace', monospace;
      background: $ui-base-color;
      color: $ui-primary-color;
      font-size: 14px;
      margin: 0;
      margin-bottom: 15px;

      &::-moz-focus-inner {
        border: 0;
      }

      &::-moz-focus-inner,
      &:focus,
      &:active {
        outline: 0 !important;
      }

      &:focus {
        background: lighten($ui-base-color, 4%);
      }

      @media screen and (max-width: 600px) {
        font-size: 16px;
      }
    }

    .embed-modal__iframe {
      width: 400px;
      max-width: 100%;
      overflow: hidden;
      border: 0;
    }
  }
}

@import 'doodle';<|MERGE_RESOLUTION|>--- conflicted
+++ resolved
@@ -888,11 +888,7 @@
 .status__action-bar {
   align-items: center;
   display: flex;
-<<<<<<< HEAD
-  margin-top: 5px;
-=======
   margin: 10px 4px 0;
->>>>>>> 88627fd7
 }
 
 .status__action-bar-button {
@@ -1047,11 +1043,7 @@
 
 .account__relationship {
   height: 18px;
-<<<<<<< HEAD
-  padding: 10px;
-=======
   padding: 12px 10px;
->>>>>>> 88627fd7
   white-space: nowrap;
 }
 
