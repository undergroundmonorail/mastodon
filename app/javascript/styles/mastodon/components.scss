.app-body {
  -webkit-overflow-scrolling: touch;
  -ms-overflow-style: -ms-autohiding-scrollbar;
}

.animated-number {
  display: inline-flex;
  flex-direction: column;
  align-items: stretch;
  overflow: hidden;
  position: relative;
}

.inline-alert {
  color: $valid-value-color;
  font-weight: 400;

  .no-reduce-motion & {
    transition: opacity 200ms ease;
  }
}

.link-button {
  display: block;
  font-size: 15px;
  line-height: 20px;
  color: $ui-highlight-color;
  border: 0;
  background: transparent;
  padding: 0;
  cursor: pointer;

  &:hover,
  &:active {
    text-decoration: underline;
  }

  &:disabled {
    color: $ui-primary-color;
    cursor: default;
  }
}

.button {
  background-color: $ui-highlight-color;
  border: 10px none;
  border-radius: 4px;
  box-sizing: border-box;
  color: $primary-text-color;
  cursor: pointer;
  display: inline-block;
  font-family: inherit;
  font-size: 14px;
  font-weight: 500;
  height: 36px;
  letter-spacing: 0;
  line-height: 36px;
  overflow: hidden;
  padding: 0 16px;
  position: relative;
  text-align: center;
  text-transform: uppercase;
  text-decoration: none;
  text-overflow: ellipsis;
  transition: all 100ms ease-in;
  white-space: nowrap;
  width: auto;

  &:active,
  &:focus,
  &:hover {
    background-color: lighten($ui-highlight-color, 10%);
    transition: all 200ms ease-out;
  }

  &--destructive {
    transition: none;

    &:active,
    &:focus,
    &:hover {
      background-color: $error-red;
      transition: none;
    }
  }

  &:disabled,
  &.disabled {
    background-color: $ui-primary-color;
    cursor: default;
  }

  &::-moz-focus-inner {
    border: 0;
  }

  &::-moz-focus-inner,
  &:focus,
  &:active {
    outline: 0 !important;
  }

  &.button-primary,
  &.button-alternative,
  &.button-secondary,
  &.button-alternative-2 {
    font-size: 16px;
    line-height: 36px;
    height: auto;
    text-transform: none;
    padding: 4px 16px;
  }

  &.button-alternative {
    color: $inverted-text-color;
    background: $ui-primary-color;

    &:active,
    &:focus,
    &:hover {
      background-color: lighten($ui-primary-color, 4%);
    }
  }

  &.button-alternative-2 {
    background: $ui-base-lighter-color;

    &:active,
    &:focus,
    &:hover {
      background-color: lighten($ui-base-lighter-color, 4%);
    }
  }

  &.button-secondary {
    color: $darker-text-color;
    background: transparent;
    padding: 3px 15px;
    border: 1px solid $ui-primary-color;

    &:active,
    &:focus,
    &:hover {
      border-color: lighten($ui-primary-color, 4%);
      color: lighten($darker-text-color, 4%);
    }

    &:disabled {
      opacity: 0.5;
    }
  }

  &.button--block {
    display: block;
    width: 100%;
  }
}

.column__wrapper {
  display: flex;
  flex: 1 1 auto;
  position: relative;
}

.icon-button {
  display: inline-block;
  padding: 0;
  color: $action-button-color;
  border: 0;
  border-radius: 4px;
  background: transparent;
  cursor: pointer;
  transition: all 100ms ease-in;
  transition-property: background-color, color;
  text-decoration: none;

  &:hover,
  &:active,
  &:focus {
    color: lighten($action-button-color, 7%);
    background-color: rgba($action-button-color, 0.15);
    transition: all 200ms ease-out;
    transition-property: background-color, color;
  }

  &:focus {
    background-color: rgba($action-button-color, 0.3);
  }

  &.disabled {
    color: darken($action-button-color, 13%);
    background-color: transparent;
    cursor: default;
  }

  &.active {
    color: $highlight-text-color;
  }

  &::-moz-focus-inner {
    border: 0;
  }

  &::-moz-focus-inner,
  &:focus,
  &:active {
    outline: 0 !important;
  }

  &.inverted {
    color: $lighter-text-color;

    &:hover,
    &:active,
    &:focus {
      color: darken($lighter-text-color, 7%);
      background-color: rgba($lighter-text-color, 0.15);
    }

    &:focus {
      background-color: rgba($lighter-text-color, 0.3);
    }

    &.disabled {
      color: lighten($lighter-text-color, 7%);
      background-color: transparent;
    }

    &.active {
      color: $highlight-text-color;

      &.disabled {
        color: lighten($highlight-text-color, 13%);
      }
    }
  }

  &.overlayed {
    box-sizing: content-box;
    background: rgba($base-overlay-background, 0.6);
    color: rgba($primary-text-color, 0.7);
    border-radius: 4px;
    padding: 2px;

    &:hover {
      background: rgba($base-overlay-background, 0.9);
    }
  }

  &--with-counter {
    display: inline-flex;
    align-items: center;
    width: auto !important;
  }

  &__counter {
    display: inline-block;
    width: 14px;
    margin-left: 4px;
    font-size: 12px;
    font-weight: 500;
  }
}

.text-icon-button {
  color: $lighter-text-color;
  border: 0;
  border-radius: 4px;
  background: transparent;
  cursor: pointer;
  font-weight: 600;
  font-size: 11px;
  padding: 0 3px;
  line-height: 27px;
  outline: 0;
  transition: all 100ms ease-in;
  transition-property: background-color, color;

  &:hover,
  &:active,
  &:focus {
    color: darken($lighter-text-color, 7%);
    background-color: rgba($lighter-text-color, 0.15);
    transition: all 200ms ease-out;
    transition-property: background-color, color;
  }

  &:focus {
    background-color: rgba($lighter-text-color, 0.3);
  }

  &.disabled {
    color: lighten($lighter-text-color, 20%);
    background-color: transparent;
    cursor: default;
  }

  &.active {
    color: $highlight-text-color;
  }

  &::-moz-focus-inner {
    border: 0;
  }

  &::-moz-focus-inner,
  &:focus,
  &:active {
    outline: 0 !important;
  }
}

.dropdown-menu {
  position: absolute;
}

.invisible {
  font-size: 0;
  line-height: 0;
  display: inline-block;
  width: 0;
  height: 0;
  position: absolute;

  img,
  svg {
    margin: 0 !important;
    border: 0 !important;
    padding: 0 !important;
    width: 0 !important;
    height: 0 !important;
  }
}

.ellipsis {
  &::after {
    content: "…";
  }
}

.compose-form {
  padding: 10px;

  &__sensitive-button {
    padding: 10px;
    padding-top: 0;

    font-size: 14px;
    font-weight: 500;

    &.active {
      color: $highlight-text-color;
    }

    input[type=checkbox] {
      display: none;
    }

    .checkbox {
      display: inline-block;
      position: relative;
      border: 1px solid $ui-primary-color;
      box-sizing: border-box;
      width: 18px;
      height: 18px;
      flex: 0 0 auto;
      margin-right: 10px;
      top: -1px;
      border-radius: 4px;
      vertical-align: middle;

      &.active {
        border-color: $highlight-text-color;
        background: $highlight-text-color;
      }
    }
  }

  .compose-form__warning {
    color: $inverted-text-color;
    margin-bottom: 10px;
    background: $ui-primary-color;
    box-shadow: 0 2px 6px rgba($base-shadow-color, 0.3);
    padding: 8px 10px;
    border-radius: 4px;
    font-size: 13px;
    font-weight: 400;

    strong {
      color: $inverted-text-color;
      font-weight: 500;

      @each $lang in $cjk-langs {
        &:lang(#{$lang}) {
          font-weight: 700;
        }
      }
    }

    a {
      color: $lighter-text-color;
      font-weight: 500;
      text-decoration: underline;

      &:hover,
      &:active,
      &:focus {
        text-decoration: none;
      }
    }
  }

  .emoji-picker-dropdown {
    position: absolute;
    top: 0;
    right: 0;
  }

  .compose-form__autosuggest-wrapper {
    position: relative;
  }

  .autosuggest-textarea,
  .autosuggest-input,
  .spoiler-input {
    position: relative;
    width: 100%;
  }

  .spoiler-input {
    height: 0;
    transform-origin: bottom;
    opacity: 0;

    &.spoiler-input--visible {
      height: 36px;
      margin-bottom: 11px;
      opacity: 1;
    }
  }

  .autosuggest-textarea__textarea,
  .spoiler-input__input {
    display: block;
    box-sizing: border-box;
    width: 100%;
    margin: 0;
    color: $inverted-text-color;
    background: $simple-background-color;
    padding: 10px;
    font-family: inherit;
    font-size: 14px;
    resize: vertical;
    border: 0;
    outline: 0;

    &::placeholder {
      color: $dark-text-color;
    }

    &:focus {
      outline: 0;
    }

    @media screen and (max-width: 600px) {
      font-size: 16px;
    }
  }

  .spoiler-input__input {
    border-radius: 4px;
  }

  .autosuggest-textarea__textarea {
    min-height: 100px;
    border-radius: 4px 4px 0 0;
    padding-bottom: 0;
    padding-right: 10px + 22px;
    resize: none;
    scrollbar-color: initial;

    &::-webkit-scrollbar {
      all: unset;
    }

    @media screen and (max-width: 600px) {
      height: 100px !important; // prevent auto-resize textarea
      resize: vertical;
    }
  }

  .autosuggest-textarea__suggestions-wrapper {
    position: relative;
    height: 0;
  }

  .autosuggest-textarea__suggestions {
    box-sizing: border-box;
    display: none;
    position: absolute;
    top: 100%;
    width: 100%;
    z-index: 99;
    box-shadow: 4px 4px 6px rgba($base-shadow-color, 0.4);
    background: $ui-secondary-color;
    border-radius: 0 0 4px 4px;
    color: $inverted-text-color;
    font-size: 14px;
    padding: 6px;

    &.autosuggest-textarea__suggestions--visible {
      display: block;
    }
  }

  .autosuggest-textarea__suggestions__item {
    padding: 10px;
    cursor: pointer;
    border-radius: 4px;

    &:hover,
    &:focus,
    &:active,
    &.selected {
      background: darken($ui-secondary-color, 10%);
    }
  }

  .autosuggest-account,
  .autosuggest-emoji,
  .autosuggest-hashtag {
    display: flex;
    flex-direction: row;
    align-items: center;
    justify-content: flex-start;
    line-height: 18px;
    font-size: 14px;
  }

  .autosuggest-hashtag {
    justify-content: space-between;

    &__name {
      flex: 1 1 auto;
      overflow: hidden;
      text-overflow: ellipsis;
      white-space: nowrap;
    }

    strong {
      font-weight: 500;
    }

    &__uses {
      flex: 0 0 auto;
      text-align: right;
      overflow: hidden;
      text-overflow: ellipsis;
      white-space: nowrap;
    }
  }

  .autosuggest-account-icon,
  .autosuggest-emoji img {
    display: block;
    margin-right: 8px;
    width: 16px;
    height: 16px;
  }

  .autosuggest-account .display-name__account {
    color: $lighter-text-color;
  }

  .compose-form__modifiers {
    color: $inverted-text-color;
    font-family: inherit;
    font-size: 14px;
    background: $simple-background-color;

    .compose-form__upload-wrapper {
      overflow: hidden;
    }

    .compose-form__uploads-wrapper {
      display: flex;
      flex-direction: row;
      padding: 5px;
      flex-wrap: wrap;
    }

    .compose-form__upload {
      flex: 1 1 0;
      min-width: 40%;
      margin: 5px;

      &__actions {
        background: linear-gradient(180deg, rgba($base-shadow-color, 0.8) 0, rgba($base-shadow-color, 0.35) 80%, transparent);
        display: flex;
        align-items: flex-start;
        justify-content: space-between;
        opacity: 0;
        transition: opacity .1s ease;

        .icon-button {
          flex: 0 1 auto;
          color: $secondary-text-color;
          font-size: 14px;
          font-weight: 500;
          padding: 10px;
          font-family: inherit;

          &:hover,
          &:focus,
          &:active {
            color: lighten($secondary-text-color, 7%);
          }
        }

        &.active {
          opacity: 1;
        }
      }

      &-description {
        position: absolute;
        z-index: 2;
        bottom: 0;
        left: 0;
        right: 0;
        box-sizing: border-box;
        background: linear-gradient(0deg, rgba($base-shadow-color, 0.8) 0, rgba($base-shadow-color, 0.35) 80%, transparent);
        padding: 10px;
        opacity: 0;
        transition: opacity .1s ease;

        textarea {
          background: transparent;
          color: $secondary-text-color;
          border: 0;
          padding: 0;
          margin: 0;
          width: 100%;
          font-family: inherit;
          font-size: 14px;
          font-weight: 500;

          &:focus {
            color: $white;
          }

          &::placeholder {
            opacity: 0.75;
            color: $secondary-text-color;
          }
        }

        &.active {
          opacity: 1;
        }
      }
    }

    .compose-form__upload-thumbnail {
      border-radius: 4px;
      background-color: $base-shadow-color;
      background-position: center;
      background-size: cover;
      background-repeat: no-repeat;
      height: 140px;
      width: 100%;
      overflow: hidden;
    }
  }

  .compose-form__buttons-wrapper {
    padding: 10px;
    background: darken($simple-background-color, 8%);
    border-radius: 0 0 4px 4px;
    display: flex;
    justify-content: space-between;
    flex: 0 0 auto;

    .compose-form__buttons {
      display: flex;

      .compose-form__upload-button-icon {
        line-height: 27px;
      }

      .compose-form__sensitive-button {
        display: none;

        &.compose-form__sensitive-button--visible {
          display: block;
        }

        .compose-form__sensitive-button__icon {
          line-height: 27px;
        }
      }
    }

    .icon-button,
    .text-icon-button {
      box-sizing: content-box;
      padding: 0 3px;
    }

    .character-counter__wrapper {
      align-self: center;
      margin-right: 4px;
    }
  }

  .compose-form__publish {
    display: flex;
    justify-content: flex-end;
    min-width: 0;
    flex: 0 0 auto;

    .compose-form__publish-button-wrapper {
      overflow: hidden;
      padding-top: 10px;
    }
  }
}

.character-counter {
  cursor: default;
  font-family: $font-sans-serif, sans-serif;
  font-size: 14px;
  font-weight: 600;
  color: $lighter-text-color;

  &.character-counter--over {
    color: $warning-red;
  }
}

.no-reduce-motion .spoiler-input {
  transition: height 0.4s ease, opacity 0.4s ease;
}

.emojione {
  font-size: inherit;
  vertical-align: middle;
  object-fit: contain;
  margin: -.2ex .15em .2ex;
  width: 16px;
  height: 16px;

  img {
    width: auto;
  }
}

.reply-indicator {
  border-radius: 4px;
  margin-bottom: 10px;
  background: $ui-primary-color;
  padding: 10px;
  min-height: 23px;
  overflow-y: auto;
  flex: 0 2 auto;
}

.reply-indicator__header {
  margin-bottom: 5px;
  overflow: hidden;
}

.reply-indicator__cancel {
  float: right;
  line-height: 24px;
}

.reply-indicator__display-name {
  color: $inverted-text-color;
  display: block;
  max-width: 100%;
  line-height: 24px;
  overflow: hidden;
  padding-right: 25px;
  text-decoration: none;
}

.reply-indicator__display-avatar {
  float: left;
  margin-right: 5px;
}

.status__content--with-action {
  cursor: pointer;
}

.status__content {
  clear: both;
}

.status__content,
.reply-indicator__content {
  position: relative;
  font-size: 15px;
  line-height: 20px;
  word-wrap: break-word;
  font-weight: 400;
  overflow: hidden;
  text-overflow: ellipsis;
  padding-top: 2px;
  color: $primary-text-color;

  &:focus {
    outline: 0;
  }

  &.status__content--with-spoiler {
    white-space: normal;

    .status__content__text {
      white-space: pre-wrap;
    }
  }

  .emojione {
    width: 20px;
    height: 20px;
    margin: -3px 0 0;
  }

  p {
    margin-bottom: 20px;
    white-space: pre-wrap;
    unicode-bidi: plaintext;

    &:last-child {
      margin-bottom: 0;
    }
  }

  a {
    color: $secondary-text-color;
    text-decoration: none;
    unicode-bidi: isolate;

    &:hover {
      text-decoration: underline;

      .fa {
        color: lighten($dark-text-color, 7%);
      }
    }

    &.mention {
      &:hover {
        text-decoration: none;

        span {
          text-decoration: underline;
        }
      }
    }

    .fa {
      color: $dark-text-color;
    }
  }

  a.unhandled-link {
    color: lighten($ui-highlight-color, 8%);
  }

  .status__content__spoiler-link {
    background: $action-button-color;

    &:hover {
      background: lighten($action-button-color, 7%);
      text-decoration: none;
    }

    &::-moz-focus-inner {
      border: 0;
    }

    &::-moz-focus-inner,
    &:focus,
    &:active {
      outline: 0 !important;
    }
  }

  .status__content__text {
    display: none;

    &.status__content__text--visible {
      display: block;
    }
  }
}

.announcements__item__content {
  word-wrap: break-word;
  overflow-y: auto;

  .emojione {
    width: 20px;
    height: 20px;
    margin: -3px 0 0;
  }

  p {
    margin-bottom: 10px;
    white-space: pre-wrap;

    &:last-child {
      margin-bottom: 0;
    }
  }

  a {
    color: $secondary-text-color;
    text-decoration: none;

    &:hover {
      text-decoration: underline;
    }

    &.mention {
      &:hover {
        text-decoration: none;

        span {
          text-decoration: underline;
        }
      }
    }

    &.unhandled-link {
      color: lighten($ui-highlight-color, 8%);
    }
  }
}

.status__content.status__content--collapsed {
  max-height: 20px * 15; // 15 lines is roughly above 500 characters
}

.status__content__read-more-button {
  display: block;
  font-size: 15px;
  line-height: 20px;
  color: lighten($ui-highlight-color, 8%);
  border: 0;
  background: transparent;
  padding: 0;
  padding-top: 8px;
  text-decoration: none;

  &:hover,
  &:active {
    text-decoration: underline;
  }
}

.status__content__spoiler-link {
  display: inline-block;
  border-radius: 2px;
  background: transparent;
  border: 0;
  color: $inverted-text-color;
  font-weight: 700;
  font-size: 11px;
  padding: 0 6px;
  text-transform: uppercase;
  line-height: 20px;
  cursor: pointer;
  vertical-align: middle;
}

.status__wrapper--filtered {
  color: $dark-text-color;
  border: 0;
  font-size: inherit;
  text-align: center;
  line-height: inherit;
  margin: 0;
  padding: 15px;
  box-sizing: border-box;
  width: 100%;
  clear: both;
  border-bottom: 1px solid lighten($ui-base-color, 8%);
}

.status__prepend-icon-wrapper {
  left: -26px;
  position: absolute;
}

.focusable {
  &:focus {
    outline: 0;
    background: lighten($ui-base-color, 4%);

    .detailed-status,
    .detailed-status__action-bar {
      background: lighten($ui-base-color, 8%);
    }
  }
}

.status {
  padding: 8px 10px;
  padding-left: 68px;
  position: relative;
  min-height: 54px;
  border-bottom: 1px solid lighten($ui-base-color, 8%);
  cursor: auto;

  @supports (-ms-overflow-style: -ms-autohiding-scrollbar) {
    // Add margin to avoid Edge auto-hiding scrollbar appearing over content.
    // On Edge 16 this is 16px and Edge <=15 it's 12px, so aim for 16px.
    padding-right: 26px; // 10px + 16px
  }

  @keyframes fade {
    0% { opacity: 0; }
    100% { opacity: 1; }
  }

  opacity: 1;
  animation: fade 150ms linear;

  .video-player,
  .audio-player {
    margin-top: 8px;
  }

  &.light {
    .status__relative-time,
    .status__visibility-icon {
      color: $light-text-color;
    }

    .status__display-name {
      color: $inverted-text-color;
    }

    .display-name {
      color: $light-text-color;

      strong {
        color: $inverted-text-color;
      }
    }

    .status__content {
      color: $inverted-text-color;

      a {
        color: $highlight-text-color;
      }

      a.status__content__spoiler-link {
        color: $primary-text-color;
        background: $ui-primary-color;

        &:hover {
          background: lighten($ui-primary-color, 8%);
        }
      }
    }
  }
}

.status__relative-time,
.notification__relative_time {
  color: $dark-text-color;
  float: right;
  font-size: 14px;
  padding-bottom: 1px;
}

.status__visibility-icon {
  padding: 0 4px;
}

.status__display-name {
  color: $dark-text-color;
}

.status__info .status__display-name {
  display: block;
  max-width: 100%;
  padding-right: 25px;
}

.status__info {
  font-size: 15px;
}

.status-check-box {
  border-bottom: 1px solid $ui-secondary-color;
  display: flex;

  .status-check-box__status {
    margin: 10px 0 10px 10px;
    flex: 1;
    overflow: hidden;

    .media-gallery {
      max-width: 250px;
    }

    .status__content {
      padding: 0;
      white-space: normal;
    }

    .video-player,
    .audio-player {
      margin-top: 8px;
      max-width: 250px;
    }

    .media-gallery__item-thumbnail {
      cursor: default;
    }
  }
}

.status-check-box-toggle {
  align-items: center;
  display: flex;
  flex: 0 0 auto;
  justify-content: center;
  padding: 10px;
}

.status__prepend {
  margin-left: 68px;
  color: $dark-text-color;
  padding: 8px 0;
  padding-bottom: 2px;
  font-size: 14px;
  position: relative;

  .status__display-name strong {
    color: $dark-text-color;
  }

  > span {
    display: block;
    overflow: hidden;
    text-overflow: ellipsis;
  }
}

.status__action-bar {
  align-items: center;
  display: flex;
  margin-top: 8px;
}

.status__action-bar-button {
  margin-right: 18px;

  &.icon-button--with-counter {
    margin-right: 14px;
  }
}

.status__action-bar-dropdown {
  height: 23.15px;
  width: 23.15px;
}

.detailed-status__action-bar-dropdown {
  flex: 1 1 auto;
  display: flex;
  align-items: center;
  justify-content: center;
  position: relative;
}

.detailed-status {
  background: lighten($ui-base-color, 4%);
  padding: 14px 10px;

  &--flex {
    display: flex;
    flex-wrap: wrap;
    justify-content: space-between;
    align-items: flex-start;

    .status__content,
    .detailed-status__meta {
      flex: 100%;
    }
  }

  .status__content {
    font-size: 19px;
    line-height: 24px;

    .emojione {
      width: 24px;
      height: 24px;
      margin: -1px 0 0;
    }

    .status__content__spoiler-link {
      line-height: 24px;
      margin: -1px 0 0;
    }
  }

  .video-player,
  .audio-player {
    margin-top: 8px;
  }
}

.detailed-status__meta {
  margin-top: 15px;
  color: $dark-text-color;
  font-size: 14px;
  line-height: 18px;
}

.detailed-status__action-bar {
  background: lighten($ui-base-color, 4%);
  border-top: 1px solid lighten($ui-base-color, 8%);
  border-bottom: 1px solid lighten($ui-base-color, 8%);
  display: flex;
  flex-direction: row;
  padding: 10px 0;
}

.detailed-status__link {
  color: inherit;
  text-decoration: none;
}

.detailed-status__favorites,
.detailed-status__reblogs {
  display: inline-block;
  font-weight: 500;
  font-size: 12px;
  margin-left: 6px;
}

.reply-indicator__content {
  color: $inverted-text-color;
  font-size: 14px;

  a {
    color: $lighter-text-color;
  }
}

.domain {
  padding: 10px;
  border-bottom: 1px solid lighten($ui-base-color, 8%);

  .domain__domain-name {
    flex: 1 1 auto;
    display: block;
    color: $primary-text-color;
    text-decoration: none;
    font-size: 14px;
    font-weight: 500;
  }
}

.domain__wrapper {
  display: flex;
}

.domain_buttons {
  height: 18px;
  padding: 10px;
  white-space: nowrap;
}

.account {
  padding: 10px;
  border-bottom: 1px solid lighten($ui-base-color, 8%);

  &.compact {
    padding: 0;
    border-bottom: 0;

    .account__avatar-wrapper {
      margin-left: 0;
    }
  }

  .account__display-name {
    flex: 1 1 auto;
    display: block;
    color: $darker-text-color;
    overflow: hidden;
    text-decoration: none;
    font-size: 14px;
  }
}

.account__wrapper {
  display: flex;
}

.account__avatar-wrapper {
  float: left;
  margin-left: 12px;
  margin-right: 12px;
}

.account__avatar {
  @include avatar-radius;
  display: block;
  position: relative;

  width: 36px;
  height: 36px;
  background-size: 36px 36px;

  &-inline {
    display: inline-block;
    vertical-align: middle;
    margin-right: 5px;
  }

  &-composite {
    @include avatar-radius;
    border-radius: 50%;
    overflow: hidden;
    position: relative;

    & > div {
      float: left;
      position: relative;
      box-sizing: border-box;
    }

    &__label {
      display: block;
      position: absolute;
      top: 50%;
      left: 50%;
      transform: translate(-50%, -50%);
      color: $primary-text-color;
      text-shadow: 1px 1px 2px $base-shadow-color;
      font-weight: 700;
      font-size: 15px;
    }
  }
}

a .account__avatar {
  cursor: pointer;
}

.account__avatar-overlay {
  @include avatar-size(48px);

  &-base {
    @include avatar-radius;
    @include avatar-size(36px);

    img {
      @include avatar-radius;
      width: 100%;
      height: 100%;
    }
  }

  &-overlay {
    @include avatar-radius;
    @include avatar-size(24px);

    position: absolute;
    bottom: 0;
    right: 0;
    z-index: 1;

    img {
      @include avatar-radius;
      width: 100%;
      height: 100%;
    }
  }
}

.account__relationship {
  height: 18px;
  padding: 10px;
  white-space: nowrap;
}

.account__disclaimer {
  padding: 10px;
  border-top: 1px solid lighten($ui-base-color, 8%);
  color: $dark-text-color;

  strong {
    font-weight: 500;

    @each $lang in $cjk-langs {
      &:lang(#{$lang}) {
        font-weight: 700;
      }
    }
  }

  a {
    font-weight: 500;
    color: inherit;
    text-decoration: underline;

    &:hover,
    &:focus,
    &:active {
      text-decoration: none;
    }
  }
}

.account__action-bar {
  border-top: 1px solid lighten($ui-base-color, 8%);
  border-bottom: 1px solid lighten($ui-base-color, 8%);
  line-height: 36px;
  overflow: hidden;
  flex: 0 0 auto;
  display: flex;
}

.account__action-bar-dropdown {
  padding: 10px;

  .icon-button {
    vertical-align: middle;
  }

  .dropdown--active {
    .dropdown__content.dropdown__right {
      left: 6px;
      right: initial;
    }

    &::after {
      bottom: initial;
      margin-left: 11px;
      margin-top: -7px;
      right: initial;
    }
  }
}

.account__action-bar-links {
  display: flex;
  flex: 1 1 auto;
  line-height: 18px;
  text-align: center;
}

.account__action-bar__tab {
  text-decoration: none;
  overflow: hidden;
  flex: 0 1 100%;
  border-right: 1px solid lighten($ui-base-color, 8%);
  padding: 10px 0;
  border-bottom: 4px solid transparent;

  &.active {
    border-bottom: 4px solid $ui-highlight-color;
  }

  & > span {
    display: block;
    text-transform: uppercase;
    font-size: 11px;
    color: $darker-text-color;
  }

  strong {
    display: block;
    font-size: 15px;
    font-weight: 500;
    color: $primary-text-color;

    @each $lang in $cjk-langs {
      &:lang(#{$lang}) {
        font-weight: 700;
      }
    }
  }
}

.account-authorize {
  padding: 14px 10px;

  .detailed-status__display-name {
    display: block;
    margin-bottom: 15px;
    overflow: hidden;
  }
}

.account-authorize__avatar {
  float: left;
  margin-right: 10px;
}

.status__display-name,
.status__relative-time,
.detailed-status__display-name,
.detailed-status__datetime,
.detailed-status__application,
.account__display-name {
  text-decoration: none;
}

.status__display-name,
.account__display-name {
  strong {
    color: $primary-text-color;
  }
}

.muted {
  .emojione {
    opacity: 0.5;
  }
}

.status__display-name,
.reply-indicator__display-name,
.detailed-status__display-name,
a.account__display-name {
  &:hover strong {
    text-decoration: underline;
  }
}

.account__display-name strong {
  display: block;
  overflow: hidden;
  text-overflow: ellipsis;
}

.detailed-status__application,
.detailed-status__datetime {
  color: inherit;
}

.detailed-status .button.logo-button {
  margin-bottom: 15px;
}

.detailed-status__display-name {
  color: $secondary-text-color;
  display: block;
  line-height: 24px;
  margin-bottom: 15px;
  overflow: hidden;

  strong,
  span {
    display: block;
    text-overflow: ellipsis;
    overflow: hidden;
  }

  strong {
    font-size: 16px;
    color: $primary-text-color;
  }
}

.detailed-status__display-avatar {
  float: left;
  margin-right: 10px;
}

.status__avatar {
  height: 48px;
  left: 10px;
  position: absolute;
  top: 10px;
  width: 48px;
}

.status__expand {
  width: 68px;
  position: absolute;
  left: 0;
  top: 0;
  height: 100%;
  cursor: pointer;
}

.muted {
  .status__content,
  .status__content p,
  .status__content a {
    color: $dark-text-color;
  }

  .status__display-name strong {
    color: $dark-text-color;
  }

  .status__avatar {
    opacity: 0.5;
  }

  a.status__content__spoiler-link {
    background: $ui-base-lighter-color;
    color: $inverted-text-color;

    &:hover {
      background: lighten($ui-base-lighter-color, 7%);
      text-decoration: none;
    }
  }
}

.notification__message {
  margin: 0 10px 0 68px;
  padding: 8px 0 0;
  cursor: default;
  color: $darker-text-color;
  font-size: 15px;
  line-height: 22px;
  position: relative;

  .fa {
    color: $highlight-text-color;
  }

  > span {
    display: inline;
    overflow: hidden;
    text-overflow: ellipsis;
  }
}

.notification__favourite-icon-wrapper {
  left: -26px;
  position: absolute;

  .star-icon {
    color: $red-heart;
  }
}

<<<<<<< HEAD
.star-icon.active {
  color: $red-heart;
=======
.icon-button.star-icon.active {
  color: $gold-star;
>>>>>>> 225c934a
}

.icon-button.bookmark-icon.active {
  color: $red-bookmark;
}

.no-reduce-motion .icon-button.star-icon {
  &.activate {
    & > .fa-star {
      animation: spring-rotate-in 1s linear;
    }
  }

  &.deactivate {
    & > .fa-star {
      animation: spring-rotate-out 1s linear;
    }
  }
}

.notification__display-name {
  color: inherit;
  font-weight: 500;
  text-decoration: none;

  &:hover {
    color: $primary-text-color;
    text-decoration: underline;
  }
}

.notification__relative_time {
  float: right;
}

.display-name {
  display: block;
  max-width: 100%;
  overflow: hidden;
  text-overflow: ellipsis;
  white-space: nowrap;
}

.display-name__html {
  font-weight: 500;
}

.display-name__account {
  font-size: 14px;
}

.status__relative-time,
.detailed-status__datetime {
  &:hover {
    text-decoration: underline;
  }
}

.image-loader {
  position: relative;
  width: 100%;
  height: 100%;
  display: flex;
  align-items: center;
  justify-content: center;
  flex-direction: column;
  scrollbar-width: none; /* Firefox */
  -ms-overflow-style: none;  /* IE 10+ */

  * {
    scrollbar-width: none; /* Firefox */
    -ms-overflow-style: none;  /* IE 10+ */
  }

  &::-webkit-scrollbar,
  *::-webkit-scrollbar {
    width: 0;
    height: 0;
    background: transparent; /* Chrome/Safari/Webkit */
  }

  .image-loader__preview-canvas {
    max-width: $media-modal-media-max-width;
    max-height: $media-modal-media-max-height;
    background: url('~images/void.png') repeat;
    object-fit: contain;
  }

  .loading-bar {
    position: relative;
  }

  &.image-loader--amorphous .image-loader__preview-canvas {
    display: none;
  }
}

.zoomable-image {
  position: relative;
  width: 100%;
  height: 100%;
  display: flex;
  align-items: center;
  justify-content: center;

  img {
    max-width: $media-modal-media-max-width;
    max-height: $media-modal-media-max-height;
    width: auto;
    height: auto;
    object-fit: contain;
  }
}

.navigation-bar {
  padding: 10px;
  display: flex;
  align-items: center;
  flex-shrink: 0;
  cursor: default;
  color: $darker-text-color;

  strong {
    color: $secondary-text-color;
  }

  a {
    color: inherit;
  }

  .permalink {
    text-decoration: none;
  }

  .navigation-bar__actions {
    position: relative;

    .icon-button.close {
      position: absolute;
      pointer-events: none;
      transform: scale(0, 1) translate(-100%, 0);
      opacity: 0;
    }

    .compose__action-bar .icon-button {
      pointer-events: auto;
      transform: scale(1, 1) translate(0, 0);
      opacity: 1;
    }
  }
}

.navigation-bar__profile {
  flex: 1 1 auto;
  margin-left: 8px;
  line-height: 20px;
  margin-top: -1px;
  overflow: hidden;
}

.navigation-bar__profile-account {
  display: block;
  font-weight: 500;
  overflow: hidden;
  text-overflow: ellipsis;
}

.navigation-bar__profile-edit {
  color: inherit;
  text-decoration: none;
}

.dropdown {
  display: inline-block;
}

.dropdown__content {
  display: none;
  position: absolute;
}

.dropdown-menu__separator {
  border-bottom: 1px solid darken($ui-secondary-color, 8%);
  margin: 5px 7px 6px;
  height: 0;
}

.dropdown-menu {
  background: $ui-secondary-color;
  padding: 4px 0;
  border-radius: 4px;
  box-shadow: 2px 4px 15px rgba($base-shadow-color, 0.4);
  z-index: 9999;

  ul {
    list-style: none;
  }

  &.left {
    transform-origin: 100% 50%;
  }

  &.top {
    transform-origin: 50% 100%;
  }

  &.bottom {
    transform-origin: 50% 0;
  }

  &.right {
    transform-origin: 0 50%;
  }
}

.dropdown-menu__arrow {
  position: absolute;
  width: 0;
  height: 0;
  border: 0 solid transparent;

  &.left {
    right: -5px;
    margin-top: -5px;
    border-width: 5px 0 5px 5px;
    border-left-color: $ui-secondary-color;
  }

  &.top {
    bottom: -5px;
    margin-left: -7px;
    border-width: 5px 7px 0;
    border-top-color: $ui-secondary-color;
  }

  &.bottom {
    top: -5px;
    margin-left: -7px;
    border-width: 0 7px 5px;
    border-bottom-color: $ui-secondary-color;
  }

  &.right {
    left: -5px;
    margin-top: -5px;
    border-width: 5px 5px 5px 0;
    border-right-color: $ui-secondary-color;
  }
}

.dropdown-menu__item {
  a {
    font-size: 13px;
    line-height: 18px;
    display: block;
    padding: 4px 14px;
    box-sizing: border-box;
    text-decoration: none;
    background: $ui-secondary-color;
    color: $inverted-text-color;
    overflow: hidden;
    text-overflow: ellipsis;
    white-space: nowrap;

    &:focus,
    &:hover,
    &:active {
      background: $ui-highlight-color;
      color: $secondary-text-color;
      outline: 0;
    }
  }
}

.dropdown--active .dropdown__content {
  display: block;
  line-height: 18px;
  max-width: 311px;
  right: 0;
  text-align: left;
  z-index: 9999;

  & > ul {
    list-style: none;
    background: $ui-secondary-color;
    padding: 4px 0;
    border-radius: 4px;
    box-shadow: 0 0 15px rgba($base-shadow-color, 0.4);
    min-width: 140px;
    position: relative;
  }

  &.dropdown__right {
    right: 0;
  }

  &.dropdown__left {
    & > ul {
      left: -98px;
    }
  }

  & > ul > li > a {
    font-size: 13px;
    line-height: 18px;
    display: block;
    padding: 4px 14px;
    box-sizing: border-box;
    text-decoration: none;
    background: $ui-secondary-color;
    color: $inverted-text-color;
    overflow: hidden;
    text-overflow: ellipsis;
    white-space: nowrap;

    &:focus {
      outline: 0;
    }

    &:hover {
      background: $ui-highlight-color;
      color: $secondary-text-color;
    }
  }
}

.dropdown__icon {
  vertical-align: middle;
}

.columns-area {
  display: flex;
  flex: 1 1 auto;
  flex-direction: row;
  justify-content: flex-start;
  overflow-x: auto;
  position: relative;

  &.unscrollable {
    overflow-x: hidden;
  }

  &__panels {
    display: flex;
    justify-content: center;
    width: 100%;
    height: 100%;
    min-height: 100vh;

    &__pane {
      height: 100%;
      overflow: hidden;
      pointer-events: none;
      display: flex;
      justify-content: flex-end;
      min-width: 285px;

      &--start {
        justify-content: flex-start;
      }

      &__inner {
        position: fixed;
        width: 285px;
        pointer-events: auto;
        height: 100%;
      }
    }

    &__main {
      box-sizing: border-box;
      width: 100%;
      max-width: 600px;
      flex: 0 0 auto;
      display: flex;
      flex-direction: column;

      @media screen and (min-width: $no-gap-breakpoint) {
        padding: 0 10px;
      }
    }
  }
}

.tabs-bar__wrapper {
  background: darken($ui-base-color, 8%);
  position: sticky;
  top: 0;
  z-index: 2;
  padding-top: 0;

  @media screen and (min-width: $no-gap-breakpoint) {
    padding-top: 10px;
  }

  .tabs-bar {
    margin-bottom: 0;

    @media screen and (min-width: $no-gap-breakpoint) {
      margin-bottom: 10px;
    }
  }
}

.react-swipeable-view-container {
  &,
  .columns-area,
  .drawer,
  .column {
    height: 100%;
  }
}

.react-swipeable-view-container > * {
  display: flex;
  align-items: center;
  justify-content: center;
  height: 100%;
}

.column {
  width: 350px;
  position: relative;
  box-sizing: border-box;
  display: flex;
  flex-direction: column;

  > .scrollable {
    background: $ui-base-color;
  }
}

.ui {
  flex: 0 0 auto;
  display: flex;
  flex-direction: column;
  width: 100%;
  height: 100%;
}

.drawer {
  width: 300px;
  box-sizing: border-box;
  display: flex;
  flex-direction: column;
  overflow-y: hidden;
}

.drawer__tab {
  display: block;
  flex: 1 1 auto;
  padding: 15px 5px 13px;
  color: $darker-text-color;
  text-decoration: none;
  text-align: center;
  font-size: 16px;
  border-bottom: 2px solid transparent;
}

.column,
.drawer {
  flex: 1 1 100%;
  overflow: hidden;
}

@media screen and (min-width: 631px) {
  .columns-area {
    padding: 0;
  }

  .column,
  .drawer {
    flex: 0 0 auto;
    padding: 10px;
    padding-left: 5px;
    padding-right: 5px;

    &:first-child {
      padding-left: 10px;
    }

    &:last-child {
      padding-right: 10px;
    }
  }

  .columns-area > div {
    .column,
    .drawer {
      padding-left: 5px;
      padding-right: 5px;
    }
  }
}

.tabs-bar {
  box-sizing: border-box;
  display: flex;
  background: lighten($ui-base-color, 8%);
  flex: 0 0 auto;
  overflow-y: auto;
}

.tabs-bar__link {
  display: block;
  flex: 1 1 auto;
  padding: 15px 10px;
  padding-bottom: 13px;
  color: $primary-text-color;
  text-decoration: none;
  text-align: center;
  font-size: 14px;
  font-weight: 500;
  border-bottom: 2px solid lighten($ui-base-color, 8%);
  transition: all 50ms linear;
  transition-property: border-bottom, background, color;

  .fa {
    font-weight: 400;
    font-size: 16px;
  }

  &:hover,
  &:focus,
  &:active {
    @media screen and (min-width: 631px) {
      background: lighten($ui-base-color, 14%);
      border-bottom-color: lighten($ui-base-color, 14%);
    }
  }

  &.active {
    border-bottom: 2px solid $highlight-text-color;
    color: $highlight-text-color;
  }

  span {
    margin-left: 5px;
    display: none;
  }
}

@media screen and (min-width: 600px) {
  .tabs-bar__link {
    span {
      display: inline;
    }
  }
}

.columns-area--mobile {
  flex-direction: column;
  width: 100%;
  height: 100%;
  margin: 0 auto;

  .column,
  .drawer {
    width: 100%;
    height: 100%;
    padding: 0;
  }

  .directory__list {
    display: grid;
    grid-gap: 10px;
    grid-template-columns: minmax(0, 50%) minmax(0, 50%);

    @media screen and (max-width: $no-gap-breakpoint) {
      display: block;
    }
  }

  .directory__card {
    margin-bottom: 0;
  }

  .filter-form {
    display: flex;
  }

  .autosuggest-textarea__textarea {
    font-size: 16px;
  }

  .search__input {
    line-height: 18px;
    font-size: 16px;
    padding: 15px;
    padding-right: 30px;
  }

  .search__icon .fa {
    top: 15px;
  }

  .scrollable {
    overflow: visible;

    @supports(display: grid) {
      contain: content;
    }
  }

  @media screen and (min-width: $no-gap-breakpoint) {
    padding: 10px 0;
    padding-top: 0;
  }

  @media screen and (min-width: 630px) {
    .detailed-status {
      padding: 15px;

      .media-gallery,
      .video-player,
      .audio-player {
        margin-top: 15px;
      }
    }

    .account__header__bar {
      padding: 5px 10px;
    }

    .navigation-bar,
    .compose-form {
      padding: 15px;
    }

    .compose-form .compose-form__publish .compose-form__publish-button-wrapper {
      padding-top: 15px;
    }

    .status {
      padding: 15px 15px 15px (48px + 15px * 2);
      min-height: 48px + 2px;

      &__avatar {
        left: 15px;
        top: 17px;
      }

      &__content {
        padding-top: 5px;
      }

      &__prepend {
        margin-left: 48px + 15px * 2;
        padding-top: 15px;
      }

      &__prepend-icon-wrapper {
        left: -32px;
      }

      .media-gallery,
      &__action-bar,
      .video-player,
      .audio-player {
        margin-top: 10px;
      }
    }

    .account {
      padding: 15px 10px;

      &__header__bio {
        margin: 0 -10px;
      }
    }

    .notification {
      &__message {
        margin-left: 48px + 15px * 2;
        padding-top: 15px;
      }

      &__favourite-icon-wrapper {
        left: -32px;
      }

      .status {
        padding-top: 8px;
      }

      .account {
        padding-top: 8px;
      }

      .account__avatar-wrapper {
        margin-left: 17px;
        margin-right: 15px;
      }
    }
  }
}

.floating-action-button {
  position: fixed;
  display: flex;
  justify-content: center;
  align-items: center;
  width: 3.9375rem;
  height: 3.9375rem;
  bottom: 1.3125rem;
  right: 1.3125rem;
  background: darken($ui-highlight-color, 3%);
  color: $white;
  border-radius: 50%;
  font-size: 21px;
  line-height: 21px;
  text-decoration: none;
  box-shadow: 2px 3px 9px rgba($base-shadow-color, 0.4);

  &:hover,
  &:focus,
  &:active {
    background: lighten($ui-highlight-color, 7%);
  }
}

@media screen and (min-width: $no-gap-breakpoint) {
  .tabs-bar {
    width: 100%;
  }

  .react-swipeable-view-container .columns-area--mobile {
    height: calc(100% - 10px) !important;
  }

  .getting-started__wrapper,
  .search {
    margin-bottom: 10px;
  }
}

@media screen and (max-width: 600px + (285px * 1) + (10px * 1)) {
  .columns-area__panels__pane--compositional {
    display: none;
  }
}

@media screen and (min-width: 600px + (285px * 1) + (10px * 1)) {
  .floating-action-button,
  .tabs-bar__link.optional {
    display: none;
  }

  .search-page .search {
    display: none;
  }
}

@media screen and (max-width: 600px + (285px * 2) + (10px * 2)) {
  .columns-area__panels__pane--navigational {
    display: none;
  }
}

@media screen and (min-width: 600px + (285px * 2) + (10px * 2)) {
  .tabs-bar {
    display: none;
  }
}

.icon-with-badge {
  position: relative;

  &__badge {
    position: absolute;
    left: 9px;
    top: -13px;
    background: $ui-highlight-color;
    border: 2px solid lighten($ui-base-color, 8%);
    padding: 1px 6px;
    border-radius: 6px;
    font-size: 10px;
    font-weight: 500;
    line-height: 14px;
    color: $primary-text-color;
  }

  &__issue-badge {
    position: absolute;
    left: 11px;
    bottom: 1px;
    display: block;
    background: $error-red;
    border-radius: 50%;
    width: 0.625rem;
    height: 0.625rem;
  }
}

.column-link--transparent .icon-with-badge__badge {
  border-color: darken($ui-base-color, 8%);
}

.compose-panel {
  width: 285px;
  margin-top: 10px;
  display: flex;
  flex-direction: column;
  height: calc(100% - 10px);
  overflow-y: hidden;

  .navigation-bar {
    padding-top: 20px;
    padding-bottom: 20px;
    flex: 0 1 48px;
    min-height: 20px;
  }

  .flex-spacer {
    background: transparent;
  }

  .compose-form {
    flex: 1;
    overflow-y: hidden;
    display: flex;
    flex-direction: column;
    min-height: 310px;
    padding-bottom: 71px;
    margin-bottom: -71px;
  }

  .compose-form__autosuggest-wrapper {
    overflow-y: auto;
    background-color: $white;
    border-radius: 4px 4px 0 0;
    flex: 0 1 auto;
  }

  .autosuggest-textarea__textarea {
    overflow-y: hidden;
  }

  .compose-form__upload-thumbnail {
    height: 80px;
  }
}

.navigation-panel {
  margin-top: 10px;
  margin-bottom: 10px;
  height: calc(100% - 20px);
  overflow-y: auto;
  display: flex;
  flex-direction: column;

  & > a {
    flex: 0 0 auto;
  }

  hr {
    flex: 0 0 auto;
    border: 0;
    background: transparent;
    border-top: 1px solid lighten($ui-base-color, 4%);
    margin: 10px 0;
  }

  .flex-spacer {
    background: transparent;
  }
}

.drawer__pager {
  box-sizing: border-box;
  padding: 0;
  flex-grow: 1;
  position: relative;
  overflow: hidden;
  display: flex;
}

.drawer__inner {
  position: absolute;
  top: 0;
  left: 0;
  background: lighten($ui-base-color, 13%);
  box-sizing: border-box;
  padding: 0;
  display: flex;
  flex-direction: column;
  overflow: hidden;
  overflow-y: auto;
  width: 100%;
  height: 100%;

  &.darker {
    background: $ui-base-color;
  }
}

.drawer__inner__mastodon {
  background: lighten($ui-base-color, 13%) url('data:image/svg+xml;utf8,<svg xmlns="http://www.w3.org/2000/svg" viewBox="0 0 234.80078 31.757813" width="234.80078" height="31.757812"><path d="M19.599609 0c-1.05 0-2.10039.375-2.90039 1.125L0 16.925781v14.832031h234.80078V17.025391l-16.5-15.900391c-1.6-1.5-4.20078-1.5-5.80078 0l-13.80078 13.099609c-1.6 1.5-4.19883 1.5-5.79883 0L179.09961 1.125c-1.6-1.5-4.19883-1.5-5.79883 0L159.5 14.224609c-1.6 1.5-4.20078 1.5-5.80078 0L139.90039 1.125c-1.6-1.5-4.20078-1.5-5.80078 0l-13.79883 13.099609c-1.6 1.5-4.20078 1.5-5.80078 0L100.69922 1.125c-1.600001-1.5-4.198829-1.5-5.798829 0l-13.59961 13.099609c-1.6 1.5-4.200781 1.5-5.800781 0L61.699219 1.125c-1.6-1.5-4.198828-1.5-5.798828 0L42.099609 14.224609c-1.6 1.5-4.198828 1.5-5.798828 0L22.5 1.125C21.7.375 20.649609 0 19.599609 0z" fill="#{hex-color($ui-base-color)}"/></svg>') no-repeat bottom / 100% auto;
  flex: 1;
  min-height: 47px;
  display: none;

  > img {
    display: block;
    object-fit: contain;
    object-position: bottom left;
    width: 85%;
    height: 100%;
    pointer-events: none;
    user-drag: none;
    user-select: none;
  }

  @media screen and (min-height: 640px) {
    display: block;
  }
}

.pseudo-drawer {
  background: lighten($ui-base-color, 13%);
  font-size: 13px;
  text-align: left;
}

.drawer__header {
  flex: 0 0 auto;
  font-size: 16px;
  background: lighten($ui-base-color, 8%);
  margin-bottom: 10px;
  display: flex;
  flex-direction: row;

  a {
    transition: background 100ms ease-in;

    &:hover {
      background: lighten($ui-base-color, 3%);
      transition: background 200ms ease-out;
    }
  }
}

.scrollable {
  overflow-y: scroll;
  overflow-x: hidden;
  flex: 1 1 auto;
  -webkit-overflow-scrolling: touch;

  &.optionally-scrollable {
    overflow-y: auto;
  }

  @supports(display: grid) { // hack to fix Chrome <57
    contain: strict;
  }

  &--flex {
    display: flex;
    flex-direction: column;
  }

  &__append {
    flex: 1 1 auto;
    position: relative;
    min-height: 120px;
  }
}

.scrollable.fullscreen {
  @supports(display: grid) { // hack to fix Chrome <57
    contain: none;
  }
}

.column-back-button {
  box-sizing: border-box;
  width: 100%;
  background: lighten($ui-base-color, 4%);
  color: $highlight-text-color;
  cursor: pointer;
  flex: 0 0 auto;
  font-size: 16px;
  line-height: inherit;
  border: 0;
  text-align: unset;
  padding: 15px;
  margin: 0;
  z-index: 3;
  outline: 0;

  &:hover {
    text-decoration: underline;
  }
}

.column-header__back-button {
  background: lighten($ui-base-color, 4%);
  border: 0;
  font-family: inherit;
  color: $highlight-text-color;
  cursor: pointer;
  white-space: nowrap;
  font-size: 16px;
  padding: 0 5px 0 0;
  z-index: 3;

  &:hover {
    text-decoration: underline;
  }

  &:last-child {
    padding: 0 15px 0 0;
  }
}

.column-back-button__icon {
  display: inline-block;
  margin-right: 5px;
}

.column-back-button--slim {
  position: relative;
}

.column-back-button--slim-button {
  cursor: pointer;
  flex: 0 0 auto;
  font-size: 16px;
  padding: 15px;
  position: absolute;
  right: 0;
  top: -48px;
}

.react-toggle {
  display: inline-block;
  position: relative;
  cursor: pointer;
  background-color: transparent;
  border: 0;
  padding: 0;
  user-select: none;
  -webkit-tap-highlight-color: rgba($base-overlay-background, 0);
  -webkit-tap-highlight-color: transparent;
}

.react-toggle-screenreader-only {
  border: 0;
  clip: rect(0 0 0 0);
  height: 1px;
  margin: -1px;
  overflow: hidden;
  padding: 0;
  position: absolute;
  width: 1px;
}

.react-toggle--disabled {
  cursor: not-allowed;
  opacity: 0.5;
  transition: opacity 0.25s;
}

.react-toggle-track {
  width: 50px;
  height: 24px;
  padding: 0;
  border-radius: 30px;
  background-color: $ui-base-color;
  transition: background-color 0.2s ease;
}

.react-toggle:hover:not(.react-toggle--disabled) .react-toggle-track {
  background-color: darken($ui-base-color, 10%);
}

.react-toggle--checked .react-toggle-track {
  background-color: $ui-highlight-color;
}

.react-toggle--checked:hover:not(.react-toggle--disabled) .react-toggle-track {
  background-color: lighten($ui-highlight-color, 10%);
}

.react-toggle-track-check {
  position: absolute;
  width: 14px;
  height: 10px;
  top: 0;
  bottom: 0;
  margin-top: auto;
  margin-bottom: auto;
  line-height: 0;
  left: 8px;
  opacity: 0;
  transition: opacity 0.25s ease;
}

.react-toggle--checked .react-toggle-track-check {
  opacity: 1;
  transition: opacity 0.25s ease;
}

.react-toggle-track-x {
  position: absolute;
  width: 10px;
  height: 10px;
  top: 0;
  bottom: 0;
  margin-top: auto;
  margin-bottom: auto;
  line-height: 0;
  right: 10px;
  opacity: 1;
  transition: opacity 0.25s ease;
}

.react-toggle--checked .react-toggle-track-x {
  opacity: 0;
}

.react-toggle-thumb {
  position: absolute;
  top: 1px;
  left: 1px;
  width: 22px;
  height: 22px;
  border: 1px solid $ui-base-color;
  border-radius: 50%;
  background-color: darken($simple-background-color, 2%);
  box-sizing: border-box;
  transition: all 0.25s ease;
  transition-property: border-color, left;
}

.react-toggle--checked .react-toggle-thumb {
  left: 27px;
  border-color: $ui-highlight-color;
}

.column-link {
  background: lighten($ui-base-color, 8%);
  color: $primary-text-color;
  display: block;
  font-size: 16px;
  padding: 15px;
  text-decoration: none;

  &:hover,
  &:focus,
  &:active {
    background: lighten($ui-base-color, 11%);
  }

  &:focus {
    outline: 0;
  }

  &--transparent {
    background: transparent;
    color: $ui-secondary-color;

    &:hover,
    &:focus,
    &:active {
      background: transparent;
      color: $primary-text-color;
    }

    &.active {
      color: $ui-highlight-color;
    }
  }
}

.column-link__icon {
  display: inline-block;
  margin-right: 5px;
}

.column-link__badge {
  display: inline-block;
  border-radius: 4px;
  font-size: 12px;
  line-height: 19px;
  font-weight: 500;
  background: $ui-base-color;
  padding: 4px 8px;
  margin: -6px 10px;
}

.column-subheading {
  background: $ui-base-color;
  color: $dark-text-color;
  padding: 8px 20px;
  font-size: 12px;
  font-weight: 500;
  text-transform: uppercase;
  cursor: default;
}

.getting-started__wrapper,
.getting-started,
.flex-spacer {
  background: $ui-base-color;
}

.getting-started__wrapper {
  flex: 0 0 auto;
}

.flex-spacer {
  flex: 1 1 auto;
}

.getting-started {
  color: $dark-text-color;
  overflow: auto;

  &__footer {
    flex: 0 0 auto;
    padding: 10px;
    padding-top: 20px;

    ul {
      margin-bottom: 10px;
    }

    ul li {
      display: inline;
    }

    p {
      color: $dark-text-color;
      font-size: 13px;
      margin-bottom: 20px;

      a {
        color: $dark-text-color;
        text-decoration: underline;
      }
    }

    a {
      text-decoration: none;
      color: $darker-text-color;

      &:hover,
      &:focus,
      &:active {
        text-decoration: underline;
      }
    }
  }

  &__trends {
    flex: 0 1 auto;
    opacity: 1;
    animation: fade 150ms linear;
    margin-top: 10px;

    h4 {
      font-size: 12px;
      text-transform: uppercase;
      color: $darker-text-color;
      padding: 10px;
      font-weight: 500;
      border-bottom: 1px solid lighten($ui-base-color, 8%);
    }

    @media screen and (max-height: 810px) {
      .trends__item:nth-child(3) {
        display: none;
      }
    }

    @media screen and (max-height: 720px) {
      .trends__item:nth-child(2) {
        display: none;
      }
    }

    @media screen and (max-height: 670px) {
      display: none;
    }

    .trends__item {
      border-bottom: 0;
      padding: 10px;

      &__current {
        color: $darker-text-color;
      }
    }
  }
}

.keyboard-shortcuts {
  padding: 8px 0 0;
  overflow: hidden;

  thead {
    position: absolute;
    left: -9999px;
  }

  td {
    padding: 0 10px 8px;
  }

  kbd {
    display: inline-block;
    padding: 3px 5px;
    background-color: lighten($ui-base-color, 8%);
    border: 1px solid darken($ui-base-color, 4%);
  }
}

.setting-text {
  display: block;
  box-sizing: border-box;
  width: 100%;
  margin: 0;
  color: $inverted-text-color;
  background: $simple-background-color;
  padding: 10px;
  font-family: inherit;
  font-size: 14px;
  resize: vertical;
  border: 0;
  outline: 0;
  border-radius: 4px;

  &:focus {
    outline: 0;
  }

  @media screen and (max-width: 600px) {
    font-size: 16px;
  }
}

button.icon-button i.fa-retweet {
  background-position: 0 0;
  height: 19px;
  transition: background-position 0.9s steps(10);
  transition-duration: 0s;
  vertical-align: middle;
  width: 22px;

  &::before {
    display: none !important;
  }
}

button.icon-button.active i.fa-retweet {
  transition-duration: 0.9s;
  background-position: 0 100%;
}

.reduce-motion button.icon-button i.fa-retweet,
.reduce-motion button.icon-button.active i.fa-retweet {
  transition: none;
}

.status-card {
  position: relative;
  display: flex;
  font-size: 14px;
  border: 1px solid lighten($ui-base-color, 8%);
  border-radius: 4px;
  color: $dark-text-color;
  margin-top: 14px;
  text-decoration: none;
  overflow: hidden;

  &__actions {
    bottom: 0;
    left: 0;
    position: absolute;
    right: 0;
    top: 0;
    display: flex;
    justify-content: center;
    align-items: center;

    & > div {
      background: rgba($base-shadow-color, 0.6);
      border-radius: 8px;
      padding: 12px 9px;
      flex: 0 0 auto;
      display: flex;
      justify-content: center;
      align-items: center;
    }

    button,
    a {
      display: inline;
      color: $secondary-text-color;
      background: transparent;
      border: 0;
      padding: 0 8px;
      text-decoration: none;
      font-size: 18px;
      line-height: 18px;

      &:hover,
      &:active,
      &:focus {
        color: $primary-text-color;
      }
    }

    a {
      font-size: 19px;
      position: relative;
      bottom: -1px;
    }
  }
}

a.status-card {
  cursor: pointer;

  &:hover {
    background: lighten($ui-base-color, 8%);
  }
}

.status-card-photo {
  cursor: zoom-in;
  display: block;
  text-decoration: none;
  width: 100%;
  height: auto;
  margin: 0;
}

.status-card-video {
  iframe {
    width: 100%;
    height: 100%;
  }
}

.status-card__title {
  display: block;
  font-weight: 500;
  margin-bottom: 5px;
  color: $darker-text-color;
  overflow: hidden;
  text-overflow: ellipsis;
  white-space: nowrap;
  text-decoration: none;
}

.status-card__content {
  flex: 1 1 auto;
  overflow: hidden;
  padding: 14px 14px 14px 8px;
}

.status-card__description {
  color: $darker-text-color;
}

.status-card__host {
  display: block;
  margin-top: 5px;
  font-size: 13px;
  overflow: hidden;
  text-overflow: ellipsis;
  white-space: nowrap;
}

.status-card__image {
  flex: 0 0 100px;
  background: lighten($ui-base-color, 8%);
  position: relative;

  & > .fa {
    font-size: 21px;
    position: absolute;
    transform-origin: 50% 50%;
    top: 50%;
    left: 50%;
    transform: translate(-50%, -50%);
  }
}

.status-card.horizontal {
  display: block;

  .status-card__image {
    width: 100%;
  }

  .status-card__image-image,
  .status-card__image-preview {
    border-radius: 4px 4px 0 0;
  }

  .status-card__title {
    white-space: inherit;
  }
}

.status-card.compact {
  border-color: lighten($ui-base-color, 4%);

  &.interactive {
    border: 0;
  }

  .status-card__content {
    padding: 8px;
    padding-top: 10px;
  }

  .status-card__title {
    white-space: nowrap;
  }

  .status-card__image {
    flex: 0 0 60px;
  }
}

a.status-card.compact:hover {
  background-color: lighten($ui-base-color, 4%);
}

.status-card__image-image {
  border-radius: 4px 0 0 4px;
  display: block;
  margin: 0;
  width: 100%;
  height: 100%;
  object-fit: cover;
  background-size: cover;
  background-position: center center;
}

.status-card__image-preview {
  border-radius: 4px 0 0 4px;
  display: block;
  margin: 0;
  width: 100%;
  height: 100%;
  object-fit: fill;
  position: absolute;
  top: 0;
  left: 0;
  z-index: 0;
  background: $base-overlay-background;

  &--hidden {
    display: none;
  }
}

.load-more {
  display: block;
  color: $dark-text-color;
  background-color: transparent;
  border: 0;
  font-size: inherit;
  text-align: center;
  line-height: inherit;
  margin: 0;
  padding: 15px;
  box-sizing: border-box;
  width: 100%;
  clear: both;
  text-decoration: none;

  &:hover {
    background: lighten($ui-base-color, 2%);
  }
}

.load-gap {
  border-bottom: 1px solid lighten($ui-base-color, 8%);
}

.timeline-hint {
  text-align: center;
  color: $darker-text-color;
  padding: 15px;
  box-sizing: border-box;
  width: 100%;
  cursor: default;

  strong {
    font-weight: 500;
  }

  a {
    color: lighten($ui-highlight-color, 8%);
    text-decoration: none;

    &:hover,
    &:focus,
    &:active {
      text-decoration: underline;
      color: lighten($ui-highlight-color, 12%);
    }
  }
}

.regeneration-indicator {
  text-align: center;
  font-size: 16px;
  font-weight: 500;
  color: $dark-text-color;
  background: $ui-base-color;
  cursor: default;
  display: flex;
  flex: 1 1 auto;
  flex-direction: column;
  align-items: center;
  justify-content: center;
  padding: 20px;

  &__figure {
    &,
    img {
      display: block;
      width: auto;
      height: 160px;
      margin: 0;
    }
  }

  &--without-header {
    padding-top: 20px + 48px;
  }

  &__label {
    margin-top: 30px;

    strong {
      display: block;
      margin-bottom: 10px;
      color: $dark-text-color;
    }

    span {
      font-size: 15px;
      font-weight: 400;
    }
  }
}

.column-header__wrapper {
  position: relative;
  flex: 0 0 auto;
  z-index: 1;

  &.active {
    box-shadow: 0 1px 0 rgba($highlight-text-color, 0.3);

    &::before {
      display: block;
      content: "";
      position: absolute;
      bottom: -13px;
      left: 0;
      right: 0;
      margin: 0 auto;
      width: 60%;
      pointer-events: none;
      height: 28px;
      z-index: 1;
      background: radial-gradient(ellipse, rgba($ui-highlight-color, 0.23) 0%, rgba($ui-highlight-color, 0) 60%);
    }
  }

  .announcements {
    z-index: 1;
    position: relative;
  }
}

.column-header {
  display: flex;
  font-size: 16px;
  background: lighten($ui-base-color, 4%);
  flex: 0 0 auto;
  cursor: pointer;
  position: relative;
  z-index: 2;
  outline: 0;
  overflow: hidden;

  & > button {
    margin: 0;
    border: 0;
    padding: 15px 0 15px 15px;
    color: inherit;
    background: transparent;
    font: inherit;
    text-align: left;
    text-overflow: ellipsis;
    overflow: hidden;
    white-space: nowrap;
    flex: 1;
  }

  & > .column-header__back-button {
    color: $highlight-text-color;
  }

  &.active {
    .column-header__icon {
      color: $highlight-text-color;
      text-shadow: 0 0 10px rgba($highlight-text-color, 0.4);
    }
  }

  &:focus,
  &:active {
    outline: 0;
  }
}

.column-header__buttons {
  height: 48px;
  display: flex;
}

.column-header__links {
  margin-bottom: 14px;
}

.column-header__links .text-btn {
  margin-right: 10px;
}

.column-header__button {
  background: lighten($ui-base-color, 4%);
  border: 0;
  color: $darker-text-color;
  cursor: pointer;
  font-size: 16px;
  padding: 0 15px;

  &:hover {
    color: lighten($darker-text-color, 7%);
  }

  &.active {
    color: $primary-text-color;
    background: lighten($ui-base-color, 8%);

    &:hover {
      color: $primary-text-color;
      background: lighten($ui-base-color, 8%);
    }
  }
}

.column-header__collapsible {
  max-height: 70vh;
  overflow: hidden;
  overflow-y: auto;
  color: $darker-text-color;
  transition: max-height 150ms ease-in-out, opacity 300ms linear;
  opacity: 1;
  z-index: 1;
  position: relative;

  &.collapsed {
    max-height: 0;
    opacity: 0.5;
  }

  &.animating {
    overflow-y: hidden;
  }

  hr {
    height: 0;
    background: transparent;
    border: 0;
    border-top: 1px solid lighten($ui-base-color, 12%);
    margin: 10px 0;
  }
}

.column-header__collapsible-inner {
  background: lighten($ui-base-color, 8%);
  padding: 15px;
}

.column-header__setting-btn {
  &:hover {
    color: $darker-text-color;
    text-decoration: underline;
  }
}

.column-header__permission-btn {
  display: inline;
  font-weight: inherit;
  text-decoration: underline;
}

.column-header__setting-arrows {
  float: right;

  .column-header__setting-btn {
    padding: 0 10px;

    &:last-child {
      padding-right: 0;
    }
  }
}

.text-btn {
  display: inline-block;
  padding: 0;
  font-family: inherit;
  font-size: inherit;
  color: inherit;
  border: 0;
  background: transparent;
  cursor: pointer;
}

.column-header__issue-btn {
  color: $warning-red;

  &:hover {
    color: $error-red;
    text-decoration: underline;
  }
}

.column-header__icon {
  display: inline-block;
  margin-right: 5px;
}

.loading-indicator {
  color: $dark-text-color;
  font-size: 12px;
  font-weight: 400;
  text-transform: uppercase;
  overflow: visible;
  position: absolute;
  top: 50%;
  left: 50%;
  transform: translate(-50%, -50%);

  span {
    display: block;
    float: left;
    margin-left: 50%;
    transform: translateX(-50%);
    margin: 82px 0 0 50%;
    white-space: nowrap;
  }
}

.loading-indicator__figure {
  position: absolute;
  top: 50%;
  left: 50%;
  transform: translate(-50%, -50%);
  width: 42px;
  height: 42px;
  box-sizing: border-box;
  background-color: transparent;
  border: 0 solid lighten($ui-base-color, 26%);
  border-width: 6px;
  border-radius: 50%;
}

.no-reduce-motion .loading-indicator span {
  animation: loader-label 1.15s infinite cubic-bezier(0.215, 0.61, 0.355, 1);
}

.no-reduce-motion .loading-indicator__figure {
  animation: loader-figure 1.15s infinite cubic-bezier(0.215, 0.61, 0.355, 1);
}

@keyframes spring-rotate-in {
  0% {
    transform: rotate(0deg);
  }

  30% {
    transform: rotate(-484.8deg);
  }

  60% {
    transform: rotate(-316.7deg);
  }

  90% {
    transform: rotate(-375deg);
  }

  100% {
    transform: rotate(-360deg);
  }
}

@keyframes spring-rotate-out {
  0% {
    transform: rotate(-360deg);
  }

  30% {
    transform: rotate(124.8deg);
  }

  60% {
    transform: rotate(-43.27deg);
  }

  90% {
    transform: rotate(15deg);
  }

  100% {
    transform: rotate(0deg);
  }
}

@keyframes loader-figure {
  0% {
    width: 0;
    height: 0;
    background-color: lighten($ui-base-color, 26%);
  }

  29% {
    background-color: lighten($ui-base-color, 26%);
  }

  30% {
    width: 42px;
    height: 42px;
    background-color: transparent;
    border-width: 21px;
    opacity: 1;
  }

  100% {
    width: 42px;
    height: 42px;
    border-width: 0;
    opacity: 0;
    background-color: transparent;
  }
}

@keyframes loader-label {
  0% { opacity: 0.25; }
  30% { opacity: 1; }
  100% { opacity: 0.25; }
}

.video-error-cover {
  align-items: center;
  background: $base-overlay-background;
  color: $primary-text-color;
  cursor: pointer;
  display: flex;
  flex-direction: column;
  height: 100%;
  justify-content: center;
  margin-top: 8px;
  position: relative;
  text-align: center;
  z-index: 100;
}

.media-spoiler {
  background: $base-overlay-background;
  color: $darker-text-color;
  border: 0;
  padding: 0;
  width: 100%;
  height: 100%;
  border-radius: 4px;
  appearance: none;

  &:hover,
  &:active,
  &:focus {
    padding: 0;
    color: lighten($darker-text-color, 8%);
  }
}

.media-spoiler__warning {
  display: block;
  font-size: 14px;
}

.media-spoiler__trigger {
  display: block;
  font-size: 11px;
  font-weight: 700;
}

.spoiler-button {
  top: 0;
  left: 0;
  width: 100%;
  height: 100%;
  position: absolute;
  z-index: 100;

  &--minified {
    display: block;
    left: 4px;
    top: 4px;
    width: auto;
    height: auto;
  }

  &--click-thru {
    pointer-events: none;
  }

  &--hidden {
    display: none;
  }

  &__overlay {
    display: block;
    background: transparent;
    width: 100%;
    height: 100%;
    border: 0;

    &__label {
      display: inline-block;
      background: rgba($base-overlay-background, 0.5);
      border-radius: 8px;
      padding: 8px 12px;
      color: $primary-text-color;
      font-weight: 500;
      font-size: 14px;
    }

    &:hover,
    &:focus,
    &:active {
      .spoiler-button__overlay__label {
        background: rgba($base-overlay-background, 0.8);
      }
    }

    &:disabled {
      .spoiler-button__overlay__label {
        background: rgba($base-overlay-background, 0.5);
      }
    }
  }
}

.modal-container--preloader {
  background: lighten($ui-base-color, 8%);
}

.account--panel {
  background: lighten($ui-base-color, 4%);
  border-top: 1px solid lighten($ui-base-color, 8%);
  border-bottom: 1px solid lighten($ui-base-color, 8%);
  display: flex;
  flex-direction: row;
  padding: 10px 0;
}

.account--panel__button,
.detailed-status__button {
  flex: 1 1 auto;
  text-align: center;
}

.column-settings__outer {
  background: lighten($ui-base-color, 8%);
  padding: 15px;
}

.column-settings__section {
  color: $darker-text-color;
  cursor: default;
  display: block;
  font-weight: 500;
  margin-bottom: 10px;
}

.column-settings__row--with-margin {
  margin-bottom: 15px;
}

.column-settings__hashtags {
  .column-settings__row {
    margin-bottom: 15px;
  }

  .column-select {
    &__control {
      @include search-input;

      &::placeholder {
        color: lighten($darker-text-color, 4%);
      }

      &::-moz-focus-inner {
        border: 0;
      }

      &::-moz-focus-inner,
      &:focus,
      &:active {
        outline: 0 !important;
      }

      &:focus {
        background: lighten($ui-base-color, 4%);
      }

      @media screen and (max-width: 600px) {
        font-size: 16px;
      }
    }

    &__placeholder {
      color: $dark-text-color;
      padding-left: 2px;
      font-size: 12px;
    }

    &__value-container {
      padding-left: 6px;
    }

    &__multi-value {
      background: lighten($ui-base-color, 8%);

      &__remove {
        cursor: pointer;

        &:hover,
        &:active,
        &:focus {
          background: lighten($ui-base-color, 12%);
          color: lighten($darker-text-color, 4%);
        }
      }
    }

    &__multi-value__label,
    &__input {
      color: $darker-text-color;
    }

    &__clear-indicator,
    &__dropdown-indicator {
      cursor: pointer;
      transition: none;
      color: $dark-text-color;

      &:hover,
      &:active,
      &:focus {
        color: lighten($dark-text-color, 4%);
      }
    }

    &__indicator-separator {
      background-color: lighten($ui-base-color, 8%);
    }

    &__menu {
      @include search-popout;
      padding: 0;
      background: $ui-secondary-color;
    }

    &__menu-list {
      padding: 6px;
    }

    &__option {
      color: $inverted-text-color;
      border-radius: 4px;
      font-size: 14px;

      &--is-focused,
      &--is-selected {
        background: darken($ui-secondary-color, 10%);
      }
    }
  }
}

.column-settings__row {
  .text-btn:not(.column-header__permission-btn) {
    margin-bottom: 15px;
  }
}

.relationship-tag {
  color: $primary-text-color;
  margin-bottom: 4px;
  display: block;
  background-color: $base-overlay-background;
  text-transform: uppercase;
  font-size: 11px;
  font-weight: 500;
  padding: 4px;
  border-radius: 4px;
  opacity: 0.7;

  &:hover {
    opacity: 1;
  }
}

.setting-toggle {
  display: block;
  line-height: 24px;
}

.setting-toggle__label {
  color: $darker-text-color;
  display: inline-block;
  margin-bottom: 14px;
  margin-left: 8px;
  vertical-align: middle;
}

.empty-column-indicator,
.error-column,
.follow_requests-unlocked_explanation {
  color: $dark-text-color;
  background: $ui-base-color;
  text-align: center;
  padding: 20px;
  font-size: 15px;
  font-weight: 400;
  cursor: default;
  display: flex;
  flex: 1 1 auto;
  align-items: center;
  justify-content: center;

  @supports(display: grid) { // hack to fix Chrome <57
    contain: strict;
  }

  & > span {
    max-width: 400px;
  }

  a {
    color: $highlight-text-color;
    text-decoration: none;

    &:hover {
      text-decoration: underline;
    }
  }
}

.follow_requests-unlocked_explanation {
  background: darken($ui-base-color, 4%);
  contain: initial;
}

.error-column {
  flex-direction: column;
}

@keyframes heartbeat {
  from {
    transform: scale(1);
    animation-timing-function: ease-out;
  }

  10% {
    transform: scale(0.91);
    animation-timing-function: ease-in;
  }

  17% {
    transform: scale(0.98);
    animation-timing-function: ease-out;
  }

  33% {
    transform: scale(0.87);
    animation-timing-function: ease-in;
  }

  45% {
    transform: scale(1);
    animation-timing-function: ease-out;
  }
}

.no-reduce-motion .pulse-loading {
  transform-origin: center center;
  animation: heartbeat 1.5s ease-in-out infinite both;
}

@keyframes shake-bottom {
  0%,
  100% {
    transform: rotate(0deg);
    transform-origin: 50% 100%;
  }

  10% {
    transform: rotate(2deg);
  }

  20%,
  40%,
  60% {
    transform: rotate(-4deg);
  }

  30%,
  50%,
  70% {
    transform: rotate(4deg);
  }

  80% {
    transform: rotate(-2deg);
  }

  90% {
    transform: rotate(2deg);
  }
}

.no-reduce-motion .shake-bottom {
  transform-origin: 50% 100%;
  animation: shake-bottom 0.8s cubic-bezier(0.455, 0.03, 0.515, 0.955) 2s 2 both;
}

.emoji-picker-dropdown__menu {
  background: $simple-background-color;
  position: absolute;
  box-shadow: 4px 4px 6px rgba($base-shadow-color, 0.4);
  border-radius: 4px;
  margin-top: 5px;
  z-index: 2;

  .emoji-mart-scroll {
    transition: opacity 200ms ease;
  }

  &.selecting .emoji-mart-scroll {
    opacity: 0.5;
  }
}

.emoji-picker-dropdown__modifiers {
  position: absolute;
  top: 60px;
  right: 11px;
  cursor: pointer;
}

.emoji-picker-dropdown__modifiers__menu {
  position: absolute;
  z-index: 4;
  top: -4px;
  left: -8px;
  background: $simple-background-color;
  border-radius: 4px;
  box-shadow: 1px 2px 6px rgba($base-shadow-color, 0.2);
  overflow: hidden;

  button {
    display: block;
    cursor: pointer;
    border: 0;
    padding: 4px 8px;
    background: transparent;

    &:hover,
    &:focus,
    &:active {
      background: rgba($ui-secondary-color, 0.4);
    }
  }

  .emoji-mart-emoji {
    height: 22px;
  }
}

.emoji-mart-emoji {
  span {
    background-repeat: no-repeat;
  }
}

.upload-area {
  align-items: center;
  background: rgba($base-overlay-background, 0.8);
  display: flex;
  height: 100%;
  justify-content: center;
  left: 0;
  opacity: 0;
  position: absolute;
  top: 0;
  visibility: hidden;
  width: 100%;
  z-index: 2000;

  * {
    pointer-events: none;
  }
}

.upload-area__drop {
  width: 320px;
  height: 160px;
  display: flex;
  box-sizing: border-box;
  position: relative;
  padding: 8px;
}

.upload-area__background {
  position: absolute;
  top: 0;
  right: 0;
  bottom: 0;
  left: 0;
  z-index: -1;
  border-radius: 4px;
  background: $ui-base-color;
  box-shadow: 0 0 5px rgba($base-shadow-color, 0.2);
}

.upload-area__content {
  flex: 1;
  display: flex;
  align-items: center;
  justify-content: center;
  color: $secondary-text-color;
  font-size: 18px;
  font-weight: 500;
  border: 2px dashed $ui-base-lighter-color;
  border-radius: 4px;
}

.upload-progress {
  padding: 10px;
  color: $lighter-text-color;
  overflow: hidden;
  display: flex;

  .fa {
    font-size: 34px;
    margin-right: 10px;
  }

  span {
    font-size: 12px;
    text-transform: uppercase;
    font-weight: 500;
    display: block;
  }
}

.upload-progess__message {
  flex: 1 1 auto;
}

.upload-progress__backdrop {
  width: 100%;
  height: 6px;
  border-radius: 6px;
  background: $ui-base-lighter-color;
  position: relative;
  margin-top: 5px;
}

.upload-progress__tracker {
  position: absolute;
  left: 0;
  top: 0;
  height: 6px;
  background: $ui-highlight-color;
  border-radius: 6px;
}

.emoji-button {
  display: block;
  padding: 5px 5px 2px 2px;
  outline: 0;
  cursor: pointer;

  &:active,
  &:focus {
    outline: 0 !important;
  }

  img {
    filter: grayscale(100%);
    opacity: 0.8;
    display: block;
    margin: 0;
    width: 22px;
    height: 22px;
  }

  &:hover,
  &:active,
  &:focus {
    img {
      opacity: 1;
      filter: none;
    }
  }
}

.dropdown--active .emoji-button img {
  opacity: 1;
  filter: none;
}

.privacy-dropdown__dropdown {
  position: absolute;
  background: $simple-background-color;
  box-shadow: 2px 4px 15px rgba($base-shadow-color, 0.4);
  border-radius: 4px;
  margin-left: 40px;
  overflow: hidden;

  &.top {
    transform-origin: 50% 100%;
  }

  &.bottom {
    transform-origin: 50% 0;
  }
}

.privacy-dropdown__option {
  color: $inverted-text-color;
  padding: 10px;
  cursor: pointer;
  display: flex;

  &:hover,
  &.active {
    background: $ui-highlight-color;
    color: $primary-text-color;
    outline: 0;

    .privacy-dropdown__option__content {
      color: $primary-text-color;

      strong {
        color: $primary-text-color;
      }
    }
  }

  &.active:hover {
    background: lighten($ui-highlight-color, 4%);
  }
}

.privacy-dropdown__option__icon {
  display: flex;
  align-items: center;
  justify-content: center;
  margin-right: 10px;
}

.privacy-dropdown__option__content {
  flex: 1 1 auto;
  color: $lighter-text-color;

  strong {
    font-weight: 500;
    display: block;
    color: $inverted-text-color;

    @each $lang in $cjk-langs {
      &:lang(#{$lang}) {
        font-weight: 700;
      }
    }
  }
}

.privacy-dropdown.active {
  .privacy-dropdown__value {
    background: $simple-background-color;
    border-radius: 4px 4px 0 0;
    box-shadow: 0 -4px 4px rgba($base-shadow-color, 0.1);

    .icon-button {
      transition: none;
    }

    &.active {
      background: $ui-highlight-color;

      .icon-button {
        color: $primary-text-color;
      }
    }
  }

  &.top .privacy-dropdown__value {
    border-radius: 0 0 4px 4px;
  }

  .privacy-dropdown__dropdown {
    display: block;
    box-shadow: 2px 4px 6px rgba($base-shadow-color, 0.1);
  }
}

.search {
  position: relative;
}

.search__input {
  @include search-input;

  display: block;
  padding: 15px;
  padding-right: 30px;
  line-height: 18px;
  font-size: 16px;

  &::placeholder {
    color: lighten($darker-text-color, 4%);
  }

  &::-moz-focus-inner {
    border: 0;
  }

  &::-moz-focus-inner,
  &:focus,
  &:active {
    outline: 0 !important;
  }

  &:focus {
    background: lighten($ui-base-color, 4%);
  }

  @media screen and (max-width: 600px) {
    font-size: 16px;
  }
}

.search__icon {
  &::-moz-focus-inner {
    border: 0;
  }

  &::-moz-focus-inner,
  &:focus {
    outline: 0 !important;
  }

  .fa {
    position: absolute;
    top: 16px;
    right: 10px;
    z-index: 2;
    display: inline-block;
    opacity: 0;
    transition: all 100ms linear;
    transition-property: transform, opacity;
    font-size: 18px;
    width: 18px;
    height: 18px;
    color: $secondary-text-color;
    cursor: default;
    pointer-events: none;

    &.active {
      pointer-events: auto;
      opacity: 0.3;
    }
  }

  .fa-search {
    transform: rotate(90deg);

    &.active {
      pointer-events: none;
      transform: rotate(0deg);
    }
  }

  .fa-times-circle {
    top: 17px;
    transform: rotate(0deg);
    color: $action-button-color;
    cursor: pointer;

    &.active {
      transform: rotate(90deg);
    }

    &:hover {
      color: lighten($action-button-color, 7%);
    }
  }
}

.search-results__header {
  color: $dark-text-color;
  background: lighten($ui-base-color, 2%);
  padding: 15px;
  font-weight: 500;
  font-size: 16px;
  cursor: default;

  .fa {
    display: inline-block;
    margin-right: 5px;
  }
}

.search-results__section {
  margin-bottom: 5px;

  h5 {
    background: darken($ui-base-color, 4%);
    border-bottom: 1px solid lighten($ui-base-color, 8%);
    cursor: default;
    display: flex;
    padding: 15px;
    font-weight: 500;
    font-size: 16px;
    color: $dark-text-color;

    .fa {
      display: inline-block;
      margin-right: 5px;
    }
  }

  .account:last-child,
  & > div:last-child .status {
    border-bottom: 0;
  }
}

.search-results__hashtag {
  display: block;
  padding: 10px;
  color: $secondary-text-color;
  text-decoration: none;

  &:hover,
  &:active,
  &:focus {
    color: lighten($secondary-text-color, 4%);
    text-decoration: underline;
  }
}

.search-results__info {
  padding: 20px;
  color: $darker-text-color;
  text-align: center;
}

.modal-root {
  position: relative;
  z-index: 9999;
}

.modal-root__overlay {
  position: fixed;
  top: 0;
  left: 0;
  right: 0;
  bottom: 0;
  background: rgba($base-overlay-background, 0.7);
}

.modal-root__container {
  position: fixed;
  top: 0;
  left: 0;
  width: 100%;
  height: 100%;
  display: flex;
  flex-direction: column;
  align-items: center;
  justify-content: center;
  align-content: space-around;
  z-index: 9999;
  pointer-events: none;
  user-select: none;
}

.modal-root__modal {
  pointer-events: auto;
  display: flex;
  z-index: 9999;
}

.video-modal__container {
  max-width: 100vw;
  max-height: 100vh;
}

.audio-modal__container {
  width: 50vw;
}

.media-modal {
  width: 100%;
  height: 100%;
  position: relative;

  &__close,
  &__zoom-button {
    color: rgba($white, 0.7);

    &:hover,
    &:focus,
    &:active {
      color: $white;
      background-color: rgba($white, 0.15);
    }

    &:focus {
      background-color: rgba($white, 0.3);
    }
  }
}

.media-modal__closer {
  position: absolute;
  top: 0;
  left: 0;
  right: 0;
  bottom: 0;
}

.media-modal__navigation {
  position: absolute;
  top: 0;
  left: 0;
  right: 0;
  bottom: 0;
  pointer-events: none;
  transition: opacity 0.3s linear;
  will-change: opacity;

  * {
    pointer-events: auto;
  }

  &.media-modal__navigation--hidden {
    opacity: 0;

    * {
      pointer-events: none;
    }
  }
}

.media-modal__nav {
  background: transparent;
  box-sizing: border-box;
  border: 0;
  color: rgba($primary-text-color, 0.7);
  cursor: pointer;
  display: flex;
  align-items: center;
  font-size: 24px;
  height: 20vmax;
  margin: auto 0;
  padding: 30px 15px;
  position: absolute;
  top: 0;
  bottom: 0;

  &:hover,
  &:focus,
  &:active {
    color: $primary-text-color;
  }
}

.media-modal__nav--left {
  left: 0;
}

.media-modal__nav--right {
  right: 0;
}

.media-modal__overlay {
  max-width: 600px;
  position: absolute;
  left: 0;
  right: 0;
  bottom: 0;
  margin: 0 auto;

  .picture-in-picture__footer {
    border-radius: 0;
    background: transparent;
    padding: 20px 0;

    .icon-button {
      color: $white;

      &:hover,
      &:focus,
      &:active {
        color: $white;
        background-color: rgba($white, 0.15);
      }

      &:focus {
        background-color: rgba($white, 0.3);
      }

      &.active {
        color: $highlight-text-color;

        &:hover,
        &:focus,
        &:active {
          background: rgba($highlight-text-color, 0.15);
        }

        &:focus {
          background: rgba($highlight-text-color, 0.3);
        }
      }

      &.star-icon.active {
        color: $gold-star;

        &:hover,
        &:focus,
        &:active {
          background: rgba($gold-star, 0.15);
        }

        &:focus {
          background: rgba($gold-star, 0.3);
        }
      }
    }
  }
}

.media-modal__pagination {
  display: flex;
  justify-content: center;
  margin-bottom: 20px;
}

.media-modal__page-dot {
  flex: 0 0 auto;
  background-color: $white;
  opacity: 0.4;
  height: 6px;
  width: 6px;
  border-radius: 50%;
  margin: 0 4px;
  padding: 0;
  border: 0;
  font-size: 0;
  transition: opacity .2s ease-in-out;

  &.active {
    opacity: 1;
  }
}

.media-modal__close {
  position: absolute;
  right: 8px;
  top: 8px;
  z-index: 100;
}

.media-modal__zoom-button {
  position: absolute;
  right: 64px;
  top: 8px;
  z-index: 100;
  pointer-events: auto;
  transition: opacity 0.3s linear;
  will-change: opacity;
}

.media-modal__zoom-button--hidden {
  pointer-events: none;
  opacity: 0;
}

.onboarding-modal,
.error-modal,
.embed-modal {
  background: $ui-secondary-color;
  color: $inverted-text-color;
  border-radius: 8px;
  overflow: hidden;
  display: flex;
  flex-direction: column;
}

.error-modal__body {
  height: 80vh;
  width: 80vw;
  max-width: 520px;
  max-height: 420px;
  position: relative;

  & > div {
    position: absolute;
    top: 0;
    left: 0;
    width: 100%;
    height: 100%;
    box-sizing: border-box;
    padding: 25px;
    display: none;
    flex-direction: column;
    align-items: center;
    justify-content: center;
    display: flex;
    opacity: 0;
    user-select: text;
  }
}

.error-modal__body {
  display: flex;
  flex-direction: column;
  justify-content: center;
  align-items: center;
  text-align: center;
}

.onboarding-modal__paginator,
.error-modal__footer {
  flex: 0 0 auto;
  background: darken($ui-secondary-color, 8%);
  display: flex;
  padding: 25px;

  & > div {
    min-width: 33px;
  }

  .onboarding-modal__nav,
  .error-modal__nav {
    color: $lighter-text-color;
    border: 0;
    font-size: 14px;
    font-weight: 500;
    padding: 10px 25px;
    line-height: inherit;
    height: auto;
    margin: -10px;
    border-radius: 4px;
    background-color: transparent;

    &:hover,
    &:focus,
    &:active {
      color: darken($lighter-text-color, 4%);
      background-color: darken($ui-secondary-color, 16%);
    }

    &.onboarding-modal__done,
    &.onboarding-modal__next {
      color: $inverted-text-color;

      &:hover,
      &:focus,
      &:active {
        color: lighten($inverted-text-color, 4%);
      }
    }
  }
}

.error-modal__footer {
  justify-content: center;
}

.display-case {
  text-align: center;
  font-size: 15px;
  margin-bottom: 15px;

  &__label {
    font-weight: 500;
    color: $inverted-text-color;
    margin-bottom: 5px;
    text-transform: uppercase;
    font-size: 12px;
  }

  &__case {
    background: $ui-base-color;
    color: $secondary-text-color;
    font-weight: 500;
    padding: 10px;
    border-radius: 4px;
  }
}

.onboard-sliders {
  display: inline-block;
  max-width: 30px;
  max-height: auto;
  margin-left: 10px;
}

.boost-modal,
.confirmation-modal,
.report-modal,
.actions-modal,
.mute-modal,
.block-modal {
  background: lighten($ui-secondary-color, 8%);
  color: $inverted-text-color;
  border-radius: 8px;
  overflow: hidden;
  max-width: 90vw;
  width: 480px;
  position: relative;
  flex-direction: column;

  .status__display-name {
    display: block;
    max-width: 100%;
    padding-right: 25px;
  }

  .status__avatar {
    height: 28px;
    left: 10px;
    position: absolute;
    top: 10px;
    width: 48px;
  }

  .status__content__spoiler-link {
    color: lighten($secondary-text-color, 8%);
  }
}

.actions-modal {
  .status {
    background: $white;
    border-bottom-color: $ui-secondary-color;
    padding-top: 10px;
    padding-bottom: 10px;
  }

  .dropdown-menu__separator {
    border-bottom-color: $ui-secondary-color;
  }
}

.boost-modal__container {
  overflow-x: scroll;
  padding: 10px;

  .status {
    user-select: text;
    border-bottom: 0;
  }
}

.boost-modal__action-bar,
.confirmation-modal__action-bar,
.mute-modal__action-bar,
.block-modal__action-bar {
  display: flex;
  justify-content: space-between;
  background: $ui-secondary-color;
  padding: 10px;
  line-height: 36px;

  & > div {
    flex: 1 1 auto;
    text-align: right;
    color: $lighter-text-color;
    padding-right: 10px;
  }

  .button {
    flex: 0 0 auto;
  }
}

.boost-modal__status-header {
  font-size: 15px;
}

.boost-modal__status-time {
  float: right;
  font-size: 14px;
}

.mute-modal,
.block-modal {
  line-height: 24px;
}

.mute-modal .react-toggle,
.block-modal .react-toggle {
  vertical-align: middle;
}

.report-modal {
  width: 90vw;
  max-width: 700px;
}

.report-modal__container {
  display: flex;
  border-top: 1px solid $ui-secondary-color;

  @media screen and (max-width: 480px) {
    flex-wrap: wrap;
    overflow-y: auto;
  }
}

.report-modal__statuses,
.report-modal__comment {
  box-sizing: border-box;
  width: 50%;

  @media screen and (max-width: 480px) {
    width: 100%;
  }
}

.report-modal__statuses,
.focal-point-modal__content {
  flex: 1 1 auto;
  min-height: 20vh;
  max-height: 80vh;
  overflow-y: auto;
  overflow-x: hidden;

  .status__content a {
    color: $highlight-text-color;
  }

  .status__content,
  .status__content p {
    color: $inverted-text-color;
  }

  @media screen and (max-width: 480px) {
    max-height: 10vh;
  }
}

.focal-point-modal__content {
  @media screen and (max-width: 480px) {
    max-height: 40vh;
  }
}

.setting-divider {
  background: transparent;
  border: 0;
  margin: 0;
  width: 100%;
  height: 1px;
  margin-bottom: 29px;
}

.report-modal__comment {
  padding: 20px;
  border-right: 1px solid $ui-secondary-color;
  max-width: 320px;

  p {
    font-size: 14px;
    line-height: 20px;
    margin-bottom: 20px;
  }

  .setting-text {
    display: block;
    box-sizing: border-box;
    width: 100%;
    margin: 0;
    color: $inverted-text-color;
    background: $white;
    padding: 10px;
    font-family: inherit;
    font-size: 14px;
    resize: none;
    border: 0;
    outline: 0;
    border-radius: 4px;
    border: 1px solid $ui-secondary-color;
    min-height: 100px;
    max-height: 50vh;
    margin-bottom: 10px;

    &:focus {
      border: 1px solid darken($ui-secondary-color, 8%);
    }

    &__wrapper {
      background: $white;
      border: 1px solid $ui-secondary-color;
      margin-bottom: 10px;
      border-radius: 4px;

      .setting-text {
        border: 0;
        margin-bottom: 0;
        border-radius: 0;

        &:focus {
          border: 0;
        }
      }

      &__modifiers {
        color: $inverted-text-color;
        font-family: inherit;
        font-size: 14px;
        background: $white;
      }
    }

    &__toolbar {
      display: flex;
      justify-content: space-between;
      margin-bottom: 20px;
    }
  }

  .setting-text-label {
    display: block;
    color: $inverted-text-color;
    font-size: 14px;
    font-weight: 500;
    margin-bottom: 10px;
  }

  .setting-toggle {
    margin-top: 20px;
    margin-bottom: 24px;

    &__label {
      color: $inverted-text-color;
      font-size: 14px;
    }
  }

  @media screen and (max-width: 480px) {
    padding: 10px;
    max-width: 100%;
    order: 2;

    .setting-toggle {
      margin-bottom: 4px;
    }
  }
}

.actions-modal {
  max-height: 80vh;
  max-width: 80vw;

  .status {
    overflow-y: auto;
    max-height: 300px;
  }

  .actions-modal__item-label {
    font-weight: 500;
  }

  ul {
    overflow-y: auto;
    flex-shrink: 0;
    max-height: 80vh;

    &.with-status {
      max-height: calc(80vh - 75px);
    }

    li:empty {
      margin: 0;
    }

    li:not(:empty) {
      a {
        color: $inverted-text-color;
        display: flex;
        padding: 12px 16px;
        font-size: 15px;
        align-items: center;
        text-decoration: none;

        &,
        button {
          transition: none;
        }

        &.active,
        &:hover,
        &:active,
        &:focus {
          &,
          button {
            background: $ui-highlight-color;
            color: $primary-text-color;
          }
        }

        button:first-child {
          margin-right: 10px;
        }
      }
    }
  }
}

.confirmation-modal__action-bar,
.mute-modal__action-bar,
.block-modal__action-bar {
  .confirmation-modal__secondary-button {
    flex-shrink: 1;
  }
}

.confirmation-modal__secondary-button,
.confirmation-modal__cancel-button,
.mute-modal__cancel-button,
.block-modal__cancel-button {
  background-color: transparent;
  color: $lighter-text-color;
  font-size: 14px;
  font-weight: 500;

  &:hover,
  &:focus,
  &:active {
    color: darken($lighter-text-color, 4%);
    background-color: transparent;
  }
}

.confirmation-modal__container,
.mute-modal__container,
.block-modal__container,
.report-modal__target {
  padding: 30px;
  font-size: 16px;

  strong {
    font-weight: 500;

    @each $lang in $cjk-langs {
      &:lang(#{$lang}) {
        font-weight: 700;
      }
    }
  }

  select {
    appearance: none;
    box-sizing: border-box;
    font-size: 14px;
    color: $inverted-text-color;
    display: inline-block;
    width: auto;
    outline: 0;
    font-family: inherit;
    background: $simple-background-color url("data:image/svg+xml;utf8,<svg xmlns='http://www.w3.org/2000/svg' viewBox='0 0 14.933 18.467' height='19.698' width='15.929'><path d='M3.467 14.967l-3.393-3.5H14.86l-3.392 3.5c-1.866 1.925-3.666 3.5-4 3.5-.335 0-2.135-1.575-4-3.5zm.266-11.234L7.467 0 11.2 3.733l3.733 3.734H0l3.733-3.734z' fill='#{hex-color(darken($simple-background-color, 14%))}'/></svg>") no-repeat right 8px center / auto 16px;
    border: 1px solid darken($simple-background-color, 14%);
    border-radius: 4px;
    padding: 6px 10px;
    padding-right: 30px;
  }
}

.confirmation-modal__container,
.report-modal__target {
  text-align: center;
}

.block-modal,
.mute-modal {
  &__explanation {
    margin-top: 20px;
  }

  .setting-toggle {
    margin-top: 20px;
    margin-bottom: 24px;
    display: flex;
    align-items: center;

    &__label {
      color: $inverted-text-color;
      margin: 0;
      margin-left: 8px;
    }
  }
}

.report-modal__target {
  padding: 15px;

  .media-modal__close {
    top: 14px;
    right: 15px;
  }
}

.loading-bar {
  background-color: $highlight-text-color;
  height: 3px;
  position: absolute;
  top: 0;
  left: 0;
  z-index: 9999;
}

.media-gallery__gifv__label {
  display: block;
  position: absolute;
  color: $primary-text-color;
  background: rgba($base-overlay-background, 0.5);
  bottom: 6px;
  left: 6px;
  padding: 2px 6px;
  border-radius: 2px;
  font-size: 11px;
  font-weight: 600;
  z-index: 1;
  pointer-events: none;
  opacity: 0.9;
  transition: opacity 0.1s ease;
  line-height: 18px;
}

.media-gallery__gifv {
  &:hover {
    .media-gallery__gifv__label {
      opacity: 1;
    }
  }
}

.attachment-list {
  display: flex;
  font-size: 14px;
  border: 1px solid lighten($ui-base-color, 8%);
  border-radius: 4px;
  margin-top: 14px;
  overflow: hidden;

  &__icon {
    flex: 0 0 auto;
    color: $dark-text-color;
    padding: 8px 18px;
    cursor: default;
    border-right: 1px solid lighten($ui-base-color, 8%);
    display: flex;
    flex-direction: column;
    align-items: center;
    justify-content: center;
    font-size: 26px;

    .fa {
      display: block;
    }
  }

  &__list {
    list-style: none;
    padding: 4px 0;
    padding-left: 8px;
    display: flex;
    flex-direction: column;
    justify-content: center;

    li {
      display: block;
      padding: 4px 0;
    }

    a {
      text-decoration: none;
      color: $dark-text-color;
      font-weight: 500;

      &:hover {
        text-decoration: underline;
      }
    }
  }

  &.compact {
    border: 0;
    margin-top: 4px;

    .attachment-list__list {
      padding: 0;
      display: block;
    }

    .fa {
      color: $dark-text-color;
    }
  }
}

/* Media Gallery */
.media-gallery {
  box-sizing: border-box;
  margin-top: 8px;
  overflow: hidden;
  border-radius: 4px;
  position: relative;
  width: 100%;
  min-height: 64px;
}

.media-gallery__item {
  border: 0;
  box-sizing: border-box;
  display: block;
  float: left;
  position: relative;
  border-radius: 4px;
  overflow: hidden;

  &.standalone {
    .media-gallery__item-gifv-thumbnail {
      transform: none;
      top: 0;
    }
  }
}

.media-gallery__item-thumbnail {
  cursor: zoom-in;
  display: block;
  text-decoration: none;
  color: $secondary-text-color;
  position: relative;
  z-index: 1;

  &,
  img {
    height: 100%;
    width: 100%;
  }

  img {
    object-fit: cover;
  }
}

.media-gallery__preview {
  width: 100%;
  height: 100%;
  object-fit: cover;
  position: absolute;
  top: 0;
  left: 0;
  z-index: 0;
  background: $base-overlay-background;

  &--hidden {
    display: none;
  }
}

.media-gallery__gifv {
  height: 100%;
  overflow: hidden;
  position: relative;
  width: 100%;
}

.media-gallery__item-gifv-thumbnail {
  cursor: zoom-in;
  height: 100%;
  object-fit: cover;
  position: relative;
  top: 50%;
  transform: translateY(-50%);
  width: 100%;
  z-index: 1;
}

.media-gallery__item-thumbnail-label {
  clip: rect(1px 1px 1px 1px); /* IE6, IE7 */
  clip: rect(1px, 1px, 1px, 1px);
  overflow: hidden;
  position: absolute;
}
/* End Media Gallery */

.detailed,
.fullscreen {
  .video-player__volume__current,
  .video-player__volume::before {
    bottom: 27px;
  }

  .video-player__volume__handle {
    bottom: 23px;
  }

}

.audio-player {
  overflow: hidden;
  box-sizing: border-box;
  position: relative;
  background: darken($ui-base-color, 8%);
  border-radius: 4px;
  padding-bottom: 44px;
  direction: ltr;

  &.editable {
    border-radius: 0;
    height: 100%;
  }

  .video-player__volume::before,
  .video-player__seek::before {
    background: currentColor;
    opacity: 0.15;
  }

  .video-player__seek__buffer {
    background: currentColor;
    opacity: 0.2;
  }

  .video-player__buttons button {
    color: currentColor;
    opacity: 0.75;

    &:active,
    &:hover,
    &:focus {
      color: currentColor;
      opacity: 1;
    }
  }

  .video-player__time-sep,
  .video-player__time-total,
  .video-player__time-current {
    color: currentColor;
  }

  .video-player__seek::before,
  .video-player__seek__buffer,
  .video-player__seek__progress {
    top: 0;
  }

  .video-player__seek__handle {
    top: -4px;
  }

  .video-player__controls {
    padding-top: 10px;
    background: transparent;
  }
}

.video-player {
  overflow: hidden;
  position: relative;
  background: $base-shadow-color;
  max-width: 100%;
  border-radius: 4px;
  box-sizing: border-box;
  direction: ltr;
  color: $white;

  &.editable {
    border-radius: 0;
    height: 100% !important;
  }

  &:focus {
    outline: 0;
  }

  video {
    display: block;
    max-width: 100vw;
    max-height: 80vh;
    z-index: 1;
  }

  &.fullscreen {
    width: 100% !important;
    height: 100% !important;
    margin: 0;

    video {
      max-width: 100% !important;
      max-height: 100% !important;
      width: 100% !important;
      height: 100% !important;
      outline: 0;
    }
  }

  &.inline {
    video {
      object-fit: contain;
      position: relative;
      top: 50%;
      transform: translateY(-50%);
    }
  }

  &__controls {
    position: absolute;
    z-index: 2;
    bottom: 0;
    left: 0;
    right: 0;
    box-sizing: border-box;
    background: linear-gradient(0deg, rgba($base-shadow-color, 0.85) 0, rgba($base-shadow-color, 0.45) 60%, transparent);
    padding: 0 15px;
    opacity: 0;
    transition: opacity .1s ease;

    &.active {
      opacity: 1;
    }
  }

  &.inactive {
    video,
    .video-player__controls {
      visibility: hidden;
    }
  }

  &__spoiler {
    display: none;
    position: absolute;
    top: 0;
    left: 0;
    width: 100%;
    height: 100%;
    z-index: 4;
    border: 0;
    background: $base-overlay-background;
    color: $darker-text-color;
    transition: none;
    pointer-events: none;

    &.active {
      display: block;
      pointer-events: auto;

      &:hover,
      &:active,
      &:focus {
        color: lighten($darker-text-color, 7%);
      }
    }

    &__title {
      display: block;
      font-size: 14px;
    }

    &__subtitle {
      display: block;
      font-size: 11px;
      font-weight: 500;
    }
  }

  &__buttons-bar {
    display: flex;
    justify-content: space-between;
    padding-bottom: 8px;
    margin: 0 -5px;

    .video-player__download__icon {
      color: inherit;
    }
  }

  &__buttons {
    display: flex;
    flex: 0 1 auto;
    min-width: 30px;
    align-items: center;
    font-size: 16px;
    white-space: nowrap;
    overflow: hidden;
    text-overflow: ellipsis;

    .player-button {
      display: inline-block;
      outline: 0;

      flex: 0 0 auto;
      background: transparent;
      padding: 5px;
      font-size: 16px;
      border: 0;
      color: rgba($white, 0.75);

      &:active,
      &:hover,
      &:focus {
        color: $white;
      }
    }
  }

  &__time {
    display: inline;
    flex: 0 1 auto;
    overflow: hidden;
    text-overflow: ellipsis;
    margin: 0 5px;
  }

  &__time-sep,
  &__time-total,
  &__time-current {
    font-size: 14px;
    font-weight: 500;
  }

  &__time-current {
    color: $white;
  }

  &__time-sep {
    display: inline-block;
    margin: 0 6px;
  }

  &__time-sep,
  &__time-total {
    color: $white;
  }

  &__volume {
    flex: 0 0 auto;
    display: inline-flex;
    cursor: pointer;
    height: 24px;
    position: relative;
    overflow: hidden;

    .no-reduce-motion & {
      transition: all 100ms linear;
    }

    &.active {
      overflow: visible;
      width: 50px;
      margin-right: 16px;
    }

    &::before {
      content: "";
      width: 50px;
      background: rgba($white, 0.35);
      border-radius: 4px;
      display: block;
      position: absolute;
      height: 4px;
      left: 0;
      top: 50%;
      transform: translate(0, -50%);
    }

    &__current {
      display: block;
      position: absolute;
      height: 4px;
      border-radius: 4px;
      left: 0;
      top: 50%;
      transform: translate(0, -50%);
      background: lighten($ui-highlight-color, 8%);
    }

    &__handle {
      position: absolute;
      z-index: 3;
      border-radius: 50%;
      width: 12px;
      height: 12px;
      top: 50%;
      left: 0;
      margin-left: -6px;
      transform: translate(0, -50%);
      background: lighten($ui-highlight-color, 8%);
      box-shadow: 1px 2px 6px rgba($base-shadow-color, 0.2);
      opacity: 0;

      .no-reduce-motion & {
        transition: opacity 100ms linear;
      }
    }

    &.active &__handle {
      opacity: 1;
    }
  }

  &__link {
    padding: 2px 10px;

    a {
      text-decoration: none;
      font-size: 14px;
      font-weight: 500;
      color: $white;

      &:hover,
      &:active,
      &:focus {
        text-decoration: underline;
      }
    }
  }

  &__seek {
    cursor: pointer;
    height: 24px;
    position: relative;

    &::before {
      content: "";
      width: 100%;
      background: rgba($white, 0.35);
      border-radius: 4px;
      display: block;
      position: absolute;
      height: 4px;
      top: 14px;
    }

    &__progress,
    &__buffer {
      display: block;
      position: absolute;
      height: 4px;
      border-radius: 4px;
      top: 14px;
      background: lighten($ui-highlight-color, 8%);
    }

    &__buffer {
      background: rgba($white, 0.2);
    }

    &__handle {
      position: absolute;
      z-index: 3;
      opacity: 0;
      border-radius: 50%;
      width: 12px;
      height: 12px;
      top: 10px;
      margin-left: -6px;
      background: lighten($ui-highlight-color, 8%);
      box-shadow: 1px 2px 6px rgba($base-shadow-color, 0.2);

      .no-reduce-motion & {
        transition: opacity .1s ease;
      }

      &.active {
        opacity: 1;
      }
    }

    &:hover {
      .video-player__seek__handle {
        opacity: 1;
      }
    }
  }

  &.detailed,
  &.fullscreen {
    .video-player__buttons {
      .player-button {
        padding-top: 10px;
        padding-bottom: 10px;
      }
    }
  }
}

.gifv {
  video {
    max-width: 100vw;
    max-height: 80vh;
  }
}

.directory {
  &__list {
    width: 100%;
    margin: 10px 0;
    transition: opacity 100ms ease-in;

    &.loading {
      opacity: 0.7;
    }

    @media screen and (max-width: $no-gap-breakpoint) {
      margin: 0;
    }
  }

  &__card {
    box-sizing: border-box;
    margin-bottom: 10px;

    &__img {
      height: 125px;
      position: relative;
      background: darken($ui-base-color, 12%);
      overflow: hidden;

      img {
        display: block;
        width: 100%;
        height: 100%;
        margin: 0;
        object-fit: cover;
      }
    }

    &__bar {
      display: flex;
      align-items: center;
      background: lighten($ui-base-color, 4%);
      padding: 10px;

      &__name {
        flex: 1 1 auto;
        display: flex;
        align-items: center;
        text-decoration: none;
        overflow: hidden;
      }

      &__relationship {
        width: 23px;
        min-height: 1px;
        flex: 0 0 auto;
      }

      .avatar {
        flex: 0 0 auto;
        width: 48px;
        height: 48px;
        padding-top: 2px;

        img {
          width: 100%;
          height: 100%;
          display: block;
          margin: 0;
          border-radius: 4px;
          background: darken($ui-base-color, 8%);
          object-fit: cover;
        }
      }

      .display-name {
        margin-left: 15px;
        text-align: left;

        strong {
          font-size: 15px;
          color: $primary-text-color;
          font-weight: 500;
          overflow: hidden;
          text-overflow: ellipsis;
        }

        span {
          display: block;
          font-size: 14px;
          color: $darker-text-color;
          font-weight: 400;
          overflow: hidden;
          text-overflow: ellipsis;
        }
      }
    }

    &__extra {
      background: $ui-base-color;
      display: flex;
      align-items: center;
      justify-content: center;

      .accounts-table__count {
        width: 33.33%;
        flex: 0 0 auto;
        padding: 15px 0;
      }

      .account__header__content {
        box-sizing: border-box;
        padding: 15px 10px;
        border-bottom: 1px solid lighten($ui-base-color, 8%);
        width: 100%;
        min-height: 18px + 30px;
        white-space: nowrap;
        overflow: hidden;
        text-overflow: ellipsis;

        p {
          display: none;

          &:first-child {
            display: inline;
          }
        }

        br {
          display: none;
        }
      }
    }
  }
}

.account-gallery__container {
  display: flex;
  flex-wrap: wrap;
  padding: 4px 2px;
}

.account-gallery__item {
  border: 0;
  box-sizing: border-box;
  display: block;
  position: relative;
  border-radius: 4px;
  overflow: hidden;
  margin: 2px;

  &__icons {
    position: absolute;
    top: 50%;
    left: 50%;
    transform: translate(-50%, -50%);
    font-size: 24px;
  }
}

.notification__filter-bar,
.account__section-headline {
  background: darken($ui-base-color, 4%);
  border-bottom: 1px solid lighten($ui-base-color, 8%);
  cursor: default;
  display: flex;
  flex-shrink: 0;

  button {
    background: darken($ui-base-color, 4%);
    border: 0;
    margin: 0;
  }

  button,
  a {
    display: block;
    flex: 1 1 auto;
    color: $darker-text-color;
    padding: 15px 0;
    font-size: 14px;
    font-weight: 500;
    text-align: center;
    text-decoration: none;
    position: relative;
    width: 100%;
    white-space: nowrap;

    &.active {
      color: $secondary-text-color;

      &::before,
      &::after {
        display: block;
        content: "";
        position: absolute;
        bottom: 0;
        left: 50%;
        width: 0;
        height: 0;
        transform: translateX(-50%);
        border-style: solid;
        border-width: 0 10px 10px;
        border-color: transparent transparent lighten($ui-base-color, 8%);
      }

      &::after {
        bottom: -1px;
        border-color: transparent transparent $ui-base-color;
      }
    }
  }

  &.directory__section-headline {
    background: darken($ui-base-color, 2%);
    border-bottom-color: transparent;

    a,
    button {
      &.active {
        &::before {
          display: none;
        }

        &::after {
          border-color: transparent transparent darken($ui-base-color, 7%);
        }
      }
    }
  }
}

.filter-form {
  background: $ui-base-color;

  &__column {
    padding: 10px 15px;
  }

  .radio-button {
    display: block;
  }
}

.column-settings__row .radio-button {
  display: block;
}

.radio-button {
  font-size: 14px;
  position: relative;
  display: inline-block;
  padding: 6px 0;
  line-height: 18px;
  cursor: default;
  white-space: nowrap;
  overflow: hidden;
  text-overflow: ellipsis;
  cursor: pointer;

  input[type=radio],
  input[type=checkbox] {
    display: none;
  }

  &__input {
    display: inline-block;
    position: relative;
    border: 1px solid $ui-primary-color;
    box-sizing: border-box;
    width: 18px;
    height: 18px;
    flex: 0 0 auto;
    margin-right: 10px;
    top: -1px;
    border-radius: 50%;
    vertical-align: middle;

    &.checked {
      border-color: lighten($ui-highlight-color, 8%);
      background: lighten($ui-highlight-color, 8%);
    }
  }
}

::-webkit-scrollbar-thumb {
  border-radius: 0;
}

.search-popout {
  @include search-popout;
}

noscript {
  text-align: center;

  img {
    width: 200px;
    opacity: 0.5;
    animation: flicker 4s infinite;
  }

  div {
    font-size: 14px;
    margin: 30px auto;
    color: $secondary-text-color;
    max-width: 400px;

    a {
      color: $highlight-text-color;
      text-decoration: underline;

      &:hover {
        text-decoration: none;
      }
    }
  }
}

@keyframes flicker {
  0% { opacity: 1; }
  30% { opacity: 0.75; }
  100% { opacity: 1; }
}

@media screen and (max-width: 630px) and (max-height: 400px) {
  $duration: 400ms;
  $delay: 100ms;

  .tabs-bar,
  .search {
    will-change: margin-top;
    transition: margin-top $duration $delay;
  }

  .navigation-bar {
    will-change: padding-bottom;
    transition: padding-bottom $duration $delay;
  }

  .navigation-bar {
    & > a:first-child {
      will-change: margin-top, margin-left, margin-right, width;
      transition: margin-top $duration $delay, margin-left $duration ($duration + $delay), margin-right $duration ($duration + $delay);
    }

    & > .navigation-bar__profile-edit {
      will-change: margin-top;
      transition: margin-top $duration $delay;
    }

    .navigation-bar__actions {
      & > .icon-button.close {
        will-change: opacity transform;
        transition: opacity $duration * 0.5 $delay,
                    transform $duration $delay;
      }

      & > .compose__action-bar .icon-button {
        will-change: opacity transform;
        transition: opacity $duration * 0.5 $delay + $duration * 0.5,
                    transform $duration $delay;
      }
    }
  }

  .is-composing {
    .tabs-bar,
    .search {
      margin-top: -50px;
    }

    .navigation-bar {
      padding-bottom: 0;

      & > a:first-child {
        margin: -100px 10px 0 -50px;
      }

      .navigation-bar__profile {
        padding-top: 2px;
      }

      .navigation-bar__profile-edit {
        position: absolute;
        margin-top: -60px;
      }

      .navigation-bar__actions {
        .icon-button.close {
          pointer-events: auto;
          opacity: 1;
          transform: scale(1, 1) translate(0, 0);
          bottom: 5px;
        }

        .compose__action-bar .icon-button {
          pointer-events: none;
          opacity: 0;
          transform: scale(0, 1) translate(100%, 0);
        }
      }
    }
  }
}

.embed-modal {
  width: auto;
  max-width: 80vw;
  max-height: 80vh;

  h4 {
    padding: 30px;
    font-weight: 500;
    font-size: 16px;
    text-align: center;
  }

  .embed-modal__container {
    padding: 10px;

    .hint {
      margin-bottom: 15px;
    }

    .embed-modal__html {
      outline: 0;
      box-sizing: border-box;
      display: block;
      width: 100%;
      border: 0;
      padding: 10px;
      font-family: $font-monospace, monospace;
      background: $ui-base-color;
      color: $primary-text-color;
      font-size: 14px;
      margin: 0;
      margin-bottom: 15px;
      border-radius: 4px;

      &::-moz-focus-inner {
        border: 0;
      }

      &::-moz-focus-inner,
      &:focus,
      &:active {
        outline: 0 !important;
      }

      &:focus {
        background: lighten($ui-base-color, 4%);
      }

      @media screen and (max-width: 600px) {
        font-size: 16px;
      }
    }

    .embed-modal__iframe {
      width: 400px;
      max-width: 100%;
      overflow: hidden;
      border: 0;
      border-radius: 4px;
    }
  }
}

.account__moved-note {
  padding: 14px 10px;
  padding-bottom: 16px;
  background: lighten($ui-base-color, 4%);
  border-top: 1px solid lighten($ui-base-color, 8%);
  border-bottom: 1px solid lighten($ui-base-color, 8%);

  &__message {
    position: relative;
    margin-left: 58px;
    color: $dark-text-color;
    padding: 8px 0;
    padding-top: 0;
    padding-bottom: 4px;
    font-size: 14px;

    > span {
      display: block;
      overflow: hidden;
      text-overflow: ellipsis;
    }
  }

  &__icon-wrapper {
    left: -26px;
    position: absolute;
  }

  .detailed-status__display-avatar {
    position: relative;
  }

  .detailed-status__display-name {
    margin-bottom: 0;
  }
}

.column-inline-form {
  padding: 15px;
  padding-right: 0;
  display: flex;
  justify-content: flex-start;
  align-items: center;
  background: lighten($ui-base-color, 4%);

  label {
    flex: 1 1 auto;

    input {
      width: 100%;

      &:focus {
        outline: 0;
      }
    }
  }

  .icon-button {
    flex: 0 0 auto;
    margin: 0 10px;
  }
}

.drawer__backdrop {
  cursor: pointer;
  position: absolute;
  top: 0;
  left: 0;
  width: 100%;
  height: 100%;
  background: rgba($base-overlay-background, 0.5);
}

.list-editor {
  background: $ui-base-color;
  flex-direction: column;
  border-radius: 8px;
  box-shadow: 2px 4px 15px rgba($base-shadow-color, 0.4);
  width: 380px;
  overflow: hidden;

  @media screen and (max-width: 420px) {
    width: 90%;
  }

  h4 {
    padding: 15px 0;
    background: lighten($ui-base-color, 13%);
    font-weight: 500;
    font-size: 16px;
    text-align: center;
    border-radius: 8px 8px 0 0;
  }

  .drawer__pager {
    height: 50vh;
  }

  .drawer__inner {
    border-radius: 0 0 8px 8px;

    &.backdrop {
      width: calc(100% - 60px);
      box-shadow: 2px 4px 15px rgba($base-shadow-color, 0.4);
      border-radius: 0 0 0 8px;
    }
  }

  &__accounts {
    overflow-y: auto;
  }

  .account__display-name {
    &:hover strong {
      text-decoration: none;
    }
  }

  .account__avatar {
    cursor: default;
  }

  .search {
    margin-bottom: 0;
  }
}

.list-adder {
  background: $ui-base-color;
  flex-direction: column;
  border-radius: 8px;
  box-shadow: 2px 4px 15px rgba($base-shadow-color, 0.4);
  width: 380px;
  overflow: hidden;

  @media screen and (max-width: 420px) {
    width: 90%;
  }

  &__account {
    background: lighten($ui-base-color, 13%);
  }

  &__lists {
    background: lighten($ui-base-color, 13%);
    height: 50vh;
    border-radius: 0 0 8px 8px;
    overflow-y: auto;
  }

  .list {
    padding: 10px;
    border-bottom: 1px solid lighten($ui-base-color, 8%);
  }

  .list__wrapper {
    display: flex;
  }

  .list__display-name {
    flex: 1 1 auto;
    overflow: hidden;
    text-decoration: none;
    font-size: 16px;
    padding: 10px;
  }
}

.focal-point {
  position: relative;
  cursor: move;
  overflow: hidden;
  height: 100%;
  display: flex;
  justify-content: center;
  align-items: center;
  background: $base-shadow-color;

  img,
  video,
  canvas {
    display: block;
    max-height: 80vh;
    width: 100%;
    height: auto;
    margin: 0;
    object-fit: contain;
    background: $base-shadow-color;
  }

  &__reticle {
    position: absolute;
    width: 100px;
    height: 100px;
    transform: translate(-50%, -50%);
    background: url('~images/reticle.png') no-repeat 0 0;
    border-radius: 50%;
    box-shadow: 0 0 0 9999em rgba($base-shadow-color, 0.35);
  }

  &__overlay {
    position: absolute;
    width: 100%;
    height: 100%;
    top: 0;
    left: 0;
  }

  &__preview {
    position: absolute;
    bottom: 10px;
    right: 10px;
    z-index: 2;
    cursor: move;
    transition: opacity 0.1s ease;

    &:hover {
      opacity: 0.5;
    }

    strong {
      color: $primary-text-color;
      font-size: 14px;
      font-weight: 500;
      display: block;
      margin-bottom: 5px;
    }

    div {
      border-radius: 4px;
      box-shadow: 0 0 14px rgba($base-shadow-color, 0.2);
    }
  }

  @media screen and (max-width: 480px) {
    img,
    video {
      max-height: 100%;
    }

    &__preview {
      display: none;
    }
  }
}

.account__header__content {
  color: $darker-text-color;
  font-size: 14px;
  font-weight: 400;
  overflow: hidden;
  word-break: normal;
  word-wrap: break-word;

  p {
    margin-bottom: 20px;

    &:last-child {
      margin-bottom: 0;
    }
  }

  a {
    color: inherit;
    text-decoration: underline;

    &:hover {
      text-decoration: none;
    }
  }
}

.account__header {
  overflow: hidden;

  &.inactive {
    opacity: 0.5;

    .account__header__image,
    .account__avatar {
      filter: grayscale(100%);
    }
  }

  &__info {
    position: absolute;
    top: 10px;
    left: 10px;
  }

  &__image {
    overflow: hidden;
    height: 145px;
    position: relative;
    background: darken($ui-base-color, 4%);

    img {
      object-fit: cover;
      display: block;
      width: 100%;
      height: 100%;
      margin: 0;
    }
  }

  &__bar {
    position: relative;
    background: lighten($ui-base-color, 4%);
    padding: 5px;
    border-bottom: 1px solid lighten($ui-base-color, 12%);

    .avatar {
      display: block;
      flex: 0 0 auto;
      width: 94px;
      margin-left: -2px;

      .account__avatar {
        background: darken($ui-base-color, 8%);
        border: 2px solid lighten($ui-base-color, 4%);
      }
    }
  }

  &__tabs {
    display: flex;
    align-items: flex-start;
    padding: 7px 10px;
    margin-top: -55px;

    &__buttons {
      display: flex;
      align-items: center;
      padding-top: 55px;
      overflow: hidden;

      .icon-button {
        border: 1px solid lighten($ui-base-color, 12%);
        border-radius: 4px;
        box-sizing: content-box;
        padding: 2px;
      }

      & > .icon-button {
        margin-right: 8px;
      }

      .button {
        margin: 0 8px;
      }
    }

    &__name {
      padding: 5px 10px;

      .account-role {
        vertical-align: top;
      }

      .emojione {
        width: 22px;
        height: 22px;
      }

      h1 {
        font-size: 16px;
        line-height: 24px;
        color: $primary-text-color;
        font-weight: 500;
        overflow: hidden;
        white-space: nowrap;
        text-overflow: ellipsis;

        small {
          display: block;
          font-size: 14px;
          color: $darker-text-color;
          font-weight: 400;
          overflow: hidden;
          text-overflow: ellipsis;
        }
      }
    }

    .spacer {
      flex: 1 1 auto;
    }
  }

  &__bio {
    overflow: hidden;
    margin: 0 -5px;

    .account__header__content {
      padding: 20px 15px;
      padding-bottom: 5px;
      color: $primary-text-color;

      .columns-area--mobile & {
        padding-left: 20px;
        padding-right: 20px;
      }
    }

    .account__header__fields {
      margin: 0;
      border-top: 1px solid lighten($ui-base-color, 12%);

      a {
        color: lighten($ui-highlight-color, 8%);
      }

      dl:first-child .verified {
        border-radius: 0 4px 0 0;
      }

      .verified a {
        color: $valid-value-color;
      }
    }
  }

  &__extra {
    margin-top: 4px;

    &__links {
      font-size: 14px;
      color: $darker-text-color;
      padding: 10px 0;

      a {
        display: inline-block;
        color: $darker-text-color;
        text-decoration: none;
        padding: 5px 10px;
        font-weight: 500;

        strong {
          font-weight: 700;
          color: $primary-text-color;
        }
      }
    }
  }

  &__account-note {
    padding: 15px;
    padding-bottom: 10px;
    color: $primary-text-color;
    font-size: 14px;
    font-weight: 400;
    border-bottom: 1px solid lighten($ui-base-color, 12%);

    .columns-area--mobile & {
      padding-left: 20px;
      padding-right: 20px;
    }

    label {
      display: block;
      font-size: 12px;
      font-weight: 500;
      color: $darker-text-color;
      text-transform: uppercase;
      margin-bottom: 5px;
    }

    textarea {
      display: block;
      box-sizing: border-box;
      width: calc(100% + 20px);
      color: $secondary-text-color;
      background: transparent;
      padding: 10px;
      margin: 0 -10px;
      font-family: inherit;
      font-size: 14px;
      resize: none;
      border: 0;
      outline: 0;
      border-radius: 4px;

      &::placeholder {
        color: $dark-text-color;
        opacity: 1;
      }

      &:focus {
        background: $ui-base-color;
      }
    }
  }
}

.trends {
  &__header {
    color: $dark-text-color;
    background: lighten($ui-base-color, 2%);
    border-bottom: 1px solid darken($ui-base-color, 4%);
    font-weight: 500;
    padding: 15px;
    font-size: 16px;
    cursor: default;

    .fa {
      display: inline-block;
      margin-right: 5px;
    }
  }

  &__item {
    display: flex;
    align-items: center;
    padding: 15px;
    border-bottom: 1px solid lighten($ui-base-color, 8%);

    &:last-child {
      border-bottom: 0;
    }

    &__name {
      flex: 1 1 auto;
      color: $dark-text-color;
      overflow: hidden;
      text-overflow: ellipsis;
      white-space: nowrap;

      strong {
        font-weight: 500;
      }

      a {
        color: $darker-text-color;
        text-decoration: none;
        font-size: 14px;
        font-weight: 500;
        display: block;
        overflow: hidden;
        text-overflow: ellipsis;
        white-space: nowrap;

        &:hover,
        &:focus,
        &:active {
          span {
            text-decoration: underline;
          }
        }
      }
    }

    &__current {
      flex: 0 0 auto;
      font-size: 24px;
      line-height: 36px;
      font-weight: 500;
      text-align: right;
      padding-right: 15px;
      margin-left: 5px;
      color: $secondary-text-color;
    }

    &__sparkline {
      flex: 0 0 auto;
      width: 50px;

      path:first-child {
        fill: rgba($highlight-text-color, 0.25) !important;
        fill-opacity: 1 !important;
      }

      path:last-child {
        stroke: lighten($highlight-text-color, 6%) !important;
        fill: none !important;
      }
    }
  }
}

.conversation {
  display: flex;
  border-bottom: 1px solid lighten($ui-base-color, 8%);
  padding: 5px;
  padding-bottom: 0;

  &:focus {
    background: lighten($ui-base-color, 2%);
    outline: 0;
  }

  &__avatar {
    flex: 0 0 auto;
    padding: 10px;
    padding-top: 12px;
    position: relative;
    cursor: pointer;
  }

  &__unread {
    display: inline-block;
    background: $highlight-text-color;
    border-radius: 50%;
    width: 0.625rem;
    height: 0.625rem;
    margin: -.1ex .15em .1ex;
  }

  &__content {
    flex: 1 1 auto;
    padding: 10px 5px;
    padding-right: 15px;
    overflow: hidden;

    &__info {
      overflow: hidden;
      display: flex;
      flex-direction: row-reverse;
      justify-content: space-between;
    }

    &__relative-time {
      font-size: 15px;
      color: $darker-text-color;
      padding-left: 15px;
    }

    &__names {
      color: $darker-text-color;
      font-size: 15px;
      white-space: nowrap;
      overflow: hidden;
      text-overflow: ellipsis;
      margin-bottom: 4px;
      flex-basis: 90px;
      flex-grow: 1;

      a {
        color: $primary-text-color;
        text-decoration: none;

        &:hover,
        &:focus,
        &:active {
          text-decoration: underline;
        }
      }
    }

    a {
      word-break: break-word;
    }
  }

  &--unread {
    background: lighten($ui-base-color, 2%);

    &:focus {
      background: lighten($ui-base-color, 4%);
    }

    .conversation__content__info {
      font-weight: 700;
    }

    .conversation__content__relative-time {
      color: $primary-text-color;
    }
  }
}

.announcements {
  background: lighten($ui-base-color, 8%);
  font-size: 13px;
  display: flex;
  align-items: flex-end;

  &__mastodon {
    width: 124px;
    flex: 0 0 auto;

    @media screen and (max-width: 124px + 300px) {
      display: none;
    }
  }

  &__container {
    width: calc(100% - 124px);
    flex: 0 0 auto;
    position: relative;

    @media screen and (max-width: 124px + 300px) {
      width: 100%;
    }
  }

  &__item {
    box-sizing: border-box;
    width: 100%;
    padding: 15px;
    position: relative;
    font-size: 15px;
    line-height: 20px;
    word-wrap: break-word;
    font-weight: 400;
    max-height: 50vh;
    overflow: hidden;
    display: flex;
    flex-direction: column;

    &__range {
      display: block;
      font-weight: 500;
      margin-bottom: 10px;
      padding-right: 18px;
    }

    &__unread {
      position: absolute;
      top: 19px;
      right: 19px;
      display: block;
      background: $highlight-text-color;
      border-radius: 50%;
      width: 0.625rem;
      height: 0.625rem;
    }
  }

  &__pagination {
    padding: 15px;
    color: $darker-text-color;
    position: absolute;
    bottom: 3px;
    right: 0;
  }
}

.layout-multiple-columns .announcements__mastodon {
  display: none;
}

.layout-multiple-columns .announcements__container {
  width: 100%;
}

.reactions-bar {
  display: flex;
  flex-wrap: wrap;
  align-items: center;
  margin-top: 15px;
  margin-left: -2px;
  width: calc(100% - (90px - 33px));

  &__item {
    flex-shrink: 0;
    background: lighten($ui-base-color, 12%);
    border: 0;
    border-radius: 3px;
    margin: 2px;
    cursor: pointer;
    user-select: none;
    padding: 0 6px;
    display: flex;
    align-items: center;
    transition: all 100ms ease-in;
    transition-property: background-color, color;

    &__emoji {
      display: block;
      margin: 3px 0;
      width: 16px;
      height: 16px;

      img {
        display: block;
        margin: 0;
        width: 100%;
        height: 100%;
        min-width: auto;
        min-height: auto;
        vertical-align: bottom;
        object-fit: contain;
      }
    }

    &__count {
      display: block;
      min-width: 9px;
      font-size: 13px;
      font-weight: 500;
      text-align: center;
      margin-left: 6px;
      color: $darker-text-color;
    }

    &:hover,
    &:focus,
    &:active {
      background: lighten($ui-base-color, 16%);
      transition: all 200ms ease-out;
      transition-property: background-color, color;

      &__count {
        color: lighten($darker-text-color, 4%);
      }
    }

    &.active {
      transition: all 100ms ease-in;
      transition-property: background-color, color;
      background-color: mix(lighten($ui-base-color, 12%), $ui-highlight-color, 80%);

      .reactions-bar__item__count {
        color: lighten($highlight-text-color, 8%);
      }
    }
  }

  .emoji-picker-dropdown {
    margin: 2px;
  }

  &:hover .emoji-button {
    opacity: 0.85;
  }

  .emoji-button {
    color: $darker-text-color;
    margin: 0;
    font-size: 16px;
    width: auto;
    flex-shrink: 0;
    padding: 0 6px;
    height: 22px;
    display: flex;
    align-items: center;
    opacity: 0.5;
    transition: all 100ms ease-in;
    transition-property: background-color, color;

    &:hover,
    &:active,
    &:focus {
      opacity: 1;
      color: lighten($darker-text-color, 4%);
      transition: all 200ms ease-out;
      transition-property: background-color, color;
    }
  }

  &--empty {
    .emoji-button {
      padding: 0;
    }
  }
}

.notification,
.status__wrapper {
  position: relative;

  &.unread {
    &::before {
      content: "";
      position: absolute;
      top: 0;
      left: 0;
      pointer-events: 0;
      width: 100%;
      height: 100%;
      border-left: 2px solid $highlight-text-color;
      pointer-events: none;
    }
  }
}

.picture-in-picture {
  position: fixed;
  bottom: 20px;
  right: 20px;
  width: 300px;

  &__footer {
    border-radius: 0 0 4px 4px;
    background: lighten($ui-base-color, 4%);
    padding: 10px;
    padding-top: 12px;
    display: flex;
    justify-content: space-between;
  }

  &__header {
    border-radius: 4px 4px 0 0;
    background: lighten($ui-base-color, 4%);
    padding: 10px;
    display: flex;
    justify-content: space-between;

    &__account {
      display: flex;
      text-decoration: none;
    }

    .account__avatar {
      margin-right: 10px;
    }

    .display-name {
      color: $primary-text-color;
      text-decoration: none;

      strong,
      span {
        display: block;
        text-overflow: ellipsis;
        overflow: hidden;
      }

      span {
        color: $darker-text-color;
      }
    }
  }

  .video-player,
  .audio-player {
    border-radius: 0;
  }

  @media screen and (max-width: 415px) {
    width: 210px;
    bottom: 10px;
    right: 10px;

    &__footer {
      display: none;
    }

    .video-player,
    .audio-player {
      border-radius: 0 0 4px 4px;
    }
  }
}

.picture-in-picture-placeholder {
  box-sizing: border-box;
  border: 2px dashed lighten($ui-base-color, 8%);
  background: $base-shadow-color;
  display: flex;
  flex-direction: column;
  align-items: center;
  justify-content: center;
  margin-top: 10px;
  font-size: 16px;
  font-weight: 500;
  cursor: pointer;
  color: $darker-text-color;

  i {
    display: block;
    font-size: 24px;
    font-weight: 400;
    margin-bottom: 10px;
  }

  &:hover,
  &:focus,
  &:active {
    border-color: lighten($ui-base-color, 12%);
  }
}

.notifications-permission-banner {
  padding: 30px;
  border-bottom: 1px solid lighten($ui-base-color, 8%);
  display: flex;
  flex-direction: column;
  align-items: center;
  justify-content: center;
  position: relative;

  &__close {
    position: absolute;
    top: 10px;
    right: 10px;
  }

  h2 {
    font-size: 16px;
    font-weight: 500;
    margin-bottom: 15px;
    text-align: center;
  }

  p {
    color: $darker-text-color;
    margin-bottom: 15px;
    text-align: center;
  }
}<|MERGE_RESOLUTION|>--- conflicted
+++ resolved
@@ -1654,13 +1654,8 @@
   }
 }
 
-<<<<<<< HEAD
-.star-icon.active {
+.icon-button.heart-icon.active {
   color: $red-heart;
-=======
-.icon-button.star-icon.active {
-  color: $gold-star;
->>>>>>> 225c934a
 }
 
 .icon-button.bookmark-icon.active {
