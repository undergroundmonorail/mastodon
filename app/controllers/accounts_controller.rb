--- conflicted
+++ resolved
@@ -12,12 +12,8 @@
   def show
     respond_to do |format|
       format.html do
-<<<<<<< HEAD
         use_pack 'public'
-        mark_cacheable! unless user_signed_in?
-=======
         expires_in 0, public: true unless user_signed_in?
->>>>>>> 6867a0be
 
         @pinned_statuses   = []
         @endorsed_accounts = @account.endorsed_accounts.to_a.sample(4)
@@ -37,16 +33,6 @@
         end
       end
 
-<<<<<<< HEAD
-      format.atom do
-        mark_cacheable!
-
-        @entries = @account.stream_entries.where(hidden: false).with_includes.paginate_by_max_id(PAGE_SIZE, params[:max_id], params[:since_id])
-        render xml: OStatus::AtomSerializer.render(OStatus::AtomSerializer.new.feed(@account, @entries.reject { |entry| entry.status.nil? || entry.status.local_only? }))
-      end
-
-=======
->>>>>>> 6867a0be
       format.rss do
         expires_in 0, public: true
 
