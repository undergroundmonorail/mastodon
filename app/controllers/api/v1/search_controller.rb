# frozen_string_literal: true

class Api::V1::SearchController < Api::BaseController
<<<<<<< HEAD
  include Authorization

  RESULTS_LIMIT = 5
=======
  RESULTS_LIMIT = 10
>>>>>>> 88627fd7

  before_action -> { doorkeeper_authorize! :read }
  before_action :require_user!

  respond_to :json

  def index
    @search = Search.new(search)
    render json: @search, serializer: REST::SearchSerializer
  end

  private

  def search
    search_results.tap do |search|
      search[:statuses].keep_if do |status|
        begin
          authorize status, :show?
        rescue Mastodon::NotPermittedError
          false
        end
      end
    end
  end

  def search_results
    SearchService.new.call(
      params[:q],
      RESULTS_LIMIT,
      resolving_search?,
      current_account
    )
  end

  def resolving_search?
    params[:resolve] == 'true'
  end
end<|MERGE_RESOLUTION|>--- conflicted
+++ resolved
@@ -1,13 +1,9 @@
 # frozen_string_literal: true
 
 class Api::V1::SearchController < Api::BaseController
-<<<<<<< HEAD
   include Authorization
 
-  RESULTS_LIMIT = 5
-=======
   RESULTS_LIMIT = 10
->>>>>>> 88627fd7
 
   before_action -> { doorkeeper_authorize! :read }
   before_action :require_user!
