# frozen_string_literal: true

class StatusesController < ApplicationController
  include SignatureAuthentication
  include Authorization

  ANCESTORS_LIMIT         = 40
  DESCENDANTS_LIMIT       = 60
  DESCENDANTS_DEPTH_LIMIT = 20

  layout 'public'

  before_action :set_account
  before_action :set_status
  before_action :set_link_headers
  before_action :check_account_suspension
  before_action :redirect_to_original, only: [:show]
  before_action :set_referrer_policy_header, only: [:show]
  before_action :set_cache_headers

  def show
    respond_to do |format|
      format.html do
<<<<<<< HEAD
        use_pack 'public'
        @ancestors     = @status.reply? ? cache_collection(@status.ancestors(ANCESTORS_LIMIT, current_account), Status) : []
        @next_ancestor = @ancestors.size < ANCESTORS_LIMIT ? nil : @ancestors.shift
        @descendants   = cache_collection(@status.descendants(current_account), Status)
=======
        set_ancestors
        set_descendants
>>>>>>> a7e71bbd

        render 'stream_entries/show'
      end

      format.json do
        skip_session! unless @stream_entry.hidden?

        render_cached_json(['activitypub', 'note', @status.cache_key], content_type: 'application/activity+json', public: !@stream_entry.hidden?) do
          ActiveModelSerializers::SerializableResource.new(@status, serializer: ActivityPub::NoteSerializer, adapter: ActivityPub::Adapter)
        end
      end
    end
  end

  def activity
    skip_session!

    render_cached_json(['activitypub', 'activity', @status.cache_key], content_type: 'application/activity+json', public: !@stream_entry.hidden?) do
      ActiveModelSerializers::SerializableResource.new(@status, serializer: ActivityPub::ActivitySerializer, adapter: ActivityPub::Adapter)
    end
  end

  def embed
    use_pack 'embed'
    response.headers['X-Frame-Options'] = 'ALLOWALL'
    render 'stream_entries/embed', layout: 'embedded'
  end

  private

  def create_descendant_thread(depth, statuses)
    if depth < DESCENDANTS_DEPTH_LIMIT
      { statuses: statuses }
    else
      next_status = statuses.pop
      { statuses: statuses, next_status: next_status }
    end
  end

  def set_account
    @account = Account.find_local!(params[:account_username])
  end

  def set_ancestors
    @ancestors     = @status.reply? ? cache_collection(@status.ancestors(ANCESTORS_LIMIT, current_account), Status) : []
    @next_ancestor = @ancestors.size < ANCESTORS_LIMIT ? nil : @ancestors.shift
  end

  def set_descendants
    @max_descendant_thread_id   = params[:max_descendant_thread_id]&.to_i
    @since_descendant_thread_id = params[:since_descendant_thread_id]&.to_i

    descendants = cache_collection(
      @status.descendants(
        DESCENDANTS_LIMIT,
        current_account,
        @max_descendant_thread_id,
        @since_descendant_thread_id,
        DESCENDANTS_DEPTH_LIMIT
      ),
      Status
    )

    @descendant_threads = []

    if descendants.present?
      statuses = [descendants.first]
      depth    = 1

      descendants.drop(1).each_with_index do |descendant, index|
        if descendants[index].id == descendant.in_reply_to_id
          depth += 1
          statuses << descendant
        else
          @descendant_threads << create_descendant_thread(depth, statuses)

          @descendant_threads.reverse_each do |descendant_thread|
            statuses = descendant_thread[:statuses]

            index = statuses.find_index do |thread_status|
              thread_status.id == descendant.in_reply_to_id
            end

            if index.present?
              depth += index - statuses.size
              break
            end

            depth -= statuses.size
          end

          statuses = [descendant]
        end
      end

      @descendant_threads << create_descendant_thread(depth, statuses)
    end

    @max_descendant_thread_id = @descendant_threads.pop[:statuses].first.id if descendants.size >= DESCENDANTS_LIMIT
  end

  def set_link_headers
    response.headers['Link'] = LinkHeader.new(
      [
        [account_stream_entry_url(@account, @status.stream_entry, format: 'atom'), [%w(rel alternate), %w(type application/atom+xml)]],
        [ActivityPub::TagManager.instance.uri_for(@status), [%w(rel alternate), %w(type application/activity+json)]],
      ]
    )
  end

  def set_status
    @status       = @account.statuses.find(params[:id])
    @stream_entry = @status.stream_entry
    @type         = @stream_entry.activity_type.downcase

    authorize @status, :show?
  rescue Mastodon::NotPermittedError
    # Reraise in order to get a 404
    raise ActiveRecord::RecordNotFound
  end

  def check_account_suspension
    gone if @account.suspended?
  end

  def redirect_to_original
    redirect_to ::TagManager.instance.url_for(@status.reblog) if @status.reblog?
  end

  def set_referrer_policy_header
    return if @status.public_visibility? || @status.unlisted_visibility?
    response.headers['Referrer-Policy'] = 'origin'
  end
end<|MERGE_RESOLUTION|>--- conflicted
+++ resolved
@@ -21,15 +21,9 @@
   def show
     respond_to do |format|
       format.html do
-<<<<<<< HEAD
         use_pack 'public'
-        @ancestors     = @status.reply? ? cache_collection(@status.ancestors(ANCESTORS_LIMIT, current_account), Status) : []
-        @next_ancestor = @ancestors.size < ANCESTORS_LIMIT ? nil : @ancestors.shift
-        @descendants   = cache_collection(@status.descendants(current_account), Status)
-=======
         set_ancestors
         set_descendants
->>>>>>> a7e71bbd
 
         render 'stream_entries/show'
       end
