--- conflicted
+++ resolved
@@ -4,11 +4,8 @@
   layout 'auth'
 
   before_action :set_body_classes
-<<<<<<< HEAD
   before_action :set_pack
-=======
   before_action :require_unconfirmed!
->>>>>>> e265b888
 
   skip_before_action :require_functional!
 
@@ -20,13 +17,12 @@
 
   private
 
-<<<<<<< HEAD
   def set_pack
     use_pack 'auth'
-=======
+  end
+
   def require_unconfirmed!
     redirect_to edit_user_registration_path if user_signed_in? && current_user.confirmed? && current_user.unconfirmed_email.blank?
->>>>>>> e265b888
   end
 
   def set_body_classes
