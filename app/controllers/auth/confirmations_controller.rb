# frozen_string_literal: true

class Auth::ConfirmationsController < Devise::ConfirmationsController
  layout 'auth'
<<<<<<< HEAD
  before_action :set_pack

  def show
    super do |user|
      BootstrapTimelineWorker.perform_async(user.account_id) if user.errors.empty?
    end
  end
  
  private

  def set_pack
    use_pack 'auth'
  end
=======
>>>>>>> f4b80e65
end<|MERGE_RESOLUTION|>--- conflicted
+++ resolved
@@ -2,20 +2,12 @@
 
 class Auth::ConfirmationsController < Devise::ConfirmationsController
   layout 'auth'
-<<<<<<< HEAD
+
   before_action :set_pack
 
-  def show
-    super do |user|
-      BootstrapTimelineWorker.perform_async(user.account_id) if user.errors.empty?
-    end
-  end
-  
   private
 
   def set_pack
     use_pack 'auth'
   end
-=======
->>>>>>> f4b80e65
 end