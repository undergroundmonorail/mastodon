--- conflicted
+++ resolved
@@ -20,23 +20,9 @@
   def set_items
     case params[:id]
     when 'featured'
-<<<<<<< HEAD
-      @items = begin
-        # Because in public fetch mode we cache the response, there would be no
-        # benefit from performing the check below, since a blocked account or domain
-        # would likely be served the cache from the reverse proxy anyway
-
-        if authorized_fetch_mode? && !signed_request_account.nil? && (@account.blocking?(signed_request_account) || (!signed_request_account.domain.nil? && @account.domain_blocking?(signed_request_account.domain)))
-          []
-        else
-          cache_collection(@account.pinned_statuses.not_local_only, Status)
-        end
-      end
-=======
-      @items = for_signed_account { cache_collection(@account.pinned_statuses, Status) }
+      @items = for_signed_account { cache_collection(@account.pinned_statuses.not_local_only, Status) }
     when 'tags'
       @items = for_signed_account { @account.featured_tags }
->>>>>>> a6121a15
     when 'devices'
       @items = @account.devices
     else
