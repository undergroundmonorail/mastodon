--- conflicted
+++ resolved
@@ -212,14 +212,12 @@
   end
 
   def respond_with_error(code)
-<<<<<<< HEAD
-    use_pack 'error'
-    render "errors/#{code}", layout: 'error', status: code, formats: [:html]
-=======
     respond_to do |format|
-      format.any  { render "errors/#{code}", layout: 'error', status: code, formats: [:html] }
+      format.any do
+        use_pack 'error'
+        render "errors/#{code}", layout: 'error', status: code, formats: [:html]
+      end
       format.json { render json: { error: Rack::Utils::HTTP_STATUS_CODES[code] }, status: code }
     end
->>>>>>> 2ecc7802
   end
 end