--- conflicted
+++ resolved
@@ -194,26 +194,11 @@
   def respond_with_error(code)
     respond_to do |format|
       format.any  { head code }
-<<<<<<< HEAD
 
       format.html do
-        set_locale
         use_pack 'error'
         render "errors/#{code}", layout: 'error', status: code
       end
     end
   end
-
-  def render_cached_json(cache_key, **options)
-    options[:expires_in] ||= 3.minutes
-    cache_public           = options.key?(:public) ? options.delete(:public) : true
-    content_type           = options.delete(:content_type) || 'application/json'
-
-    data = Rails.cache.fetch(cache_key, { raw: true }.merge(options)) do
-      yield.to_json
-=======
-      format.html { render "errors/#{code}", layout: 'error', status: code }
->>>>>>> ab3126e7
-    end
-  end
 end