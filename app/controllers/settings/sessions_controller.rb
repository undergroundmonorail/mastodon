# frozen_string_literal: true

<<<<<<< HEAD
#  Intentionally does not inherit from BaseController
class Settings::SessionsController < ApplicationController
=======
class Settings::SessionsController < Settings::BaseController
  before_action :authenticate_user!
>>>>>>> 3031b8a8
  before_action :set_session, only: :destroy

  def destroy
    @session.destroy!
    flash[:notice] = I18n.t('sessions.revoke_success')
    redirect_to edit_user_registration_path
  end

  private

  def set_session
    @session = current_user.session_activations.find(params[:id])
  end
end<|MERGE_RESOLUTION|>--- conflicted
+++ resolved
@@ -1,12 +1,8 @@
 # frozen_string_literal: true
 
-<<<<<<< HEAD
 #  Intentionally does not inherit from BaseController
 class Settings::SessionsController < ApplicationController
-=======
-class Settings::SessionsController < Settings::BaseController
   before_action :authenticate_user!
->>>>>>> 3031b8a8
   before_action :set_session, only: :destroy
 
   def destroy
