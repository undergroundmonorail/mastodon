# frozen_string_literal: true

<<<<<<< HEAD
#  Intentionally does not inherit from BaseController
class Settings::SessionsController < ApplicationController
  before_action :authenticate_user!
  before_action :set_session, only: :destroy

=======
class Settings::SessionsController < Settings::BaseController
>>>>>>> d88a79b4
  skip_before_action :require_functional!

  before_action :require_not_suspended!
  before_action :set_session, only: :destroy

  def destroy
    @session.destroy!
    flash[:notice] = I18n.t('sessions.revoke_success')
    redirect_to edit_user_registration_path
  end

  private

  def set_session
    @session = current_user.session_activations.find(params[:id])
  end
end<|MERGE_RESOLUTION|>--- conflicted
+++ resolved
@@ -1,14 +1,6 @@
 # frozen_string_literal: true
 
-<<<<<<< HEAD
-#  Intentionally does not inherit from BaseController
-class Settings::SessionsController < ApplicationController
-  before_action :authenticate_user!
-  before_action :set_session, only: :destroy
-
-=======
 class Settings::SessionsController < Settings::BaseController
->>>>>>> d88a79b4
   skip_before_action :require_functional!
 
   before_action :require_not_suspended!
