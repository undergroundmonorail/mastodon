--- conflicted
+++ resolved
@@ -15,15 +15,13 @@
   def show
     respond_to do |format|
       format.html do
-<<<<<<< HEAD
         use_pack 'public'
-=======
+
         unless user_signed_in?
           skip_session!
           expires_in 5.minutes, public: true
         end
 
->>>>>>> 780d99c2
         redirect_to short_account_status_url(params[:account_username], @stream_entry.activity) if @type == 'status'
       end
 
