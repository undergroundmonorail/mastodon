--- conflicted
+++ resolved
@@ -51,15 +51,10 @@
     end
   end
 
-<<<<<<< HEAD
-  helper_method :new_user
-
   def set_pack
     use_pack 'public'
   end
 
-=======
->>>>>>> 3babf846
   def set_instance_presenter
     @instance_presenter = InstancePresenter.new
   end
