--- conflicted
+++ resolved
@@ -44,19 +44,11 @@
       UserMailer.sign_in_token(user, request.remote_ip, request.user_agent, Time.now.utc.to_s).deliver_later!
     end
 
-<<<<<<< HEAD
-    set_locale do
-      session[:attempt_user_id] = user.id
-      use_pack 'auth'
-      @body_classes = 'lighter'
-      render :sign_in_token
-    end
-=======
     set_attempt_session(user)
+    use_pack 'auth'
 
     @body_classes = 'lighter'
 
     set_locale { render :sign_in_token }
->>>>>>> 0a4d0e83
   end
 end