--- conflicted
+++ resolved
@@ -4,15 +4,6 @@
 require 'kramdown'
 require_relative './sanitize_config'
 
-<<<<<<< HEAD
-class APRender < Redcarpet::Render::Safe
-  include Redcarpet::Render::SmartyPants
-
-  def autolink(link, link_type)
-    return link if link_type == :email
-    link = CGI::escapeHTML(link)
-    return %(<a href="#{link}" target="_blank" rel="nofollow noopener">#{link}</a>)
-=======
 class HTMLRenderer < Redcarpet::Render::HTML
   def block_code(code, language)
     "<pre><code>#{encode(code).gsub("\n", "<br/>")}</code></pre>"
@@ -31,7 +22,6 @@
 
   def encode(html)
     html_entities.encode(html)
->>>>>>> 033bd35f
   end
 end
 
@@ -68,11 +58,6 @@
 
     html = raw_content
     html = "RT @#{prepend_reblog} #{html}" if prepend_reblog
-<<<<<<< HEAD
-    html = format_markdown(html)
-    html = encode_and_link_urls(html, linkable_accounts)
-    html = encode_custom_emojis(html, status.emojis, options[:autoplay]) if options[:custom_emojify]
-=======
     html = format_markdown(html) if status.content_type == 'text/markdown'
     html = encode_and_link_urls(html, linkable_accounts, keep_html: %w(text/markdown text/html).include?(status.content_type))
     html = encode_custom_emojis(html, status.emojis, options[:autoplay]) if options[:custom_emojify]
@@ -83,51 +68,10 @@
       html = simple_format(html, {}, sanitize: false)
       html = html.delete("\n")
     end
->>>>>>> 033bd35f
-
-    html.html_safe # rubocop:disable Rails/OutputSafety
-  end
-
-<<<<<<< HEAD
-  def format_markdown(html, me = false)
-    extensions = {
-      autolink: true,
-      no_intra_emphasis: true,
-      fenced_code_blocks: true,
-      disable_indented_code_blocks: true,
-      strikethrough: true,
-      lax_spacing: true,
-      space_after_headers: true,
-      superscript: true,
-      underline: true,
-      highlight: true,
-      footnotes: true,
-    }
-
-    options = {
-      link_attributes: { target: '_blank', rel: 'nofollow noopener' },
-      no_styles: true,
-      hard_wrap: true,
-    }
-
-    options[:link_attributes][:rel] += ' me' if me
-
-    renderer = APRender.new(options)
-    markdown = Redcarpet::Markdown.new(renderer, extensions)
-    html = reformat(markdown.render(html))
-    html = html.gsub("\r\n", "\n").gsub("\r", "\n")
-    code_safe_strip(html)
-  end
-
-  def reformat(html, escape = true)
-    html = sanitize(html, Sanitize::Config::MASTODON_STRICT)
-  end
-
-  def code_safe_strip(html, char="\n")
-    html = html.split(/(<code[ >].*?\/code>)/m)
-    html.each_slice(2) { |part| part[0].delete!(char) }
-    html.join
-=======
+
+    html.html_safe # rubocop:disable Rails/OutputSafety
+  end
+
   def format_markdown(html)
     html = markdown_formatter.render(html)
     html.delete("\r").delete("\n")
@@ -135,7 +79,6 @@
 
   def reformat(html)
     sanitize(html, Sanitize::Config::MASTODON_STRICT)
->>>>>>> 033bd35f
   end
 
   def plaintext(status)
@@ -174,7 +117,7 @@
 
   def format_field(account, str, **options)
     return reformat(str).html_safe unless account.local? # rubocop:disable Rails/OutputSafety
-    html = format_markdown(str, true)
+    html = format_markdown(str)
     html = encode_and_link_urls(html, me: true)
     html = encode_custom_emojis(html, account.emojis, options[:autoplay]) if options[:custom_emojify]
     html.html_safe # rubocop:disable Rails/OutputSafety
@@ -321,20 +264,12 @@
 
     last_index = entities.reduce(0) do |index, entity|
       indices = entity.respond_to?(:indices) ? entity.indices : entity[:indices]
-<<<<<<< HEAD
-      result << chars[index...indices.first].join
-=======
       result << (keep_html ? text[index...indices.first] : encode(text[index...indices.first]))
->>>>>>> 033bd35f
       result << yield(entity)
       indices.last
     end
 
-<<<<<<< HEAD
-    result << chars[last_index..-1].join
-=======
     result << (keep_html ? text[last_index..-1] : encode(text[last_index..-1]))
->>>>>>> 033bd35f
 
     result.flatten.join
   end
