# frozen_string_literal: true

class Sanitize
  module Config
    HTTP_PROTOCOLS = %w(
      http
      https
    ).freeze

    LINK_PROTOCOLS = %w(
      http
      https
      dat
      dweb
      ipfs
      ipns
      ssb
      gopher
      xmpp
      magnet
      gemini
    ).freeze

    CLASS_WHITELIST_TRANSFORMER = lambda do |env|
      node = env[:node]
      class_list = node['class']&.split(/[\t\n\f\r ]/)

      return unless class_list

      class_list.keep_if do |e|
        next true if e =~ /^(h|p|u|dt|e)-/ # microformats classes
        next true if e =~ /^(mention|hashtag)$/ # semantic classes
        next true if e =~ /^(ellipsis|invisible)$/ # link formatting classes
      end

      node['class'] = class_list.join(' ')
    end

    IMG_TAG_TRANSFORMER = lambda do |env|
      node = env[:node]

      return unless env[:node_name] == 'img'

      node.name = 'a'

      node['href'] = node['src']
      if node['alt'].present?
        node.content = "[🖼  #{node['alt']}]"
      else
        url = node['href']
        prefix = url.match(/\Ahttps?:\/\/(www\.)?/).to_s
        text   = url[prefix.length, 30]
        text   = text + "…" if url[prefix.length..-1].length > 30
        node.content = "[🖼  #{text}]"
      end
    end

    LINK_REL_TRANSFORMER = lambda do |env|
      return unless env[:node_name] == 'a' and env[:node]['href']

      node = env[:node]

      rel = (node['rel'] || '').split(' ') & ['tag']
      unless env[:config][:outgoing] && TagManager.instance.local_url?(node['href'])
        rel += ['nofollow', 'noopener', 'noreferrer']
      end
      node['rel'] = rel.join(' ')
    end

    UNSUPPORTED_HREF_TRANSFORMER = lambda do |env|
      return unless env[:node_name] == 'a'

      current_node = env[:node]

      scheme = begin
        if current_node['href'] =~ Sanitize::REGEX_PROTOCOL
          Regexp.last_match(1).downcase
        else
          :relative
        end
      end

      current_node.replace(current_node.text) unless LINK_PROTOCOLS.include?(scheme)
    end

    MASTODON_STRICT ||= freeze_config(
      elements: %w(p br span a abbr del pre blockquote code b strong u sub sup i em h1 h2 h3 h4 h5 ul ol li),

      attributes: {
<<<<<<< HEAD
        'a'    => %w(href rel class alt title),
        'span' => %w(class),
=======
        'a'          => %w(href rel class title),
        'span'       => %w(class),
        'abbr'       => %w(title),
        'blockquote' => %w(cite),
        'ol'         => %w(start reversed),
        'li'         => %w(value),
>>>>>>> 225c934a
      },

      add_attributes: {
        'a' => {
          'target' => '_blank',
        },
      },

      protocols: {
        'a'          => { 'href' => LINK_PROTOCOLS },
        'blockquote' => { 'cite' => LINK_PROTOCOLS },
      },

      transformers: [
        CLASS_WHITELIST_TRANSFORMER,
        IMG_TAG_TRANSFORMER,
        UNSUPPORTED_HREF_TRANSFORMER,
        LINK_REL_TRANSFORMER,
      ]
    )

    MASTODON_OEMBED ||= freeze_config merge(
      RELAXED,
      elements: RELAXED[:elements] + %w(audio embed iframe source video),

      attributes: merge(
        RELAXED[:attributes],
        'audio'  => %w(controls),
        'embed'  => %w(height src type width),
        'iframe' => %w(allowfullscreen frameborder height scrolling src width),
        'source' => %w(src type),
        'video'  => %w(controls height loop width),
        'div'    => [:data]
      ),

      protocols: merge(
        RELAXED[:protocols],
        'embed'  => { 'src' => HTTP_PROTOCOLS },
        'iframe' => { 'src' => HTTP_PROTOCOLS },
        'source' => { 'src' => HTTP_PROTOCOLS }
      )
    )
  end
end<|MERGE_RESOLUTION|>--- conflicted
+++ resolved
@@ -87,17 +87,12 @@
       elements: %w(p br span a abbr del pre blockquote code b strong u sub sup i em h1 h2 h3 h4 h5 ul ol li),
 
       attributes: {
-<<<<<<< HEAD
-        'a'    => %w(href rel class alt title),
-        'span' => %w(class),
-=======
         'a'          => %w(href rel class title),
         'span'       => %w(class),
         'abbr'       => %w(title),
         'blockquote' => %w(cite),
         'ol'         => %w(start reversed),
         'li'         => %w(value),
->>>>>>> 225c934a
       },
 
       add_attributes: {
