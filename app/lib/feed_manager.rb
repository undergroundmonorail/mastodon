# frozen_string_literal: true

require 'singleton'

class FeedManager
  include Singleton
  include Redisable

  # Maximum number of items stored in a single feed
  MAX_ITEMS = 400

  # Number of items in the feed since last reblog of status
  # before the new reblog will be inserted. Must be <= MAX_ITEMS
  # or the tracking sets will grow forever
  REBLOG_FALLOFF = 40

  # Execute block for every active account
  # @yield [Account]
  # @return [void]
  def with_active_accounts(&block)
    Account.joins(:user).where('users.current_sign_in_at > ?', User::ACTIVE_DURATION.ago).find_each(&block)
  end

  # Redis key of a feed
  # @param [Symbol] type
  # @param [Integer] id
  # @param [Symbol] subtype
  # @return [String]
  def key(type, id, subtype = nil)
    return "feed:#{type}:#{id}" unless subtype

    "feed:#{type}:#{id}:#{subtype}"
  end

<<<<<<< HEAD
  def filter?(timeline_type, status, receiver_id)
    if timeline_type == :home
      filter_from_home?(status, receiver_id, build_crutches(receiver_id, [status]))
    elsif timeline_type == :mentions
      filter_from_mentions?(status, receiver_id)
    elsif timeline_type == :direct
      filter_from_direct?(status, receiver_id)
=======
  # Check if the status should not be added to a feed
  # @param [Symbol] timeline_type
  # @param [Status] status
  # @param [Account|List] receiver
  # @return [Boolean]
  def filter?(timeline_type, status, receiver)
    case timeline_type
    when :home
      filter_from_home?(status, receiver.id, build_crutches(receiver.id, [status]))
    when :list
      filter_from_list?(status, receiver) || filter_from_home?(status, receiver.account_id, build_crutches(receiver.account_id, [status]))
    when :mentions
      filter_from_mentions?(status, receiver.id)
>>>>>>> 65760f59
    else
      false
    end
  end

  # Add a status to a home feed and send a streaming API update
  # @param [Account] account
  # @param [Status] status
  # @return [Boolean]
  def push_to_home(account, status)
    return false unless add_to_feed(:home, account.id, status, account.user&.aggregates_reblogs?)

    trim(:home, account.id)
    PushUpdateWorker.perform_async(account.id, status.id, "timeline:#{account.id}") if push_update_required?("timeline:#{account.id}")
    true
  end

  # Remove a status from a home feed and send a streaming API update
  # @param [Account] account
  # @param [Status] status
  # @return [Boolean]
  def unpush_from_home(account, status)
    return false unless remove_from_feed(:home, account.id, status, account.user&.aggregates_reblogs?)

    redis.publish("timeline:#{account.id}", Oj.dump(event: :delete, payload: status.id.to_s))
    true
  end

  # Add a status to a list feed and send a streaming API update
  # @param [List] list
  # @param [Status] status
  # @return [Boolean]
  def push_to_list(list, status)
    return false if filter_from_list?(status, list) || !add_to_feed(:list, list.id, status, list.account.user&.aggregates_reblogs?)

    trim(:list, list.id)
    PushUpdateWorker.perform_async(list.account_id, status.id, "timeline:list:#{list.id}") if push_update_required?("timeline:list:#{list.id}")
    true
  end

  # Remove a status from a list feed and send a streaming API update
  # @param [List] list
  # @param [Status] status
  # @return [Boolean]
  def unpush_from_list(list, status)
    return false unless remove_from_feed(:list, list.id, status, list.account.user&.aggregates_reblogs?)

    redis.publish("timeline:list:#{list.id}", Oj.dump(event: :delete, payload: status.id.to_s))
    true
  end

<<<<<<< HEAD
  def push_to_direct(account, status)
    return false unless add_to_feed(:direct, account.id, status)
    trim(:direct, account.id)
    PushUpdateWorker.perform_async(account.id, status.id, "timeline:direct:#{account.id}")
    true
  end

  def unpush_from_direct(account, status)
    return false unless remove_from_feed(:direct, account.id, status)
    redis.publish("timeline:direct:#{account.id}", Oj.dump(event: :delete, payload: status.id.to_s))
  end

  def trim(type, account_id)
    timeline_key = key(type, account_id)
    reblog_key   = key(type, account_id, 'reblogs')

    # Remove any items past the MAX_ITEMS'th entry in our feed
    redis.zremrangebyrank(timeline_key, 0, -(FeedManager::MAX_ITEMS + 1))

    # Get the score of the REBLOG_FALLOFF'th item in our feed, and stop
    # tracking anything after it for deduplication purposes.
    falloff_rank  = FeedManager::REBLOG_FALLOFF - 1
    falloff_range = redis.zrevrange(timeline_key, falloff_rank, falloff_rank, with_scores: true)
    falloff_score = falloff_range&.first&.last&.to_i || 0

    # Get any reblogs we might have to clean up after.
    redis.zrangebyscore(reblog_key, 0, falloff_score).each do |reblogged_id|
      # Remove it from the set of reblogs we're tracking *first* to avoid races.
      redis.zrem(reblog_key, reblogged_id)
      # Just drop any set we might have created to track additional reblogs.
      # This means that if this reblog is deleted, we won't automatically insert
      # another reblog, but also that any new reblog can be inserted into the
      # feed.
      redis.del(key(type, account_id, "reblogs:#{reblogged_id}"))
    end
  end

  def merge_into_timeline(from_account, into_account)
=======
  # Fill a home feed with an account's statuses
  # @param [Account] from_account
  # @param [Account] into_account
  # @return [void]
  def merge_into_home(from_account, into_account)
>>>>>>> 65760f59
    timeline_key = key(:home, into_account.id)
    aggregate    = into_account.user&.aggregates_reblogs?
    query        = from_account.statuses.where(visibility: [:public, :unlisted, :private]).includes(:preloadable_poll, reblog: :account).limit(FeedManager::MAX_ITEMS / 4)

    if redis.zcard(timeline_key) >= FeedManager::MAX_ITEMS / 4
      oldest_home_score = redis.zrange(timeline_key, 0, 0, with_scores: true).first.last.to_i
      query = query.where('id > ?', oldest_home_score)
    end

    statuses = query.to_a
    crutches = build_crutches(into_account.id, statuses)

    statuses.each do |status|
      next if filter_from_home?(status, into_account.id, crutches)

      add_to_feed(:home, into_account.id, status, aggregate)
    end

    trim(:home, into_account.id)
  end

  # Fill a list feed with an account's statuses
  # @param [Account] from_account
  # @param [List] list
  # @return [void]
  def merge_into_list(from_account, list)
    timeline_key = key(:list, list.id)
    aggregate    = list.account.user&.aggregates_reblogs?
    query        = from_account.statuses.where(visibility: [:public, :unlisted, :private]).includes(:preloadable_poll, reblog: :account).limit(FeedManager::MAX_ITEMS / 4)

    if redis.zcard(timeline_key) >= FeedManager::MAX_ITEMS / 4
      oldest_home_score = redis.zrange(timeline_key, 0, 0, with_scores: true).first.last.to_i
      query = query.where('id > ?', oldest_home_score)
    end

    statuses = query.to_a
    crutches = build_crutches(list.account_id, statuses)

    statuses.each do |status|
      next if filter_from_home?(status, list.account_id, crutches) || filter_from_list?(status, list)

      add_to_feed(:list, list.id, status, aggregate)
    end

    trim(:list, list.id)
  end

  # Remove an account's statuses from a home feed
  # @param [Account] from_account
  # @param [Account] into_account
  # @return [void]
  def unmerge_from_home(from_account, into_account)
    timeline_key      = key(:home, into_account.id)
    oldest_home_score = redis.zrange(timeline_key, 0, 0, with_scores: true)&.first&.last&.to_i || 0

    from_account.statuses.select('id, reblog_of_id').where('id > ?', oldest_home_score).reorder(nil).find_each do |status|
      remove_from_feed(:home, into_account.id, status, into_account.user&.aggregates_reblogs?)
    end
  end

  # Remove an account's statuses from a list feed
  # @param [Account] from_account
  # @param [List] list
  # @return [void]
  def unmerge_from_list(from_account, list)
    timeline_key      = key(:list, list.id)
    oldest_list_score = redis.zrange(timeline_key, 0, 0, with_scores: true)&.first&.last&.to_i || 0

    from_account.statuses.select('id, reblog_of_id').where('id > ?', oldest_list_score).reorder(nil).find_each do |status|
      remove_from_feed(:list, list.id, status, list.account.user&.aggregates_reblogs?)
    end
  end

  # Clear all statuses from or mentioning target_account from a home feed
  # @param [Account] account
  # @param [Account] target_account
  # @return [void]
  def clear_from_home(account, target_account)
    timeline_key        = key(:home, account.id)
    timeline_status_ids = redis.zrange(timeline_key, 0, -1)
    statuses            = Status.where(id: timeline_status_ids).select(:id, :reblog_of_id, :account_id).to_a
    reblogged_ids       = Status.where(id: statuses.map(&:reblog_of_id).compact, account: target_account).pluck(:id)
    with_mentions_ids   = Mention.active.where(status_id: statuses.flat_map { |s| [s.id, s.reblog_of_id] }.compact, account: target_account).pluck(:status_id)

    target_statuses = statuses.select do |status|
      status.account_id == target_account.id || reblogged_ids.include?(status.reblog_of_id) || with_mentions_ids.include?(status.id) || with_mentions_ids.include?(status.reblog_of_id)
    end

    target_statuses.each do |status|
      unpush_from_home(account, status)
    end
  end

  # Populate home feed of account from scratch
  # @param [Account] account
  # @return [void]
  def populate_home(account)
    limit        = FeedManager::MAX_ITEMS / 2
    aggregate    = account.user&.aggregates_reblogs?
    timeline_key = key(:home, account.id)

    account.statuses.limit(limit).each do |status|
      add_to_feed(:home, account.id, status, aggregate)
    end

    account.following.includes(:account_stat).find_each do |target_account|
      if redis.zcard(timeline_key) >= limit
        oldest_home_score = redis.zrange(timeline_key, 0, 0, with_scores: true).first.last.to_i
        last_status_score = Mastodon::Snowflake.id_at(account.last_status_at)

        # If the feed is full and this account has not posted more recently
        # than the last item on the feed, then we can skip the whole account
        # because none of its statuses would stay on the feed anyway
        next if last_status_score < oldest_home_score
      end

      statuses = target_account.statuses.where(visibility: [:public, :unlisted, :private]).includes(:preloadable_poll, reblog: :account).limit(limit)
      crutches = build_crutches(account.id, statuses)

      statuses.each do |status|
        next if filter_from_home?(status, account.id, crutches)

        add_to_feed(:home, account.id, status, aggregate)
      end

      trim(:home, account.id)
    end
  end

  def populate_direct_feed(account)
    added  = 0
    limit  = FeedManager::MAX_ITEMS / 2
    max_id = nil

    loop do
      statuses = Status.as_direct_timeline(account, limit, max_id)

      break if statuses.empty?

      statuses.each do |status|
        next if filter_from_direct?(status, account)
        added += 1 if add_to_feed(:direct, account.id, status)
      end

      break unless added.zero?

      max_id = statuses.last.id
    end
  end

  private

  # Trim a feed to maximum size by removing older items
  # @param [Symbol] type
  # @param [Integer] timeline_id
  # @return [void]
  def trim(type, timeline_id)
    timeline_key = key(type, timeline_id)
    reblog_key   = key(type, timeline_id, 'reblogs')

    # Remove any items past the MAX_ITEMS'th entry in our feed
    redis.zremrangebyrank(timeline_key, 0, -(FeedManager::MAX_ITEMS + 1))

    # Get the score of the REBLOG_FALLOFF'th item in our feed, and stop
    # tracking anything after it for deduplication purposes.
    falloff_rank  = FeedManager::REBLOG_FALLOFF
    falloff_range = redis.zrevrange(timeline_key, falloff_rank, falloff_rank, with_scores: true)
    falloff_score = falloff_range&.first&.last&.to_i

    return if falloff_score.nil?

    # Get any reblogs we might have to clean up after.
    redis.zrangebyscore(reblog_key, 0, falloff_score).each do |reblogged_id|
      # Remove it from the set of reblogs we're tracking *first* to avoid races.
      redis.zrem(reblog_key, reblogged_id)
      # Just drop any set we might have created to track additional reblogs.
      # This means that if this reblog is deleted, we won't automatically insert
      # another reblog, but also that any new reblog can be inserted into the
      # feed.
      redis.del(key(type, timeline_id, "reblogs:#{reblogged_id}"))
    end
  end

  # Check if there is a streaming API client connected
  # for the given feed
  # @param [String] timeline_key
  # @return [Boolean]
  def push_update_required?(timeline_key)
    redis.exists?("subscribed:#{timeline_key}")
  end

  # Check if the account is blocking or muting any of the given accounts
  # @param [Integer] receiver_id
  # @param [Array<Integer>] account_ids
  # @param [Symbol] context
  def blocks_or_mutes?(receiver_id, account_ids, context)
    Block.where(account_id: receiver_id, target_account_id: account_ids).any? ||
      (context == :home ? Mute.where(account_id: receiver_id, target_account_id: account_ids).any? : Mute.where(account_id: receiver_id, target_account_id: account_ids, hide_notifications: true).any?)
  end

  # Check if status should not be added to the home feed
  # @param [Status] status
  # @param [Integer] receiver_id
  # @param [Hash] crutches
  # @return [Boolean]
  def filter_from_home?(status, receiver_id, crutches)
    return false if receiver_id == status.account_id
    return true  if status.reply? && (status.in_reply_to_id.nil? || status.in_reply_to_account_id.nil?)
    return true  if phrase_filtered?(status, receiver_id, :home)

    check_for_blocks = crutches[:active_mentions][status.id] || []
    check_for_blocks.concat([status.account_id])

    if status.reblog?
      check_for_blocks.concat([status.reblog.account_id])
      check_for_blocks.concat(crutches[:active_mentions][status.reblog_of_id] || [])
    end

    return true if check_for_blocks.any? { |target_account_id| crutches[:blocking][target_account_id] || crutches[:muting][target_account_id] }

    if status.reply? && !status.in_reply_to_account_id.nil?                                                                      # Filter out if it's a reply
      should_filter   = !crutches[:following][status.in_reply_to_account_id]                                                     # and I'm not following the person it's a reply to
      should_filter &&= receiver_id != status.in_reply_to_account_id                                                             # and it's not a reply to me
      should_filter &&= status.account_id != status.in_reply_to_account_id                                                       # and it's not a self-reply

      return !!should_filter
    elsif status.reblog?                                                                                                         # Filter out a reblog
      should_filter   = crutches[:hiding_reblogs][status.account_id]                                                             # if the reblogger's reblogs are suppressed
      should_filter ||= crutches[:blocked_by][status.reblog.account_id]                                                          # or if the author of the reblogged status is blocking me
      should_filter ||= crutches[:domain_blocking][status.reblog.account.domain]                                                 # or the author's domain is blocked

      return !!should_filter
    end

    false
  end

  # Check if status should not be added to the mentions feed
  # @see NotifyService
  # @param [Status] status
  # @param [Integer] receiver_id
  # @return [Boolean]
  def filter_from_mentions?(status, receiver_id)
    return true if receiver_id == status.account_id
    return true if phrase_filtered?(status, receiver_id, :notifications)

    # This filter is called from NotifyService, but already after the sender of
    # the notification has been checked for mute/block. Therefore, it's not
    # necessary to check the author of the toot for mute/block again
    check_for_blocks = status.active_mentions.pluck(:account_id)
    check_for_blocks.concat([status.in_reply_to_account]) if status.reply? && !status.in_reply_to_account_id.nil?

    should_filter   = blocks_or_mutes?(receiver_id, check_for_blocks, :mentions)                                                         # Filter if it's from someone I blocked, in reply to someone I blocked, or mentioning someone I blocked (or muted)
    should_filter ||= (status.account.silenced? && !Follow.where(account_id: receiver_id, target_account_id: status.account_id).exists?) # of if the account is silenced and I'm not following them

    should_filter
  end

<<<<<<< HEAD
  def filter_from_direct?(status, receiver_id)
    return false if receiver_id == status.account_id
    filter_from_mentions?(status, receiver_id)
  end

=======
  # Check if status should not be added to the list feed
  # @param [Status] status
  # @param [List] list
  # @return [Boolean]
  def filter_from_list?(status, list)
    if status.reply? && status.in_reply_to_account_id != status.account_id
      should_filter = status.in_reply_to_account_id != list.account_id
      should_filter &&= !list.show_all_replies?
      should_filter &&= !(list.show_list_replies? && ListAccount.where(list_id: list.id, account_id: status.in_reply_to_account_id).exists?)

      return !!should_filter
    end

    false
  end

  # Check if the status hits a phrase filter
  # @param [Status] status
  # @param [Integer] receiver_id
  # @param [Symbol] context
  # @return [Boolean]
>>>>>>> 65760f59
  def phrase_filtered?(status, receiver_id, context)
    active_filters = Rails.cache.fetch("filters:#{receiver_id}") { CustomFilter.where(account_id: receiver_id).active_irreversible.to_a }.to_a

    active_filters.select! { |filter| filter.context.include?(context.to_s) && !filter.expired? }

    active_filters.map! do |filter|
      if filter.whole_word
        sb = filter.phrase =~ /\A[[:word:]]/ ? '\b' : ''
        eb = filter.phrase =~ /[[:word:]]\z/ ? '\b' : ''

        /(?mix:#{sb}#{Regexp.escape(filter.phrase)}#{eb})/
      else
        /#{Regexp.escape(filter.phrase)}/i
      end
    end

    return false if active_filters.empty?

    combined_regex = active_filters.reduce { |memo, obj| Regexp.union(memo, obj) }
    status         = status.reblog if status.reblog?

    combined_text = [
      Formatter.instance.plaintext(status),
      status.spoiler_text,
      status.preloadable_poll ? status.preloadable_poll.options.join("\n\n") : nil,
      status.media_attachments.map(&:description).join("\n\n"),
    ].compact.join("\n\n")

    !combined_regex.match(combined_text).nil?
  end

  # Adds a status to an account's feed, returning true if a status was
  # added, and false if it was not added to the feed. Note that this is
  # an internal helper: callers must call trim or push updates if
  # either action is appropriate.
  # @param [Symbol] timeline_type
  # @param [Integer] account_id
  # @param [Status] status
  # @param [Boolean] aggregate_reblogs
  # @return [Boolean]
  def add_to_feed(timeline_type, account_id, status, aggregate_reblogs = true)
    timeline_key = key(timeline_type, account_id)
    reblog_key   = key(timeline_type, account_id, 'reblogs')

    if status.reblog? && (aggregate_reblogs.nil? || aggregate_reblogs)
      # If the original status or a reblog of it is within
      # REBLOG_FALLOFF statuses from the top, do not re-insert it into
      # the feed
      rank = redis.zrevrank(timeline_key, status.reblog_of_id)

      return false if !rank.nil? && rank < FeedManager::REBLOG_FALLOFF

      # The ordered set at `reblog_key` holds statuses which have a reblog
      # in the top `REBLOG_FALLOFF` statuses of the timeline
      if redis.zadd(reblog_key, status.id, status.reblog_of_id, nx: true)
        # This is not something we've already seen reblogged, so we
        # can just add it to the feed (and note that we're reblogging it).
        redis.zadd(timeline_key, status.id, status.id)
      else
        # Another reblog of the same status was already in the
        # REBLOG_FALLOFF most recent statuses, so we note that this
        # is an "extra" reblog, by storing it in reblog_set_key.
        reblog_set_key = key(timeline_type, account_id, "reblogs:#{status.reblog_of_id}")
        redis.sadd(reblog_set_key, status.id)
        return false
      end
    else
      # A reblog may reach earlier than the original status because of the
      # delay of the worker deliverying the original status, the late addition
      # by merging timelines, and other reasons.
      # If such a reblog already exists, just do not re-insert it into the feed.
      return false unless redis.zscore(reblog_key, status.id).nil?

      redis.zadd(timeline_key, status.id, status.id)
    end

    true
  end

  # Removes an individual status from a feed, correctly handling cases
  # with reblogs, and returning true if a status was removed. As with
  # `add_to_feed`, this does not trigger push updates, so callers must
  # do so if appropriate.
  # @param [Symbol] timeline_type
  # @param [Integer] account_id
  # @param [Status] status
  # @param [Boolean] aggregate_reblogs
  # @return [Boolean]
  def remove_from_feed(timeline_type, account_id, status, aggregate_reblogs = true)
    timeline_key = key(timeline_type, account_id)
    reblog_key   = key(timeline_type, account_id, 'reblogs')

    if status.reblog? && (aggregate_reblogs.nil? || aggregate_reblogs)
      # 1. If the reblogging status is not in the feed, stop.
      status_rank = redis.zrevrank(timeline_key, status.id)
      return false if status_rank.nil?

      # 2. Remove reblog from set of this status's reblogs.
      reblog_set_key = key(timeline_type, account_id, "reblogs:#{status.reblog_of_id}")

      redis.srem(reblog_set_key, status.id)
      redis.zrem(reblog_key, status.reblog_of_id)
      # 3. Re-insert another reblog or original into the feed if one
      # remains in the set. We could pick a random element, but this
      # set should generally be small, and it seems ideal to show the
      # oldest potential such reblog.
      other_reblog = redis.smembers(reblog_set_key).map(&:to_i).min

      redis.zadd(timeline_key, other_reblog, other_reblog) if other_reblog
      redis.zadd(reblog_key, other_reblog, status.reblog_of_id) if other_reblog

      # 4. Remove the reblogging status from the feed (as normal)
      # (outside conditional)
    else
      # If the original is getting deleted, no use for reblog references
      redis.del(key(timeline_type, account_id, "reblogs:#{status.id}"))
      redis.zrem(reblog_key, status.id)
    end

    redis.zrem(timeline_key, status.id)
  end

  # Pre-fetch various objects and relationships for given statuses that
  # are going to be checked by the filtering methods
  # @param [Integer] receiver_id
  # @param [Array<Status>] statuses
  # @return [Hash]
  def build_crutches(receiver_id, statuses)
    crutches = {}

    crutches[:active_mentions] = Mention.active.where(status_id: statuses.flat_map { |s| [s.id, s.reblog_of_id] }.compact).pluck(:status_id, :account_id).each_with_object({}) { |(id, account_id), mapping| (mapping[id] ||= []).push(account_id) }

    check_for_blocks = statuses.flat_map do |s|
      arr = crutches[:active_mentions][s.id] || []
      arr.concat([s.account_id])

      if s.reblog?
        arr.concat([s.reblog.account_id])
        arr.concat(crutches[:active_mentions][s.reblog_of_id] || [])
      end

      arr
    end

    crutches[:following]       = Follow.where(account_id: receiver_id, target_account_id: statuses.map(&:in_reply_to_account_id).compact).pluck(:target_account_id).each_with_object({}) { |id, mapping| mapping[id] = true }
    crutches[:hiding_reblogs]  = Follow.where(account_id: receiver_id, target_account_id: statuses.map { |s| s.account_id if s.reblog? }.compact, show_reblogs: false).pluck(:target_account_id).each_with_object({}) { |id, mapping| mapping[id] = true }
    crutches[:blocking]        = Block.where(account_id: receiver_id, target_account_id: check_for_blocks).pluck(:target_account_id).each_with_object({}) { |id, mapping| mapping[id] = true }
    crutches[:muting]          = Mute.where(account_id: receiver_id, target_account_id: check_for_blocks).pluck(:target_account_id).each_with_object({}) { |id, mapping| mapping[id] = true }
    crutches[:domain_blocking] = AccountDomainBlock.where(account_id: receiver_id, domain: statuses.map { |s| s.reblog&.account&.domain }.compact).pluck(:domain).each_with_object({}) { |domain, mapping| mapping[domain] = true }
    crutches[:blocked_by]      = Block.where(target_account_id: receiver_id, account_id: statuses.map { |s| s.reblog&.account_id }.compact).pluck(:account_id).each_with_object({}) { |id, mapping| mapping[id] = true }

    crutches
  end
end<|MERGE_RESOLUTION|>--- conflicted
+++ resolved
@@ -32,15 +32,6 @@
     "feed:#{type}:#{id}:#{subtype}"
   end
 
-<<<<<<< HEAD
-  def filter?(timeline_type, status, receiver_id)
-    if timeline_type == :home
-      filter_from_home?(status, receiver_id, build_crutches(receiver_id, [status]))
-    elsif timeline_type == :mentions
-      filter_from_mentions?(status, receiver_id)
-    elsif timeline_type == :direct
-      filter_from_direct?(status, receiver_id)
-=======
   # Check if the status should not be added to a feed
   # @param [Symbol] timeline_type
   # @param [Status] status
@@ -54,7 +45,8 @@
       filter_from_list?(status, receiver) || filter_from_home?(status, receiver.account_id, build_crutches(receiver.account_id, [status]))
     when :mentions
       filter_from_mentions?(status, receiver.id)
->>>>>>> 65760f59
+    when :direct
+      filter_from_direct?(status, receiver.id)
     else
       false
     end
@@ -106,52 +98,34 @@
     true
   end
 
-<<<<<<< HEAD
+  # Add a status to a linear direct message feed and send a streaming API update
+  # @param [Account] account
+  # @param [Status] status
+  # @return [Boolean]
   def push_to_direct(account, status)
     return false unless add_to_feed(:direct, account.id, status)
+
     trim(:direct, account.id)
     PushUpdateWorker.perform_async(account.id, status.id, "timeline:direct:#{account.id}")
     true
   end
 
+  # Remove a status from a linear direct message feed and send a streaming API update
+  # @param [List] list
+  # @param [Status] status
+  # @return [Boolean]
   def unpush_from_direct(account, status)
     return false unless remove_from_feed(:direct, account.id, status)
+
     redis.publish("timeline:direct:#{account.id}", Oj.dump(event: :delete, payload: status.id.to_s))
-  end
-
-  def trim(type, account_id)
-    timeline_key = key(type, account_id)
-    reblog_key   = key(type, account_id, 'reblogs')
-
-    # Remove any items past the MAX_ITEMS'th entry in our feed
-    redis.zremrangebyrank(timeline_key, 0, -(FeedManager::MAX_ITEMS + 1))
-
-    # Get the score of the REBLOG_FALLOFF'th item in our feed, and stop
-    # tracking anything after it for deduplication purposes.
-    falloff_rank  = FeedManager::REBLOG_FALLOFF - 1
-    falloff_range = redis.zrevrange(timeline_key, falloff_rank, falloff_rank, with_scores: true)
-    falloff_score = falloff_range&.first&.last&.to_i || 0
-
-    # Get any reblogs we might have to clean up after.
-    redis.zrangebyscore(reblog_key, 0, falloff_score).each do |reblogged_id|
-      # Remove it from the set of reblogs we're tracking *first* to avoid races.
-      redis.zrem(reblog_key, reblogged_id)
-      # Just drop any set we might have created to track additional reblogs.
-      # This means that if this reblog is deleted, we won't automatically insert
-      # another reblog, but also that any new reblog can be inserted into the
-      # feed.
-      redis.del(key(type, account_id, "reblogs:#{reblogged_id}"))
-    end
-  end
-
-  def merge_into_timeline(from_account, into_account)
-=======
+    true
+  end
+
   # Fill a home feed with an account's statuses
   # @param [Account] from_account
   # @param [Account] into_account
   # @return [void]
   def merge_into_home(from_account, into_account)
->>>>>>> 65760f59
     timeline_key = key(:home, into_account.id)
     aggregate    = into_account.user&.aggregates_reblogs?
     query        = from_account.statuses.where(visibility: [:public, :unlisted, :private]).includes(:preloadable_poll, reblog: :account).limit(FeedManager::MAX_ITEMS / 4)
@@ -281,6 +255,9 @@
     end
   end
 
+  # Populate direct feed of account from scratch
+  # @param [Account] account
+  # @return [void]
   def populate_direct_feed(account)
     added  = 0
     limit  = FeedManager::MAX_ITEMS / 2
@@ -410,13 +387,15 @@
     should_filter
   end
 
-<<<<<<< HEAD
+  # Check if status should not be added to the linear direct message feed
+  # @param [Status] status
+  # @param [Integer] receiver_id
+  # @return [Boolean]
   def filter_from_direct?(status, receiver_id)
     return false if receiver_id == status.account_id
     filter_from_mentions?(status, receiver_id)
   end
 
-=======
   # Check if status should not be added to the list feed
   # @param [Status] status
   # @param [List] list
@@ -438,7 +417,6 @@
   # @param [Integer] receiver_id
   # @param [Symbol] context
   # @return [Boolean]
->>>>>>> 65760f59
   def phrase_filtered?(status, receiver_id, context)
     active_filters = Rails.cache.fetch("filters:#{receiver_id}") { CustomFilter.where(account_id: receiver_id).active_irreversible.to_a }.to_a
 
