- processed_bio = FrontmatterHandler.instance.process_bio Formatter.instance.simplified_format account
.card.h-card.p-author{ style: "background-image: url(#{account.header.url(:original)})" }
  .card__illustration
    = render 'accounts/follow_button', account: account
    .avatar= image_tag account.avatar.url(:original), class: 'u-photo'

  .card__bio
    %h1.name
      %span.p-name.emojify= display_name(account)
      %small
        %span @#{account.local_username_and_domain}
        = fa_icon('lock') if account.locked?
    - if Setting.show_staff_badge
      - if account.user_admin?
        .roles
          .account-role.admin
            = t 'accounts.roles.admin'
      - elsif account.user_moderator?
        .roles
          .account-role.moderator
            = t 'accounts.roles.moderator'
    .bio
<<<<<<< HEAD
      .account__header__content.p-note.emojify!=processed_bio[:text]
      - if processed_bio[:metadata].length > 0
        %table.metadata<
          - processed_bio[:metadata].each do |i|
            %tr.metadata-item><
              %th.emojify>!=i[0]
              %td.emojify>!=i[1]
=======
      .account__header__content.p-note.emojify= Formatter.instance.simplified_format(account, custom_emojify: true)
>>>>>>> f890d2a7

    .details-counters
      .counter{ class: active_nav_class(short_account_url(account)) }
        = link_to short_account_url(account), class: 'u-url u-uid' do
          %span.counter-number= number_to_human account.statuses_count, strip_insignificant_zeros: true
          %span.counter-label= t('accounts.posts')

      .counter{ class: active_nav_class(account_following_index_url(account)) }
        = link_to account_following_index_url(account) do
          %span.counter-number= number_to_human account.following_count, strip_insignificant_zeros: true
          %span.counter-label= t('accounts.following')

      .counter{ class: active_nav_class(account_followers_url(account)) }
        = link_to account_followers_url(account) do
          %span.counter-number= number_to_human account.followers_count, strip_insignificant_zeros: true
          %span.counter-label= t('accounts.followers')<|MERGE_RESOLUTION|>--- conflicted
+++ resolved
@@ -1,4 +1,4 @@
-- processed_bio = FrontmatterHandler.instance.process_bio Formatter.instance.simplified_format account
+- processed_bio = FrontmatterHandler.instance.process_bio Formatter.instance.simplified_format(account, custom_emojify: true)
 .card.h-card.p-author{ style: "background-image: url(#{account.header.url(:original)})" }
   .card__illustration
     = render 'accounts/follow_button', account: account
@@ -20,7 +20,6 @@
           .account-role.moderator
             = t 'accounts.roles.moderator'
     .bio
-<<<<<<< HEAD
       .account__header__content.p-note.emojify!=processed_bio[:text]
       - if processed_bio[:metadata].length > 0
         %table.metadata<
@@ -28,9 +27,6 @@
             %tr.metadata-item><
               %th.emojify>!=i[0]
               %td.emojify>!=i[1]
-=======
-      .account__header__content.p-note.emojify= Formatter.instance.simplified_format(account, custom_emojify: true)
->>>>>>> f890d2a7
 
     .details-counters
       .counter{ class: active_nav_class(short_account_url(account)) }
