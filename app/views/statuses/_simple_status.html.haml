--- conflicted
+++ resolved
@@ -68,9 +68,5 @@
         = fa_icon 'lock fw'
       - else
         = fa_icon 'envelope fw'
-<<<<<<< HEAD
-    = link_to remote_interaction_path(status, type: :favourite), class: 'status__action-bar-button icon-button modal-button', style: 'font-size: 18px; width: 23.1429px; height: 23.1429px; line-height: 23.15px;' do
-=======
     = link_to remote_interaction_path(status, type: :favourite), class: 'status__action-bar-button icon-button modal-button' do
->>>>>>> 88f7d013
       = fa_icon 'heart fw'