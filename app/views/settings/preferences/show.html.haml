--- conflicted
+++ resolved
@@ -36,15 +36,6 @@
 
   %hr#settings_web/
 
-<<<<<<< HEAD
-=======
-  .fields-row
-    .fields-group.fields-row__column.fields-row__column-6
-      = f.input :setting_theme, collection: Themes.instance.names, label_method: lambda { |theme| I18n.t("themes.#{theme}", default: theme) }, wrapper: :with_label, include_blank: false, hint: false
-    .fields-group.fields-row__column.fields-row__column-6
-      = f.input :setting_display_media, collection: ['default', 'show_all', 'hide_all'], wrapper: :with_label, include_blank: false, label_method: lambda { |item| t("simple_form.hints.defaults.setting_display_media_#{item}") }, hint: false
-
->>>>>>> 4f0bdbaa
   .fields-group
     = f.input :setting_unfollow_modal, as: :boolean, wrapper: :with_label
     = f.input :setting_boost_modal, as: :boolean, wrapper: :with_label
@@ -53,6 +44,7 @@
 
   .fields-group
     = f.input :setting_auto_play_gif, as: :boolean, wrapper: :with_label
+    = f.input :setting_display_media, collection: ['default', 'show_all', 'hide_all'], wrapper: :with_label, include_blank: false, label_method: lambda { |item| safe_join([t("simple_form.labels.defaults.setting_display_media_#{item}"), content_tag(:span, t("simple_form.hints.defaults.setting_display_media_#{item}"), class: 'hint')]) }, required: false, as: :radio_buttons, collection_wrapper_tag: 'ul', item_wrapper_tag: 'li'
     = f.input :setting_expand_spoilers, as: :boolean, wrapper: :with_label
     = f.input :setting_reduce_motion, as: :boolean, wrapper: :with_label
     = f.input :setting_system_font_ui, as: :boolean, wrapper: :with_label
