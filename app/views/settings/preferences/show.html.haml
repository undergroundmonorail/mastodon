--- conflicted
+++ resolved
@@ -36,13 +36,6 @@
 
   %hr#settings_web/
 
-<<<<<<< HEAD
-=======
-  - if Themes.instance.names.size > 1
-    .fields-group
-      = f.input :setting_theme, collection: Themes.instance.names, label_method: lambda { |theme| I18n.t("themes.#{theme}", default: theme) }, wrapper: :with_block_label, include_blank: false
-
->>>>>>> 554f659f
   .fields-group
     = f.input :setting_unfollow_modal, as: :boolean, wrapper: :with_label
     = f.input :setting_boost_modal, as: :boolean, wrapper: :with_label
