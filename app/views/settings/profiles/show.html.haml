--- conflicted
+++ resolved
@@ -4,16 +4,10 @@
 = simple_form_for @account, url: settings_profile_path, html: { method: :put } do |f|
   = render 'shared/error_messages', object: @account
 
-<<<<<<< HEAD
-  .fields-group
-    = f.input :display_name, placeholder: t('simple_form.labels.defaults.display_name'), hint: t('simple_form.hints.defaults.display_name', count: 30 - @account.display_name.size).html_safe
-    = f.input :note, placeholder: t('simple_form.labels.defaults.note'), hint: t('simple_form.hints.defaults.note', count: 500 - @account.note.size).html_safe
-=======
   .fields-row
     .fields-row__column.fields-group.fields-row__column-6
       = f.input :display_name, wrapper: :with_label, hint: t('simple_form.hints.defaults.display_name', count: 30 - @account.display_name.size).html_safe
-      = f.input :note, wrapper: :with_label, hint: t('simple_form.hints.defaults.note', count: 160 - @account.note.size).html_safe
->>>>>>> 554f659f
+      = f.input :note, wrapper: :with_label, hint: t('simple_form.hints.defaults.note', count: 500 - @account.note.size).html_safe
 
   .fields-row
     .fields-row__column.fields-row__column-6
