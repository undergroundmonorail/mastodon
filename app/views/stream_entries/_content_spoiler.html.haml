--- conflicted
+++ resolved
@@ -1,13 +1,7 @@
-<<<<<<< HEAD
-.media-spoiler><
-  %span= t('stream_entries.sensitive_content')
-  %span= t('stream_entries.click_to_show')
-=======
-.media-spoiler-wrapper{ class: sensitive == false && 'media-spoiler-wrapper__visible' }
+.media-spoiler-wrapper{ class: sensitive == false && 'media-spoiler-wrapper__visible' }><
   .spoiler-button
     .icon-button.overlayed
       %i.fa.fa-fw.fa-eye
   .media-spoiler
     %span= t('stream_entries.sensitive_content')
-    %span= t('stream_entries.click_to_show')
->>>>>>> 056b5ed7
+    %span= t('stream_entries.click_to_show')