--- conflicted
+++ resolved
@@ -22,12 +22,8 @@
       %p{ :style => ('margin-bottom: 0' unless current_account&.user&.setting_expand_spoilers) }<
         %span.p-summary> #{Formatter.instance.format_spoiler(status, autoplay: autoplay)}&nbsp;
         %a.status__content__spoiler-link{ href: '#' }= t('statuses.show_more')
-<<<<<<< HEAD
-    .e-content{ lang: status.language, style: "display: #{status.spoiler_text? ? 'none' : 'block'}; direction: #{rtl_status?(status) ? 'rtl' : 'ltr'}" }<
+    .e-content{ lang: status.language, style: "display: #{!current_account&.user&.setting_expand_spoilers && status.spoiler_text? ? 'none' : 'block'}; direction: #{rtl_status?(status) ? 'rtl' : 'ltr'}" }<
       = Formatter.instance.format(status, custom_emojify: true, autoplay: autoplay)
-=======
-    .e-content{ lang: status.language, style: "display: #{!current_account&.user&.setting_expand_spoilers && status.spoiler_text? ? 'none' : 'block'}; direction: #{rtl_status?(status) ? 'rtl' : 'ltr'}" }= Formatter.instance.format(status, custom_emojify: true, autoplay: autoplay)
->>>>>>> 5d5d1b52
 
   - unless status.media_attachments.empty?
     - if status.media_attachments.first.video?
