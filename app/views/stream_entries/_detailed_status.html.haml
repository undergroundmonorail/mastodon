--- conflicted
+++ resolved
@@ -65,13 +65,8 @@
         %span.detailed-status__reblogs>= number_to_human status.reblogs_count, strip_insignificant_zeros: true
         = " "
     ·
-<<<<<<< HEAD
-    = link_to remote_interaction_path(status), class: 'modal-button detailed-status__link' do
+    = link_to remote_interaction_path(status, type: :favourite), class: 'modal-button detailed-status__link' do
       = fa_icon('heart')
-=======
-    = link_to remote_interaction_path(status, type: :favourite), class: 'modal-button detailed-status__link' do
-      = fa_icon('star')
->>>>>>> 530d2914
       %span.detailed-status__favorites>= number_to_human status.favourites_count, strip_insignificant_zeros: true
       = " "
 
