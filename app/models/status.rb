--- conflicted
+++ resolved
@@ -391,19 +391,12 @@
     self.sensitive  = false if sensitive.nil?
   end
 
-<<<<<<< HEAD
-  def set_sensitivity
-    self.sensitive = sensitive || spoiler_text.present?
-  end
-
   def set_locality
     if account.domain.nil? && !attribute_changed?(:local_only)
       self.local_only = marked_local_only?
     end
   end
 
-=======
->>>>>>> 2304d525
   def set_conversation
     self.reply = !(in_reply_to_id.nil? && thread.nil?) unless reply
 
