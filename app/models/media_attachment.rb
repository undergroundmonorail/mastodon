# frozen_string_literal: true
# == Schema Information
#
# Table name: media_attachments
#
#  id                  :bigint(8)        not null, primary key
#  status_id           :bigint(8)
#  file_file_name      :string
#  file_content_type   :string
#  file_file_size      :integer
#  file_updated_at     :datetime
#  remote_url          :string           default(""), not null
#  created_at          :datetime         not null
#  updated_at          :datetime         not null
#  shortcode           :string
#  type                :integer          default("image"), not null
#  file_meta           :json
#  account_id          :bigint(8)
#  description         :text
#  scheduled_status_id :bigint(8)
#  blurhash            :string
#

class MediaAttachment < ApplicationRecord
  self.inheritance_column = nil

  enum type: [:image, :gifv, :video, :unknown, :audio]

  MAX_DESCRIPTION_LENGTH = 1_500

  IMAGE_FILE_EXTENSIONS = %w(.jpg .jpeg .png .gif).freeze
  VIDEO_FILE_EXTENSIONS = %w(.webm .mp4 .m4v .mov).freeze
  AUDIO_FILE_EXTENSIONS = %w(.ogg .oga .mp3 .wav .flac .opus .aac .m4a .3gp .wma).freeze

  IMAGE_MIME_TYPES             = %w(image/jpeg image/png image/gif).freeze
  VIDEO_MIME_TYPES             = %w(video/webm video/mp4 video/quicktime video/ogg).freeze
  VIDEO_CONVERTIBLE_MIME_TYPES = %w(video/webm video/quicktime).freeze
  AUDIO_MIME_TYPES             = %w(audio/wave audio/wav audio/x-wav audio/x-pn-wave audio/ogg audio/mpeg audio/mp3 audio/webm audio/flac audio/aac audio/m4a audio/x-m4a audio/mp4 audio/3gpp video/x-ms-asf).freeze

  BLURHASH_OPTIONS = {
    x_comp: 4,
    y_comp: 4,
  }.freeze

  IMAGE_STYLES = {
    original: {
      pixels: 1_638_400, # 1280x1280px
      file_geometry_parser: FastGeometryParser,
    },

    small: {
      pixels: 160_000, # 400x400px
      file_geometry_parser: FastGeometryParser,
      blurhash: BLURHASH_OPTIONS,
    },
  }.freeze

  VIDEO_STYLES = {
    small: {
      convert_options: {
        output: {
          'loglevel' => 'fatal',
          vf: 'scale=\'min(400\, iw):min(400\, ih)\':force_original_aspect_ratio=decrease',
        },
      },
      format: 'png',
      time: 0,
      file_geometry_parser: FastGeometryParser,
      blurhash: BLURHASH_OPTIONS,
    },

    original: {
      keep_same_format: true,
      convert_options: {
        output: {
          'loglevel' => 'fatal',
          'map_metadata' => '-1',
          'c:v' => 'copy',
          'c:a' => 'copy',
        },
      },
    },
  }.freeze

  AUDIO_STYLES = {
    original: {
      format: 'mp3',
      content_type: 'audio/mpeg',
      convert_options: {
        output: {
          'loglevel' => 'fatal',
          'map_metadata' => '-1',
          'q:a' => 2,
        },
      },
    },
  }.freeze

  VIDEO_FORMAT = {
    format: 'mp4',
    content_type: 'video/mp4',
    convert_options: {
      output: {
        'loglevel' => 'fatal',
        'movflags' => 'faststart',
        'pix_fmt' => 'yuv420p',
        'vf' => 'scale=\'trunc(iw/2)*2:trunc(ih/2)*2\'',
        'vsync' => 'cfr',
        'c:v' => 'h264',
        'maxrate' => '1300K',
        'bufsize' => '1300K',
        'frames:v' => 60 * 60 * 3,
        'crf' => 18,
        'map_metadata' => '-1',
      },
    },
  }.freeze

  VIDEO_CONVERTED_STYLES = {
    small: VIDEO_STYLES[:small],
    original: VIDEO_FORMAT,
  }.freeze

<<<<<<< HEAD
  SIZE_LIMIT = 40.megabytes
  GIF_LIMIT = ENV.fetch('MAX_GIF_SIZE', 200).to_i.kilobytes
=======
  IMAGE_LIMIT = (ENV['MAX_IMAGE_SIZE'] || 10.megabytes).to_i
  VIDEO_LIMIT = (ENV['MAX_VIDEO_SIZE'] || 40.megabytes).to_i
>>>>>>> ddcf78d8

  belongs_to :account,          inverse_of: :media_attachments, optional: true
  belongs_to :status,           inverse_of: :media_attachments, optional: true
  belongs_to :scheduled_status, inverse_of: :media_attachments, optional: true

  has_attached_file :file,
                    styles: ->(f) { file_styles f },
                    processors: ->(f) { file_processors f },
                    convert_options: { all: '-quality 90 -strip +set modify-date +set create-date' }

<<<<<<< HEAD
  do_not_validate_attachment_file_type :file
  validates_attachment_size :file, less_than: SIZE_LIMIT
  remotable_attachment :file, SIZE_LIMIT
=======
  validates_attachment_content_type :file, content_type: IMAGE_MIME_TYPES + VIDEO_MIME_TYPES + AUDIO_MIME_TYPES
  validates_attachment_size :file, less_than: IMAGE_LIMIT, unless: :larger_media_format?
  validates_attachment_size :file, less_than: VIDEO_LIMIT, if: :larger_media_format?
  remotable_attachment :file, VIDEO_LIMIT, suppress_errors: false
>>>>>>> ddcf78d8

  include Attachmentable

  validates :account, presence: true
  validates :description, length: { maximum: MAX_DESCRIPTION_LENGTH }, if: :local?

  scope :attached,   -> { where.not(status_id: nil).or(where.not(scheduled_status_id: nil)) }
  scope :unattached, -> { where(status_id: nil, scheduled_status_id: nil) }
  scope :local,      -> { where(remote_url: '') }
  scope :remote,     -> { where.not(remote_url: '') }
  scope :cached,     -> { remote.where.not(file_file_name: nil) }

  default_scope { order(id: :asc) }

  def local?
    remote_url.blank?
  end

  def needs_redownload?
    file.blank? && remote_url.present?
  end

  def larger_media_format?
    video? || gifv? || audio?
  end

  def audio_or_video?
    audio? || video?
  end

<<<<<<< HEAD
  def is_media?
    file_content_type.in?(IMAGE_MIME_TYPES + VIDEO_MIME_TYPES + AUDIO_MIME_TYPES)
=======
  def variant?(other_file_name)
    return true if file_file_name == other_file_name

    formats = file.styles.values.map(&:format).compact

    return false if formats.empty?

    extension = File.extname(other_file_name)

    formats.include?(extension.delete('.')) && File.basename(other_file_name, extension) == File.basename(file_file_name, File.extname(file_file_name))
>>>>>>> ddcf78d8
  end

  def to_param
    shortcode
  end

  def focus=(point)
    return if point.blank?

    x, y = (point.is_a?(Enumerable) ? point : point.split(',')).map(&:to_f)

    meta = file.instance_read(:meta) || {}
    meta['focus'] = { 'x' => x, 'y' => y }

    file.instance_write(:meta, meta)
  end

  def focus
    x = file.meta['focus']['x']
    y = file.meta['focus']['y']

    "#{x},#{y}"
  end

  after_commit :reset_parent_cache, on: :update

  before_create :prepare_description, unless: :local?
  before_create :set_shortcode
<<<<<<< HEAD
  before_create :set_file_name, unless: :is_media?
  before_post_process :set_type_and_extension
  before_post_process :is_media?
=======

  before_post_process :set_type_and_extension

>>>>>>> ddcf78d8
  before_save :set_meta

  class << self
    def supported_mime_types
      IMAGE_MIME_TYPES + VIDEO_MIME_TYPES + AUDIO_MIME_TYPES
    end

    def supported_file_extensions
      IMAGE_FILE_EXTENSIONS + VIDEO_FILE_EXTENSIONS + AUDIO_FILE_EXTENSIONS
    end

    private

    def file_styles(f)
      if f.instance.file_content_type == 'image/gif' || VIDEO_CONVERTIBLE_MIME_TYPES.include?(f.instance.file_content_type)
        VIDEO_CONVERTED_STYLES
      elsif IMAGE_MIME_TYPES.include?(f.instance.file_content_type)
        IMAGE_STYLES
      elsif AUDIO_MIME_TYPES.include? f.instance.file_content_type
        AUDIO_STYLES
      elsif VIDEO_CONVERTIBLE_MIME_TYPES.include?(f.instance.file_content_type)
        {
          small: VIDEO_STYLES[:small],
          original: VIDEO_FORMAT,
        }
      elsif VIDEO_MIME_TYPES.include? f.instance.file_content_type
        VIDEO_STYLES
      else
        {original: {}}
      end
    end

    def file_processors(f)
      if f.file_content_type == 'image/gif'
        [:gif_transcoder, :blurhash_transcoder]
      elsif VIDEO_MIME_TYPES.include?(f.file_content_type)
        [:video_transcoder, :blurhash_transcoder, :type_corrector]
      elsif AUDIO_MIME_TYPES.include?(f.file_content_type)
        [:transcoder, :type_corrector]
      else
        [:lazy_thumbnail, :blurhash_transcoder, :type_corrector]
      end
    end
  end

  private

  def set_shortcode
    self.type = :unknown if file.blank? && !type_changed?

    return unless local?

    loop do
      self.shortcode = SecureRandom.urlsafe_base64(14)
      break if MediaAttachment.find_by(shortcode: shortcode).nil?
    end
  end

  def prepare_description
    self.description = description.strip[0...MAX_DESCRIPTION_LENGTH] unless description.nil?
  end

  def set_file_name
    temp = file.queued_for_write[:original]
    unless temp.nil?
      orig = temp.original_filename
      ext = File.extname(orig).downcase
      name = File.basename(orig, '.*')
      self.file.instance_write(:file_name, "#{name}#{ext}")
    end
  end

  def set_type_and_extension
    self.type = VIDEO_MIME_TYPES.include?(file_content_type) ? :video :
      AUDIO_MIME_TYPES.include?(file_content_type) ? :audio :
      IMAGE_MIME_TYPES.include?(file_content_type) ? :image :
      :unknown
  end

  def set_meta
    meta = populate_meta

    return if meta == {}

    file.instance_write :meta, meta
  end

  def populate_meta
    meta = file.instance_read(:meta) || {}

    file.queued_for_write.each do |style, file|
      meta[style] = style == :small || image? ? image_geometry(file) : video_metadata(file)
    end

    meta
  end

  def image_geometry(file)
    width, height = FastImage.size(file.path)

    return {} if width.nil?

    {
      width:  width,
      height: height,
      size: "#{width}x#{height}",
      aspect: width.to_f / height,
    }
  end

  def video_metadata(file)
    movie = FFMPEG::Movie.new(file.path)

    return {} unless movie.valid?

    {
      width: movie.width,
      height: movie.height,
      frame_rate: movie.frame_rate,
      duration: movie.duration,
      bitrate: movie.bitrate,
    }.compact
  end

  def reset_parent_cache
    return if status_id.nil?

    Rails.cache.delete("statuses/#{status_id}")
  end
end<|MERGE_RESOLUTION|>--- conflicted
+++ resolved
@@ -121,13 +121,10 @@
     original: VIDEO_FORMAT,
   }.freeze
 
-<<<<<<< HEAD
   SIZE_LIMIT = 40.megabytes
   GIF_LIMIT = ENV.fetch('MAX_GIF_SIZE', 200).to_i.kilobytes
-=======
   IMAGE_LIMIT = (ENV['MAX_IMAGE_SIZE'] || 10.megabytes).to_i
   VIDEO_LIMIT = (ENV['MAX_VIDEO_SIZE'] || 40.megabytes).to_i
->>>>>>> ddcf78d8
 
   belongs_to :account,          inverse_of: :media_attachments, optional: true
   belongs_to :status,           inverse_of: :media_attachments, optional: true
@@ -138,16 +135,9 @@
                     processors: ->(f) { file_processors f },
                     convert_options: { all: '-quality 90 -strip +set modify-date +set create-date' }
 
-<<<<<<< HEAD
   do_not_validate_attachment_file_type :file
   validates_attachment_size :file, less_than: SIZE_LIMIT
   remotable_attachment :file, SIZE_LIMIT
-=======
-  validates_attachment_content_type :file, content_type: IMAGE_MIME_TYPES + VIDEO_MIME_TYPES + AUDIO_MIME_TYPES
-  validates_attachment_size :file, less_than: IMAGE_LIMIT, unless: :larger_media_format?
-  validates_attachment_size :file, less_than: VIDEO_LIMIT, if: :larger_media_format?
-  remotable_attachment :file, VIDEO_LIMIT, suppress_errors: false
->>>>>>> ddcf78d8
 
   include Attachmentable
 
@@ -178,10 +168,10 @@
     audio? || video?
   end
 
-<<<<<<< HEAD
   def is_media?
     file_content_type.in?(IMAGE_MIME_TYPES + VIDEO_MIME_TYPES + AUDIO_MIME_TYPES)
-=======
+  end
+
   def variant?(other_file_name)
     return true if file_file_name == other_file_name
 
@@ -192,7 +182,6 @@
     extension = File.extname(other_file_name)
 
     formats.include?(extension.delete('.')) && File.basename(other_file_name, extension) == File.basename(file_file_name, File.extname(file_file_name))
->>>>>>> ddcf78d8
   end
 
   def to_param
@@ -221,15 +210,9 @@
 
   before_create :prepare_description, unless: :local?
   before_create :set_shortcode
-<<<<<<< HEAD
   before_create :set_file_name, unless: :is_media?
   before_post_process :set_type_and_extension
   before_post_process :is_media?
-=======
-
-  before_post_process :set_type_and_extension
-
->>>>>>> ddcf78d8
   before_save :set_meta
 
   class << self
