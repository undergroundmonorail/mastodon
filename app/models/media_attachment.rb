--- conflicted
+++ resolved
@@ -211,21 +211,6 @@
 
   def is_media?
     file_content_type.in?(IMAGE_MIME_TYPES + VIDEO_MIME_TYPES + AUDIO_MIME_TYPES)
-<<<<<<< HEAD
-  end
-
-  def variant?(other_file_name)
-    return true if file_file_name == other_file_name
-
-    formats = file.styles.values.map(&:format).compact
-
-    return false if formats.empty?
-
-    extension = File.extname(other_file_name)
-
-    formats.include?(extension.delete('.')) && File.basename(other_file_name, extension) == File.basename(file_file_name, File.extname(file_file_name))
-=======
->>>>>>> 88f7d013
   end
 
   def to_param
@@ -349,14 +334,9 @@
       :unknown
   end
 
-<<<<<<< HEAD
-  def set_meta
-    meta = populate_meta
-=======
   def set_processing
     self.processing = delay_processing? ? :queued : :complete
   end
->>>>>>> 88f7d013
 
   def check_video_dimensions
     return unless (video? || gifv?) && file.queued_for_write[:original].present?
