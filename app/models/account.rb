# frozen_string_literal: true
# == Schema Information
#
# Table name: accounts
#
#  id                      :bigint(8)        not null, primary key
#  username                :string           default(""), not null
#  domain                  :string
#  secret                  :string           default(""), not null
#  private_key             :text
#  public_key              :text             default(""), not null
#  remote_url              :string           default(""), not null
#  salmon_url              :string           default(""), not null
#  hub_url                 :string           default(""), not null
#  created_at              :datetime         not null
#  updated_at              :datetime         not null
#  note                    :text             default(""), not null
#  display_name            :string           default(""), not null
#  uri                     :string           default(""), not null
#  url                     :string
#  avatar_file_name        :string
#  avatar_content_type     :string
#  avatar_file_size        :integer
#  avatar_updated_at       :datetime
#  header_file_name        :string
#  header_content_type     :string
#  header_file_size        :integer
#  header_updated_at       :datetime
#  avatar_remote_url       :string
#  subscription_expires_at :datetime
#  silenced                :boolean          default(FALSE), not null
#  suspended               :boolean          default(FALSE), not null
#  locked                  :boolean          default(FALSE), not null
#  header_remote_url       :string           default(""), not null
#  statuses_count          :integer          default(0), not null
#  followers_count         :integer          default(0), not null
#  following_count         :integer          default(0), not null
#  last_webfingered_at     :datetime
#  inbox_url               :string           default(""), not null
#  outbox_url              :string           default(""), not null
#  shared_inbox_url        :string           default(""), not null
#  followers_url           :string           default(""), not null
#  protocol                :integer          default("ostatus"), not null
#  memorial                :boolean          default(FALSE), not null
#  moved_to_account_id     :bigint(8)
#  featured_collection_url :string
#  fields                  :jsonb
#  actor_type              :string
#

class Account < ApplicationRecord
  USERNAME_RE = /[a-z0-9_]+([a-z0-9_\.]+[a-z0-9_]+)?/i
  MENTION_RE  = /(?<=^|[^\/[:word:]])@((#{USERNAME_RE})(?:@[a-z0-9\.\-]+[a-z0-9]+)?)/i

  include AccountAvatar
  include AccountFinderConcern
  include AccountHeader
  include AccountInteractions
  include Attachmentable
  include Paginable

  MAX_NOTE_LENGTH = 500

  enum protocol: [:ostatus, :activitypub]

  # Local users
  has_one :user, inverse_of: :account

  validates :username, presence: true

  # Remote user validations
  validates :username, uniqueness: { scope: :domain, case_sensitive: true }, if: -> { !local? && will_save_change_to_username? }

  # Local user validations
  validates :username, format: { with: /\A[a-z0-9_]+\z/i }, length: { maximum: 30 }, if: -> { local? && will_save_change_to_username? }
  validates_with UniqueUsernameValidator, if: -> { local? && will_save_change_to_username? }
  validates_with UnreservedUsernameValidator, if: -> { local? && will_save_change_to_username? }
  validates :display_name, length: { maximum: 30 }, if: -> { local? && will_save_change_to_display_name? }
<<<<<<< HEAD
  validate :note_length_does_not_exceed_length_limit, if: -> { local? && will_save_change_to_note? }
=======
  validates :note, length: { maximum: 160 }, if: -> { local? && will_save_change_to_note? }
  validates :fields, length: { maximum: 4 }, if: -> { local? && will_save_change_to_fields? }
>>>>>>> ac788ad4

  # Timelines
  has_many :stream_entries, inverse_of: :account, dependent: :destroy
  has_many :statuses, inverse_of: :account, dependent: :destroy
  has_many :favourites, inverse_of: :account, dependent: :destroy
  has_many :bookmarks, inverse_of: :account, dependent: :destroy
  has_many :mentions, inverse_of: :account, dependent: :destroy
  has_many :notifications, inverse_of: :account, dependent: :destroy

  # Pinned statuses
  has_many :status_pins, inverse_of: :account, dependent: :destroy
  has_many :pinned_statuses, -> { reorder('status_pins.created_at DESC') }, through: :status_pins, class_name: 'Status', source: :status

  # Media
  has_many :media_attachments, dependent: :destroy

  # PuSH subscriptions
  has_many :subscriptions, dependent: :destroy

  # Report relationships
  has_many :reports
  has_many :targeted_reports, class_name: 'Report', foreign_key: :target_account_id

  has_many :report_notes, dependent: :destroy

  # Moderation notes
  has_many :account_moderation_notes, dependent: :destroy
  has_many :targeted_moderation_notes, class_name: 'AccountModerationNote', foreign_key: :target_account_id, dependent: :destroy

  # Lists
  has_many :list_accounts, inverse_of: :account, dependent: :destroy
  has_many :lists, through: :list_accounts

  # Account migrations
  belongs_to :moved_to_account, class_name: 'Account', optional: true

  scope :remote, -> { where.not(domain: nil) }
  scope :local, -> { where(domain: nil) }
  scope :without_followers, -> { where(followers_count: 0) }
  scope :with_followers, -> { where('followers_count > 0') }
  scope :expiring, ->(time) { remote.where.not(subscription_expires_at: nil).where('subscription_expires_at < ?', time) }
  scope :partitioned, -> { order(Arel.sql('row_number() over (partition by domain)')) }
  scope :silenced, -> { where(silenced: true) }
  scope :suspended, -> { where(suspended: true) }
  scope :without_suspended, -> { where(suspended: false) }
  scope :recent, -> { reorder(id: :desc) }
  scope :alphabetic, -> { order(domain: :asc, username: :asc) }
  scope :by_domain_accounts, -> { group(:domain).select(:domain, 'COUNT(*) AS accounts_count').order('accounts_count desc') }
  scope :matches_username, ->(value) { where(arel_table[:username].matches("#{value}%")) }
  scope :matches_display_name, ->(value) { where(arel_table[:display_name].matches("#{value}%")) }
  scope :matches_domain, ->(value) { where(arel_table[:domain].matches("%#{value}%")) }

  delegate :email,
           :unconfirmed_email,
           :current_sign_in_ip,
           :current_sign_in_at,
           :confirmed?,
           :admin?,
           :moderator?,
           :staff?,
           :locale,
           to: :user,
           prefix: true,
           allow_nil: true

  delegate :filtered_languages, to: :user, prefix: false, allow_nil: true

  def local?
    domain.nil?
  end

  def moved?
    moved_to_account_id.present?
  end

  def bot?
    %w(Application Service).include? actor_type
  end

  alias bot bot?

  def bot=(val)
    self.actor_type = ActiveModel::Type::Boolean.new.cast(val) ? 'Service' : 'Person'
  end

  def acct
    local? ? username : "#{username}@#{domain}"
  end

  def local_username_and_domain
    "#{username}@#{Rails.configuration.x.local_domain}"
  end

  def to_webfinger_s
    "acct:#{local_username_and_domain}"
  end

  def subscribed?
    subscription_expires_at.present?
  end

  def possibly_stale?
    last_webfingered_at.nil? || last_webfingered_at <= 1.day.ago
  end

  def refresh!
    return if local?
    ResolveAccountService.new.call(acct)
  end

  def unsuspend!
    transaction do
      user&.enable! if local?
      update!(suspended: false)
    end
  end

  def memorialize!
    transaction do
      user&.disable! if local?
      update!(memorial: true)
    end
  end

  def keypair
    @keypair ||= OpenSSL::PKey::RSA.new(private_key || public_key)
  end

  def fields
    (self[:fields] || []).map { |f| Field.new(self, f) }
  end

  def fields_attributes=(attributes)
    fields = []

    if attributes.is_a?(Hash)
      attributes.each_value do |attr|
        next if attr[:name].blank?
        fields << attr
      end
    end

    self[:fields] = fields
  end

  def build_fields
    return if fields.size >= 4

    raw_fields = self[:fields] || []
    add_fields = 4 - raw_fields.size
    add_fields.times { raw_fields << { name: '', value: '' } }
    self.fields = raw_fields
  end

  def magic_key
    modulus, exponent = [keypair.public_key.n, keypair.public_key.e].map do |component|
      result = []

      until component.zero?
        result << [component % 256].pack('C')
        component >>= 8
      end

      result.reverse.join
    end

    (['RSA'] + [modulus, exponent].map { |n| Base64.urlsafe_encode64(n) }).join('.')
  end

  def subscription(webhook_url)
    @subscription ||= OStatus2::Subscription.new(remote_url, secret: secret, webhook: webhook_url, hub: hub_url)
  end

  def save_with_optional_media!
    save!
  rescue ActiveRecord::RecordInvalid
    self.avatar              = nil
    self.header              = nil
    self[:avatar_remote_url] = ''
    self[:header_remote_url] = ''
    save!
  end

  def object_type
    :person
  end

  def to_param
    username
  end

  def excluded_from_timeline_account_ids
    Rails.cache.fetch("exclude_account_ids_for:#{id}") { blocking.pluck(:target_account_id) + blocked_by.pluck(:account_id) + muting.pluck(:target_account_id) }
  end

  def excluded_from_timeline_domains
    Rails.cache.fetch("exclude_domains_for:#{id}") { domain_blocks.pluck(:domain) }
  end

  def preferred_inbox_url
    shared_inbox_url.presence || inbox_url
  end

  class Field < ActiveModelSerializers::Model
    attributes :name, :value, :account, :errors

    def initialize(account, attr)
      @account = account
      @name    = attr['name'].strip[0, 255]
      @value   = attr['value'].strip[0, 255]
      @errors  = {}
    end

    def to_h
      { name: @name, value: @value }
    end
  end

  class << self
    def readonly_attributes
      super - %w(statuses_count following_count followers_count)
    end

    def domains
      reorder(nil).pluck(Arel.sql('distinct accounts.domain'))
    end

    def inboxes
      urls = reorder(nil).where(protocol: :activitypub).pluck(Arel.sql("distinct coalesce(nullif(accounts.shared_inbox_url, ''), accounts.inbox_url)"))
      DeliveryFailureTracker.filter(urls)
    end

    def triadic_closures(account, limit: 5, offset: 0)
      sql = <<-SQL.squish
        WITH first_degree AS (
          SELECT target_account_id
          FROM follows
          WHERE account_id = :account_id
        )
        SELECT accounts.*
        FROM follows
        INNER JOIN accounts ON follows.target_account_id = accounts.id
        WHERE
          account_id IN (SELECT * FROM first_degree)
          AND target_account_id NOT IN (SELECT * FROM first_degree)
          AND target_account_id NOT IN (:excluded_account_ids)
          AND accounts.suspended = false
        GROUP BY target_account_id, accounts.id
        ORDER BY count(account_id) DESC
        OFFSET :offset
        LIMIT :limit
      SQL

      excluded_account_ids = account.excluded_from_timeline_account_ids + [account.id]

      find_by_sql(
        [sql, { account_id: account.id, excluded_account_ids: excluded_account_ids, limit: limit, offset: offset }]
      )
    end

    def search_for(terms, limit = 10)
      textsearch, query = generate_query_for_search(terms)

      sql = <<-SQL.squish
        SELECT
          accounts.*,
          ts_rank_cd(#{textsearch}, #{query}, 32) AS rank
        FROM accounts
        WHERE #{query} @@ #{textsearch}
          AND accounts.suspended = false
          AND accounts.moved_to_account_id IS NULL
        ORDER BY rank DESC
        LIMIT ?
      SQL

      find_by_sql([sql, limit])
    end

    def advanced_search_for(terms, account, limit = 10, following = false)
      textsearch, query = generate_query_for_search(terms)

      if following
        sql = <<-SQL.squish
          WITH first_degree AS (
            SELECT target_account_id
            FROM follows
            WHERE account_id = ?
          )
          SELECT
            accounts.*,
            (count(f.id) + 1) * ts_rank_cd(#{textsearch}, #{query}, 32) AS rank
          FROM accounts
          LEFT OUTER JOIN follows AS f ON (accounts.id = f.account_id AND f.target_account_id = ?) OR (accounts.id = f.target_account_id AND f.account_id = ?)
          WHERE accounts.id IN (SELECT * FROM first_degree)
            AND #{query} @@ #{textsearch}
            AND accounts.suspended = false
            AND accounts.moved_to_account_id IS NULL
          GROUP BY accounts.id
          ORDER BY rank DESC
          LIMIT ?
        SQL

        find_by_sql([sql, account.id, account.id, account.id, limit])
      else
        sql = <<-SQL.squish
          SELECT
            accounts.*,
            (count(f.id) + 1) * ts_rank_cd(#{textsearch}, #{query}, 32) AS rank
          FROM accounts
          LEFT OUTER JOIN follows AS f ON (accounts.id = f.account_id AND f.target_account_id = ?) OR (accounts.id = f.target_account_id AND f.account_id = ?)
          WHERE #{query} @@ #{textsearch}
            AND accounts.suspended = false
            AND accounts.moved_to_account_id IS NULL
          GROUP BY accounts.id
          ORDER BY rank DESC
          LIMIT ?
        SQL

        find_by_sql([sql, account.id, account.id, limit])
      end
    end

    private

    def generate_query_for_search(terms)
      terms      = Arel.sql(connection.quote(terms.gsub(/['?\\:]/, ' ')))
      textsearch = "(setweight(to_tsvector('simple', accounts.display_name), 'A') || setweight(to_tsvector('simple', accounts.username), 'B') || setweight(to_tsvector('simple', coalesce(accounts.domain, '')), 'C'))"
      query      = "to_tsquery('simple', ''' ' || #{terms} || ' ''' || ':*')"

      [textsearch, query]
    end
  end

  def emojis
    @emojis ||= CustomEmoji.from_text(emojifiable_text, domain)
  end

  before_create :generate_keys
  before_validation :normalize_domain
  before_validation :prepare_contents, if: :local?

  private

  def prepare_contents
    display_name&.strip!
    note&.strip!
  end

  def generate_keys
    return unless local? && !Rails.env.test?

    keypair = OpenSSL::PKey::RSA.new(2048)
    self.private_key = keypair.to_pem
    self.public_key  = keypair.public_key.to_pem
  end

  YAML_START = "---\r\n"
  YAML_END = "\r\n...\r\n"

  def note_length_does_not_exceed_length_limit
    note_without_metadata = note
    if note.start_with? YAML_START
      idx = note.index YAML_END
      unless idx.nil?
        note_without_metadata = note[(idx + YAML_END.length) .. -1]
      end
    end
    if note_without_metadata.mb_chars.grapheme_length > MAX_NOTE_LENGTH
      errors.add(:note, "can't be longer than 500 graphemes")
    end
  end

  def normalize_domain
    return if local?

    self.domain = TagManager.instance.normalize_domain(domain)
  end

  def emojifiable_text
    [note, display_name, fields.map(&:value)].join(' ')
  end
end<|MERGE_RESOLUTION|>--- conflicted
+++ resolved
@@ -76,12 +76,8 @@
   validates_with UniqueUsernameValidator, if: -> { local? && will_save_change_to_username? }
   validates_with UnreservedUsernameValidator, if: -> { local? && will_save_change_to_username? }
   validates :display_name, length: { maximum: 30 }, if: -> { local? && will_save_change_to_display_name? }
-<<<<<<< HEAD
   validate :note_length_does_not_exceed_length_limit, if: -> { local? && will_save_change_to_note? }
-=======
-  validates :note, length: { maximum: 160 }, if: -> { local? && will_save_change_to_note? }
   validates :fields, length: { maximum: 4 }, if: -> { local? && will_save_change_to_fields? }
->>>>>>> ac788ad4
 
   # Timelines
   has_many :stream_entries, inverse_of: :account, dependent: :destroy
