# frozen_string_literal: true

class REST::InstanceSerializer < ActiveModel::Serializer
  include RoutingHelper

  attributes :uri, :title, :short_description, :description, :email,
             :version, :urls, :stats, :thumbnail, :max_toot_chars, :soft_max_chars, :poll_limits,
<<<<<<< HEAD
             :languages, :registrations, :approval_required
=======
             :languages, :registrations, :approval_required, :invites_enabled
>>>>>>> 88f7d013

  has_one :contact_account, serializer: REST::AccountSerializer

  delegate :contact_account, to: :instance_presenter

  def uri
    Rails.configuration.x.local_domain
  end

  def title
    Setting.site_title
  end

  def short_description
    Setting.site_short_description
  end

  def description
    Setting.site_description
  end

  def email
    Setting.site_contact_email
  end

  def version
    Mastodon::Version.to_s
  end

  def thumbnail
    instance_presenter.thumbnail ? full_asset_url(instance_presenter.thumbnail.file.url) : full_pack_url('media/images/preview.jpg')
  end

  def max_toot_chars
    StatusLengthValidator::MAX_CHARS
  end

  def soft_max_chars
    StatusLengthValidator::SOFT_MAX_CHARS
  end

  def poll_limits
    {
      max_options: PollValidator::MAX_OPTIONS,
      max_option_chars: PollValidator::MAX_OPTION_CHARS,
      min_expiration: PollValidator::MIN_EXPIRATION,
      max_expiration: PollValidator::MAX_EXPIRATION,
    }
  end

  def stats
    {
      user_count: instance_presenter.user_count,
      status_count: instance_presenter.status_count,
      domain_count: instance_presenter.domain_count,
    }
  end

  def urls
    { streaming_api: Rails.configuration.x.streaming_api_base_url }
  end

  def languages
    [I18n.default_locale]
  end

  def registrations
    Setting.registrations_mode != 'none' && !Rails.configuration.x.single_user_mode
  end

  def approval_required
    Setting.registrations_mode == 'approved'
  end

  def invites_enabled
    Setting.min_invite_role == 'user'
  end

  private

  def instance_presenter
    @instance_presenter ||= InstancePresenter.new
  end
end<|MERGE_RESOLUTION|>--- conflicted
+++ resolved
@@ -5,11 +5,7 @@
 
   attributes :uri, :title, :short_description, :description, :email,
              :version, :urls, :stats, :thumbnail, :max_toot_chars, :soft_max_chars, :poll_limits,
-<<<<<<< HEAD
-             :languages, :registrations, :approval_required
-=======
              :languages, :registrations, :approval_required, :invites_enabled
->>>>>>> 88f7d013
 
   has_one :contact_account, serializer: REST::AccountSerializer
 
