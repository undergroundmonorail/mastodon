--- conflicted
+++ resolved
@@ -4,13 +4,8 @@
   include RoutingHelper
 
   attributes :uri, :title, :description, :email,
-<<<<<<< HEAD
-             :version, :urls, :stats, :thumbnail, :max_toot_chars, :soft_max_chars,
-             :languages
-=======
-             :version, :urls, :stats, :thumbnail, :max_toot_chars, :poll_limits,
+             :version, :urls, :stats, :thumbnail, :max_toot_chars, :soft_max_chars, :poll_limits,
              :languages, :registrations
->>>>>>> b31a5445
 
   has_one :contact_account, serializer: REST::AccountSerializer
 
@@ -44,10 +39,10 @@
     StatusLengthValidator::MAX_CHARS
   end
 
-<<<<<<< HEAD
   def soft_max_chars
     StatusLengthValidator::SOFT_MAX_CHARS
-=======
+  end
+
   def poll_limits
     {
       max_options: PollValidator::MAX_OPTIONS,
@@ -55,7 +50,6 @@
       min_expiration: PollValidator::MAX_EXPIRATION,
       max_expiration: PollValidator::MIN_EXPIRATION,
     }
->>>>>>> b31a5445
   end
 
   def stats
