--- conflicted
+++ resolved
@@ -4,13 +4,8 @@
   include RoutingHelper
 
   attributes :uri, :title, :description, :email,
-<<<<<<< HEAD
              :version, :urls, :stats, :thumbnail, :max_toot_chars,
-             :languages
-=======
-             :version, :urls, :stats, :thumbnail,
              :languages, :registrations
->>>>>>> 147b4c2c
 
   has_one :contact_account, serializer: REST::AccountSerializer
 
