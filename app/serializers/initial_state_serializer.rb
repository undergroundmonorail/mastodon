# frozen_string_literal: true

class InitialStateSerializer < ActiveModel::Serializer
  attributes :meta, :compose, :accounts,
             :media_attachments, :settings, :push_subscription,
             :max_toot_chars

  has_many :custom_emojis, serializer: REST::CustomEmojiSerializer

  def max_toot_chars
    StatusLengthValidator::MAX_CHARS
  end

  def custom_emojis
    CustomEmoji.local.where(disabled: false)
  end

  def meta
    store = {
      streaming_api_base_url: Rails.configuration.x.streaming_api_base_url,
      access_token: object.token,
      locale: I18n.locale,
      domain: Rails.configuration.x.local_domain,
      admin: object.admin&.id&.to_s,
    }

    if object.current_account
<<<<<<< HEAD
      store[:me]             = object.current_account.id.to_s
      store[:unfollow_modal] = object.current_account.user.setting_unfollow_modal
      store[:boost_modal]    = object.current_account.user.setting_boost_modal
      store[:favourite_modal]  = object.current_account.user.setting_favourite_modal
      store[:delete_modal]   = object.current_account.user.setting_delete_modal
      store[:auto_play_gif]  = object.current_account.user.setting_auto_play_gif
      store[:reduce_motion]  = object.current_account.user.setting_reduce_motion
=======
      store[:me]                      = object.current_account.id.to_s
      store[:unfollow_modal]          = object.current_account.user.setting_unfollow_modal
      store[:boost_modal]             = object.current_account.user.setting_boost_modal
      store[:delete_modal]            = object.current_account.user.setting_delete_modal
      store[:auto_play_gif]           = object.current_account.user.setting_auto_play_gif
      store[:display_sensitive_media] = object.current_account.user.setting_display_sensitive_media
      store[:reduce_motion]           = object.current_account.user.setting_reduce_motion
>>>>>>> 235c14c7
    end

    store
  end

  def compose
    store = {}

    if object.current_account
      store[:me]                = object.current_account.id.to_s
      store[:default_privacy]   = object.current_account.user.setting_default_privacy
      store[:default_sensitive] = object.current_account.user.setting_default_sensitive
    end

    store[:text] = object.text if object.text

    store
  end

  def accounts
    store = {}
    store[object.current_account.id.to_s] = ActiveModelSerializers::SerializableResource.new(object.current_account, serializer: REST::AccountSerializer) if object.current_account
    store[object.admin.id.to_s]           = ActiveModelSerializers::SerializableResource.new(object.admin, serializer: REST::AccountSerializer) if object.admin
    store
  end

  def media_attachments
    { accept_content_types: MediaAttachment::IMAGE_FILE_EXTENSIONS + MediaAttachment::VIDEO_FILE_EXTENSIONS + MediaAttachment::AUDIO_FILE_EXTENSIONS + MediaAttachment::IMAGE_MIME_TYPES + MediaAttachment::VIDEO_MIME_TYPES + MediaAttachment::AUDIO_MIME_TYPES }
  end
end<|MERGE_RESOLUTION|>--- conflicted
+++ resolved
@@ -25,23 +25,14 @@
     }
 
     if object.current_account
-<<<<<<< HEAD
-      store[:me]             = object.current_account.id.to_s
-      store[:unfollow_modal] = object.current_account.user.setting_unfollow_modal
-      store[:boost_modal]    = object.current_account.user.setting_boost_modal
-      store[:favourite_modal]  = object.current_account.user.setting_favourite_modal
-      store[:delete_modal]   = object.current_account.user.setting_delete_modal
-      store[:auto_play_gif]  = object.current_account.user.setting_auto_play_gif
-      store[:reduce_motion]  = object.current_account.user.setting_reduce_motion
-=======
       store[:me]                      = object.current_account.id.to_s
       store[:unfollow_modal]          = object.current_account.user.setting_unfollow_modal
       store[:boost_modal]             = object.current_account.user.setting_boost_modal
+      store[:favourite_modal]         = object.current_account.user.setting_favourite_modal
       store[:delete_modal]            = object.current_account.user.setting_delete_modal
       store[:auto_play_gif]           = object.current_account.user.setting_auto_play_gif
       store[:display_sensitive_media] = object.current_account.user.setting_display_sensitive_media
       store[:reduce_motion]           = object.current_account.user.setting_reduce_motion
->>>>>>> 235c14c7
     end
 
     store
