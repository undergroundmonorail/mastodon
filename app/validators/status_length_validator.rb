--- conflicted
+++ resolved
@@ -1,11 +1,7 @@
 # frozen_string_literal: true
 
 class StatusLengthValidator < ActiveModel::Validator
-<<<<<<< HEAD
-  MAX_CHARS = 512
-=======
   MAX_CHARS = (ENV['MAX_TOOT_CHARS'] || 500).to_i
->>>>>>> ca5440b9
 
   def validate(status)
     return unless status.local? && !status.reblog?
