# This file is auto-generated from the current state of the database. Instead
# of editing this file, please use the migrations feature of Active Record to
# incrementally modify your database, and then regenerate this schema definition.
#
# Note that this schema.rb definition is the authoritative source for your
# database schema. If you need to create the application database on another
# system, you should be using db:schema:load, not running all the migrations
# from scratch. The latter is a flawed and unsustainable approach (the more migrations
# you'll amass, the slower it'll run and the greater likelihood for issues).
#
# It's strongly recommended that you check this file into your version control system.

<<<<<<< HEAD
=======
ActiveRecord::Schema.define(version: 2018_06_15_122121) do
>>>>>>> 0df91c7b

ActiveRecord::Schema.define(version: 2018_06_09_104432) do
  
  # These are extensions that must be enabled in order to support this database
  enable_extension "plpgsql"

  create_table "account_domain_blocks", force: :cascade do |t|
    t.string "domain"
    t.datetime "created_at", null: false
    t.datetime "updated_at", null: false
    t.bigint "account_id"
    t.index ["account_id", "domain"], name: "index_account_domain_blocks_on_account_id_and_domain", unique: true
  end

  create_table "account_moderation_notes", force: :cascade do |t|
    t.text "content", null: false
    t.bigint "account_id", null: false
    t.bigint "target_account_id", null: false
    t.datetime "created_at", null: false
    t.datetime "updated_at", null: false
    t.index ["account_id"], name: "index_account_moderation_notes_on_account_id"
    t.index ["target_account_id"], name: "index_account_moderation_notes_on_target_account_id"
  end

  create_table "accounts", force: :cascade do |t|
    t.string "username", default: "", null: false
    t.string "domain"
    t.string "secret", default: "", null: false
    t.text "private_key"
    t.text "public_key", default: "", null: false
    t.string "remote_url", default: "", null: false
    t.string "salmon_url", default: "", null: false
    t.string "hub_url", default: "", null: false
    t.datetime "created_at", null: false
    t.datetime "updated_at", null: false
    t.text "note", default: "", null: false
    t.string "display_name", default: "", null: false
    t.string "uri", default: "", null: false
    t.string "url"
    t.string "avatar_file_name"
    t.string "avatar_content_type"
    t.integer "avatar_file_size"
    t.datetime "avatar_updated_at"
    t.string "header_file_name"
    t.string "header_content_type"
    t.integer "header_file_size"
    t.datetime "header_updated_at"
    t.string "avatar_remote_url"
    t.datetime "subscription_expires_at"
    t.boolean "silenced", default: false, null: false
    t.boolean "suspended", default: false, null: false
    t.boolean "locked", default: false, null: false
    t.string "header_remote_url", default: "", null: false
    t.integer "statuses_count", default: 0, null: false
    t.integer "followers_count", default: 0, null: false
    t.integer "following_count", default: 0, null: false
    t.datetime "last_webfingered_at"
    t.string "inbox_url", default: "", null: false
    t.string "outbox_url", default: "", null: false
    t.string "shared_inbox_url", default: "", null: false
    t.string "followers_url", default: "", null: false
    t.integer "protocol", default: 0, null: false
    t.boolean "memorial", default: false, null: false
    t.bigint "moved_to_account_id"
    t.string "featured_collection_url"
    t.jsonb "fields"
    t.string "actor_type"
    t.index "(((setweight(to_tsvector('simple'::regconfig, (display_name)::text), 'A'::\"char\") || setweight(to_tsvector('simple'::regconfig, (username)::text), 'B'::\"char\")) || setweight(to_tsvector('simple'::regconfig, (COALESCE(domain, ''::character varying))::text), 'C'::\"char\")))", name: "search_index", using: :gin
    t.index "lower((username)::text), lower((domain)::text)", name: "index_accounts_on_username_and_domain_lower", unique: true
    t.index ["uri"], name: "index_accounts_on_uri"
    t.index ["url"], name: "index_accounts_on_url"
  end

  create_table "admin_action_logs", force: :cascade do |t|
    t.bigint "account_id"
    t.string "action", default: "", null: false
    t.string "target_type"
    t.bigint "target_id"
    t.text "recorded_changes", default: "", null: false
    t.datetime "created_at", null: false
    t.datetime "updated_at", null: false
    t.index ["account_id"], name: "index_admin_action_logs_on_account_id"
    t.index ["target_type", "target_id"], name: "index_admin_action_logs_on_target_type_and_target_id"
  end

  create_table "backups", force: :cascade do |t|
    t.bigint "user_id"
    t.string "dump_file_name"
    t.string "dump_content_type"
    t.integer "dump_file_size"
    t.datetime "dump_updated_at"
    t.boolean "processed", default: false, null: false
    t.datetime "created_at", null: false
    t.datetime "updated_at", null: false
    t.index ["user_id"], name: "index_backups_on_user_id"
  end

  create_table "blocks", force: :cascade do |t|
    t.datetime "created_at", null: false
    t.datetime "updated_at", null: false
    t.bigint "account_id", null: false
    t.bigint "target_account_id", null: false
    t.string "uri"
    t.index ["account_id", "target_account_id"], name: "index_blocks_on_account_id_and_target_account_id", unique: true
  end

  create_table "bookmarks", force: :cascade do |t|
    t.bigint "account_id", null: false
    t.bigint "status_id", null: false
    t.datetime "created_at", null: false
    t.datetime "updated_at", null: false
    t.index ["account_id", "status_id"], name: "index_bookmarks_on_account_id_and_status_id", unique: true
    t.index ["account_id"], name: "index_bookmarks_on_account_id"
    t.index ["status_id"], name: "index_bookmarks_on_status_id"
  end

  create_table "conversation_mutes", force: :cascade do |t|
    t.bigint "conversation_id", null: false
    t.bigint "account_id", null: false
    t.index ["account_id", "conversation_id"], name: "index_conversation_mutes_on_account_id_and_conversation_id", unique: true
  end

  create_table "conversations", force: :cascade do |t|
    t.string "uri"
    t.datetime "created_at", null: false
    t.datetime "updated_at", null: false
    t.index ["uri"], name: "index_conversations_on_uri", unique: true
  end

  create_table "custom_emojis", force: :cascade do |t|
    t.string "shortcode", default: "", null: false
    t.string "domain"
    t.string "image_file_name"
    t.string "image_content_type"
    t.integer "image_file_size"
    t.datetime "image_updated_at"
    t.datetime "created_at", null: false
    t.datetime "updated_at", null: false
    t.boolean "disabled", default: false, null: false
    t.string "uri"
    t.string "image_remote_url"
    t.boolean "visible_in_picker", default: true, null: false
    t.index ["shortcode", "domain"], name: "index_custom_emojis_on_shortcode_and_domain", unique: true
  end

  create_table "domain_blocks", force: :cascade do |t|
    t.string "domain", default: "", null: false
    t.datetime "created_at", null: false
    t.datetime "updated_at", null: false
    t.integer "severity", default: 0
    t.boolean "reject_media", default: false, null: false
    t.index ["domain"], name: "index_domain_blocks_on_domain", unique: true
  end

  create_table "email_domain_blocks", force: :cascade do |t|
    t.string "domain", default: "", null: false
    t.datetime "created_at", null: false
    t.datetime "updated_at", null: false
    t.index ["domain"], name: "index_email_domain_blocks_on_domain", unique: true
  end

  create_table "favourites", force: :cascade do |t|
    t.datetime "created_at", null: false
    t.datetime "updated_at", null: false
    t.bigint "account_id", null: false
    t.bigint "status_id", null: false
    t.index ["account_id", "id"], name: "index_favourites_on_account_id_and_id"
    t.index ["account_id", "status_id"], name: "index_favourites_on_account_id_and_status_id", unique: true
    t.index ["status_id"], name: "index_favourites_on_status_id"
  end

  create_table "follow_requests", force: :cascade do |t|
    t.datetime "created_at", null: false
    t.datetime "updated_at", null: false
    t.bigint "account_id", null: false
    t.bigint "target_account_id", null: false
    t.boolean "show_reblogs", default: true, null: false
    t.string "uri"
    t.index ["account_id", "target_account_id"], name: "index_follow_requests_on_account_id_and_target_account_id", unique: true
  end

  create_table "follows", force: :cascade do |t|
    t.datetime "created_at", null: false
    t.datetime "updated_at", null: false
    t.bigint "account_id", null: false
    t.bigint "target_account_id", null: false
    t.boolean "show_reblogs", default: true, null: false
    t.string "uri"
    t.index ["account_id", "target_account_id"], name: "index_follows_on_account_id_and_target_account_id", unique: true
  end

  create_table "glitch_keyword_mutes", force: :cascade do |t|
    t.bigint "account_id", null: false
    t.string "keyword", null: false
    t.boolean "whole_word", default: true, null: false
    t.datetime "created_at", null: false
    t.datetime "updated_at", null: false
    t.boolean "apply_to_mentions", default: true, null: false
    t.index ["account_id"], name: "index_glitch_keyword_mutes_on_account_id"
  end

  create_table "identities", id: :serial, force: :cascade do |t|
    t.integer "user_id"
    t.string "provider", default: "", null: false
    t.string "uid", default: "", null: false
    t.datetime "created_at", null: false
    t.datetime "updated_at", null: false
    t.index ["user_id"], name: "index_identities_on_user_id"
  end

  create_table "imports", force: :cascade do |t|
    t.integer "type", null: false
    t.boolean "approved", default: false, null: false
    t.datetime "created_at", null: false
    t.datetime "updated_at", null: false
    t.string "data_file_name"
    t.string "data_content_type"
    t.integer "data_file_size"
    t.datetime "data_updated_at"
    t.bigint "account_id", null: false
  end

  create_table "invites", force: :cascade do |t|
    t.bigint "user_id", null: false
    t.string "code", default: "", null: false
    t.datetime "expires_at"
    t.integer "max_uses"
    t.integer "uses", default: 0, null: false
    t.datetime "created_at", null: false
    t.datetime "updated_at", null: false
    t.boolean "autofollow", default: false, null: false
    t.index ["code"], name: "index_invites_on_code", unique: true
    t.index ["user_id"], name: "index_invites_on_user_id"
  end

  create_table "list_accounts", force: :cascade do |t|
    t.bigint "list_id", null: false
    t.bigint "account_id", null: false
    t.bigint "follow_id", null: false
    t.index ["account_id", "list_id"], name: "index_list_accounts_on_account_id_and_list_id", unique: true
    t.index ["follow_id"], name: "index_list_accounts_on_follow_id"
    t.index ["list_id", "account_id"], name: "index_list_accounts_on_list_id_and_account_id"
  end

  create_table "lists", force: :cascade do |t|
    t.bigint "account_id", null: false
    t.string "title", default: "", null: false
    t.datetime "created_at", null: false
    t.datetime "updated_at", null: false
    t.index ["account_id"], name: "index_lists_on_account_id"
  end

  create_table "media_attachments", force: :cascade do |t|
    t.bigint "status_id"
    t.string "file_file_name"
    t.string "file_content_type"
    t.integer "file_file_size"
    t.datetime "file_updated_at"
    t.string "remote_url", default: "", null: false
    t.datetime "created_at", null: false
    t.datetime "updated_at", null: false
    t.string "shortcode"
    t.integer "type", default: 0, null: false
    t.json "file_meta"
    t.bigint "account_id"
    t.text "description"
    t.index ["account_id"], name: "index_media_attachments_on_account_id"
    t.index ["shortcode"], name: "index_media_attachments_on_shortcode", unique: true
    t.index ["status_id"], name: "index_media_attachments_on_status_id"
  end

  create_table "mentions", force: :cascade do |t|
    t.bigint "status_id"
    t.datetime "created_at", null: false
    t.datetime "updated_at", null: false
    t.bigint "account_id"
    t.index ["account_id", "status_id"], name: "index_mentions_on_account_id_and_status_id", unique: true
    t.index ["status_id"], name: "index_mentions_on_status_id"
  end

  create_table "mutes", force: :cascade do |t|
    t.datetime "created_at", null: false
    t.datetime "updated_at", null: false
    t.boolean "hide_notifications", default: true, null: false
    t.bigint "account_id", null: false
    t.bigint "target_account_id", null: false
    t.index ["account_id", "target_account_id"], name: "index_mutes_on_account_id_and_target_account_id", unique: true
  end

  create_table "notifications", force: :cascade do |t|
    t.bigint "activity_id", null: false
    t.string "activity_type", null: false
    t.datetime "created_at", null: false
    t.datetime "updated_at", null: false
    t.bigint "account_id", null: false
    t.bigint "from_account_id", null: false
    t.index ["account_id", "activity_id", "activity_type"], name: "account_activity", unique: true
    t.index ["account_id", "id"], name: "index_notifications_on_account_id_and_id", order: { id: :desc }
    t.index ["activity_id", "activity_type"], name: "index_notifications_on_activity_id_and_activity_type"
  end

  create_table "oauth_access_grants", force: :cascade do |t|
    t.string "token", null: false
    t.integer "expires_in", null: false
    t.text "redirect_uri", null: false
    t.datetime "created_at", null: false
    t.datetime "revoked_at"
    t.string "scopes"
    t.bigint "application_id", null: false
    t.bigint "resource_owner_id", null: false
    t.index ["token"], name: "index_oauth_access_grants_on_token", unique: true
  end

  create_table "oauth_access_tokens", force: :cascade do |t|
    t.string "token", null: false
    t.string "refresh_token"
    t.integer "expires_in"
    t.datetime "revoked_at"
    t.datetime "created_at", null: false
    t.string "scopes"
    t.bigint "application_id"
    t.bigint "resource_owner_id"
    t.index ["refresh_token"], name: "index_oauth_access_tokens_on_refresh_token", unique: true
    t.index ["resource_owner_id"], name: "index_oauth_access_tokens_on_resource_owner_id"
    t.index ["token"], name: "index_oauth_access_tokens_on_token", unique: true
  end

  create_table "oauth_applications", force: :cascade do |t|
    t.string "name", null: false
    t.string "uid", null: false
    t.string "secret", null: false
    t.text "redirect_uri", null: false
    t.string "scopes", default: "", null: false
    t.datetime "created_at"
    t.datetime "updated_at"
    t.boolean "superapp", default: false, null: false
    t.string "website"
    t.string "owner_type"
    t.bigint "owner_id"
    t.index ["owner_id", "owner_type"], name: "index_oauth_applications_on_owner_id_and_owner_type"
    t.index ["uid"], name: "index_oauth_applications_on_uid", unique: true
  end

  create_table "preview_cards", force: :cascade do |t|
    t.string "url", default: "", null: false
    t.string "title", default: "", null: false
    t.string "description", default: "", null: false
    t.string "image_file_name"
    t.string "image_content_type"
    t.integer "image_file_size"
    t.datetime "image_updated_at"
    t.integer "type", default: 0, null: false
    t.text "html", default: "", null: false
    t.string "author_name", default: "", null: false
    t.string "author_url", default: "", null: false
    t.string "provider_name", default: "", null: false
    t.string "provider_url", default: "", null: false
    t.integer "width", default: 0, null: false
    t.integer "height", default: 0, null: false
    t.datetime "created_at", null: false
    t.datetime "updated_at", null: false
    t.string "embed_url", default: "", null: false
    t.index ["url"], name: "index_preview_cards_on_url", unique: true
  end

  create_table "preview_cards_statuses", id: false, force: :cascade do |t|
    t.bigint "preview_card_id", null: false
    t.bigint "status_id", null: false
    t.index ["status_id", "preview_card_id"], name: "index_preview_cards_statuses_on_status_id_and_preview_card_id"
  end

  create_table "report_notes", force: :cascade do |t|
    t.text "content", null: false
    t.bigint "report_id", null: false
    t.bigint "account_id", null: false
    t.datetime "created_at", null: false
    t.datetime "updated_at", null: false
    t.index ["account_id"], name: "index_report_notes_on_account_id"
    t.index ["report_id"], name: "index_report_notes_on_report_id"
  end

  create_table "reports", force: :cascade do |t|
    t.bigint "status_ids", default: [], null: false, array: true
    t.text "comment", default: "", null: false
    t.boolean "action_taken", default: false, null: false
    t.datetime "created_at", null: false
    t.datetime "updated_at", null: false
    t.bigint "account_id", null: false
    t.bigint "action_taken_by_account_id"
    t.bigint "target_account_id", null: false
    t.bigint "assigned_account_id"
    t.index ["account_id"], name: "index_reports_on_account_id"
    t.index ["target_account_id"], name: "index_reports_on_target_account_id"
  end

  create_table "session_activations", force: :cascade do |t|
    t.string "session_id", null: false
    t.datetime "created_at", null: false
    t.datetime "updated_at", null: false
    t.string "user_agent", default: "", null: false
    t.inet "ip"
    t.bigint "access_token_id"
    t.bigint "user_id", null: false
    t.bigint "web_push_subscription_id"
    t.index ["session_id"], name: "index_session_activations_on_session_id", unique: true
    t.index ["user_id"], name: "index_session_activations_on_user_id"
  end

  create_table "settings", force: :cascade do |t|
    t.string "var", null: false
    t.text "value"
    t.string "thing_type"
    t.datetime "created_at"
    t.datetime "updated_at"
    t.bigint "thing_id"
    t.index ["thing_type", "thing_id", "var"], name: "index_settings_on_thing_type_and_thing_id_and_var", unique: true
  end

  create_table "site_uploads", force: :cascade do |t|
    t.string "var", default: "", null: false
    t.string "file_file_name"
    t.string "file_content_type"
    t.integer "file_file_size"
    t.datetime "file_updated_at"
    t.json "meta"
    t.datetime "created_at", null: false
    t.datetime "updated_at", null: false
    t.index ["var"], name: "index_site_uploads_on_var", unique: true
  end

  create_table "status_pins", force: :cascade do |t|
    t.bigint "account_id", null: false
    t.bigint "status_id", null: false
    t.datetime "created_at", default: -> { "now()" }, null: false
    t.datetime "updated_at", default: -> { "now()" }, null: false
    t.index ["account_id", "status_id"], name: "index_status_pins_on_account_id_and_status_id", unique: true
  end

  create_table "statuses", id: :bigint, default: -> { "timestamp_id('statuses'::text)" }, force: :cascade do |t|
    t.string "uri"
    t.text "text", default: "", null: false
    t.datetime "created_at", null: false
    t.datetime "updated_at", null: false
    t.bigint "in_reply_to_id"
    t.bigint "reblog_of_id"
    t.string "url"
    t.boolean "sensitive", default: false, null: false
    t.integer "visibility", default: 0, null: false
    t.text "spoiler_text", default: "", null: false
    t.boolean "reply", default: false, null: false
    t.integer "favourites_count", default: 0, null: false
    t.integer "reblogs_count", default: 0, null: false
    t.string "language"
    t.bigint "conversation_id"
    t.boolean "local"
    t.bigint "account_id", null: false
    t.bigint "application_id"
    t.bigint "in_reply_to_account_id"
    t.boolean "local_only"
    t.index ["account_id", "id", "visibility", "updated_at"], name: "index_statuses_20180106", order: { id: :desc }
    t.index ["conversation_id"], name: "index_statuses_on_conversation_id"
    t.index ["in_reply_to_id"], name: "index_statuses_on_in_reply_to_id"
    t.index ["reblog_of_id", "account_id"], name: "index_statuses_on_reblog_of_id_and_account_id"
    t.index ["uri"], name: "index_statuses_on_uri", unique: true
  end

  create_table "statuses_tags", id: false, force: :cascade do |t|
    t.bigint "status_id", null: false
    t.bigint "tag_id", null: false
    t.index ["status_id"], name: "index_statuses_tags_on_status_id"
    t.index ["tag_id", "status_id"], name: "index_statuses_tags_on_tag_id_and_status_id", unique: true
  end

  create_table "stream_entries", force: :cascade do |t|
    t.bigint "activity_id"
    t.string "activity_type"
    t.datetime "created_at", null: false
    t.datetime "updated_at", null: false
    t.boolean "hidden", default: false, null: false
    t.bigint "account_id"
    t.index ["account_id", "activity_type", "id"], name: "index_stream_entries_on_account_id_and_activity_type_and_id"
    t.index ["activity_id", "activity_type"], name: "index_stream_entries_on_activity_id_and_activity_type"
  end

  create_table "subscriptions", force: :cascade do |t|
    t.string "callback_url", default: "", null: false
    t.string "secret"
    t.datetime "expires_at"
    t.boolean "confirmed", default: false, null: false
    t.datetime "created_at", null: false
    t.datetime "updated_at", null: false
    t.datetime "last_successful_delivery_at"
    t.string "domain"
    t.bigint "account_id", null: false
    t.index ["account_id", "callback_url"], name: "index_subscriptions_on_account_id_and_callback_url", unique: true
  end

  create_table "tags", force: :cascade do |t|
    t.string "name", default: "", null: false
    t.datetime "created_at", null: false
    t.datetime "updated_at", null: false
    t.index "lower((name)::text) text_pattern_ops", name: "hashtag_search_index"
    t.index ["name"], name: "index_tags_on_name", unique: true
  end

  create_table "users", force: :cascade do |t|
    t.string "email", default: "", null: false
    t.datetime "created_at", null: false
    t.datetime "updated_at", null: false
    t.string "encrypted_password", default: "", null: false
    t.string "reset_password_token"
    t.datetime "reset_password_sent_at"
    t.datetime "remember_created_at"
    t.integer "sign_in_count", default: 0, null: false
    t.datetime "current_sign_in_at"
    t.datetime "last_sign_in_at"
    t.inet "current_sign_in_ip"
    t.inet "last_sign_in_ip"
    t.boolean "admin", default: false, null: false
    t.string "confirmation_token"
    t.datetime "confirmed_at"
    t.datetime "confirmation_sent_at"
    t.string "unconfirmed_email"
    t.string "locale"
    t.string "encrypted_otp_secret"
    t.string "encrypted_otp_secret_iv"
    t.string "encrypted_otp_secret_salt"
    t.integer "consumed_timestep"
    t.boolean "otp_required_for_login", default: false, null: false
    t.datetime "last_emailed_at"
    t.string "otp_backup_codes", array: true
    t.string "filtered_languages", default: [], null: false, array: true
    t.bigint "account_id", null: false
    t.boolean "disabled", default: false, null: false
    t.boolean "moderator", default: false, null: false
    t.bigint "invite_id"
    t.string "remember_token"
    t.index ["account_id"], name: "index_users_on_account_id"
    t.index ["confirmation_token"], name: "index_users_on_confirmation_token", unique: true
    t.index ["email"], name: "index_users_on_email", unique: true
    t.index ["filtered_languages"], name: "index_users_on_filtered_languages", using: :gin
    t.index ["reset_password_token"], name: "index_users_on_reset_password_token", unique: true
  end

  create_table "web_push_subscriptions", force: :cascade do |t|
    t.string "endpoint", null: false
    t.string "key_p256dh", null: false
    t.string "key_auth", null: false
    t.json "data"
    t.datetime "created_at", null: false
    t.datetime "updated_at", null: false
    t.bigint "access_token_id"
    t.bigint "user_id"
    t.index ["access_token_id"], name: "index_web_push_subscriptions_on_access_token_id"
    t.index ["user_id"], name: "index_web_push_subscriptions_on_user_id"
  end

  create_table "web_settings", force: :cascade do |t|
    t.json "data"
    t.datetime "created_at", null: false
    t.datetime "updated_at", null: false
    t.bigint "user_id", null: false
    t.index ["user_id"], name: "index_web_settings_on_user_id", unique: true
  end

  add_foreign_key "account_domain_blocks", "accounts", name: "fk_206c6029bd", on_delete: :cascade
  add_foreign_key "account_moderation_notes", "accounts"
  add_foreign_key "account_moderation_notes", "accounts", column: "target_account_id"
  add_foreign_key "accounts", "accounts", column: "moved_to_account_id", on_delete: :nullify
  add_foreign_key "admin_action_logs", "accounts", on_delete: :cascade
  add_foreign_key "backups", "users", on_delete: :nullify
  add_foreign_key "blocks", "accounts", column: "target_account_id", name: "fk_9571bfabc1", on_delete: :cascade
  add_foreign_key "blocks", "accounts", name: "fk_4269e03e65", on_delete: :cascade
  add_foreign_key "bookmarks", "accounts", on_delete: :cascade
  add_foreign_key "bookmarks", "statuses", on_delete: :cascade
  add_foreign_key "conversation_mutes", "accounts", name: "fk_225b4212bb", on_delete: :cascade
  add_foreign_key "conversation_mutes", "conversations", on_delete: :cascade
  add_foreign_key "favourites", "accounts", name: "fk_5eb6c2b873", on_delete: :cascade
  add_foreign_key "favourites", "statuses", name: "fk_b0e856845e", on_delete: :cascade
  add_foreign_key "follow_requests", "accounts", column: "target_account_id", name: "fk_9291ec025d", on_delete: :cascade
  add_foreign_key "follow_requests", "accounts", name: "fk_76d644b0e7", on_delete: :cascade
  add_foreign_key "follows", "accounts", column: "target_account_id", name: "fk_745ca29eac", on_delete: :cascade
  add_foreign_key "follows", "accounts", name: "fk_32ed1b5560", on_delete: :cascade
  add_foreign_key "glitch_keyword_mutes", "accounts", on_delete: :cascade
  add_foreign_key "identities", "users", on_delete: :cascade
  add_foreign_key "imports", "accounts", name: "fk_6db1b6e408", on_delete: :cascade
  add_foreign_key "invites", "users", on_delete: :cascade
  add_foreign_key "list_accounts", "accounts", on_delete: :cascade
  add_foreign_key "list_accounts", "follows", on_delete: :cascade
  add_foreign_key "list_accounts", "lists", on_delete: :cascade
  add_foreign_key "lists", "accounts", on_delete: :cascade
  add_foreign_key "media_attachments", "accounts", name: "fk_96dd81e81b", on_delete: :nullify
  add_foreign_key "media_attachments", "statuses", on_delete: :nullify
  add_foreign_key "mentions", "accounts", name: "fk_970d43f9d1", on_delete: :cascade
  add_foreign_key "mentions", "statuses", on_delete: :cascade
  add_foreign_key "mutes", "accounts", column: "target_account_id", name: "fk_eecff219ea", on_delete: :cascade
  add_foreign_key "mutes", "accounts", name: "fk_b8d8daf315", on_delete: :cascade
  add_foreign_key "notifications", "accounts", column: "from_account_id", name: "fk_fbd6b0bf9e", on_delete: :cascade
  add_foreign_key "notifications", "accounts", name: "fk_c141c8ee55", on_delete: :cascade
  add_foreign_key "oauth_access_grants", "oauth_applications", column: "application_id", name: "fk_34d54b0a33", on_delete: :cascade
  add_foreign_key "oauth_access_grants", "users", column: "resource_owner_id", name: "fk_63b044929b", on_delete: :cascade
  add_foreign_key "oauth_access_tokens", "oauth_applications", column: "application_id", name: "fk_f5fc4c1ee3", on_delete: :cascade
  add_foreign_key "oauth_access_tokens", "users", column: "resource_owner_id", name: "fk_e84df68546", on_delete: :cascade
  add_foreign_key "oauth_applications", "users", column: "owner_id", name: "fk_b0988c7c0a", on_delete: :cascade
  add_foreign_key "report_notes", "accounts", on_delete: :cascade
  add_foreign_key "report_notes", "reports", on_delete: :cascade
  add_foreign_key "reports", "accounts", column: "action_taken_by_account_id", name: "fk_bca45b75fd", on_delete: :nullify
  add_foreign_key "reports", "accounts", column: "assigned_account_id", on_delete: :nullify
  add_foreign_key "reports", "accounts", column: "target_account_id", name: "fk_eb37af34f0", on_delete: :cascade
  add_foreign_key "reports", "accounts", name: "fk_4b81f7522c", on_delete: :cascade
  add_foreign_key "session_activations", "oauth_access_tokens", column: "access_token_id", name: "fk_957e5bda89", on_delete: :cascade
  add_foreign_key "session_activations", "users", name: "fk_e5fda67334", on_delete: :cascade
  add_foreign_key "status_pins", "accounts", name: "fk_d4cb435b62", on_delete: :cascade
  add_foreign_key "status_pins", "statuses", on_delete: :cascade
  add_foreign_key "statuses", "accounts", column: "in_reply_to_account_id", name: "fk_c7fa917661", on_delete: :nullify
  add_foreign_key "statuses", "accounts", name: "fk_9bda1543f7", on_delete: :cascade
  add_foreign_key "statuses", "statuses", column: "in_reply_to_id", on_delete: :nullify
  add_foreign_key "statuses", "statuses", column: "reblog_of_id", on_delete: :cascade
  add_foreign_key "statuses_tags", "statuses", on_delete: :cascade
  add_foreign_key "statuses_tags", "tags", name: "fk_3081861e21", on_delete: :cascade
  add_foreign_key "stream_entries", "accounts", name: "fk_5659b17554", on_delete: :cascade
  add_foreign_key "subscriptions", "accounts", name: "fk_9847d1cbb5", on_delete: :cascade
  add_foreign_key "users", "accounts", name: "fk_50500f500d", on_delete: :cascade
  add_foreign_key "users", "invites", on_delete: :nullify
  add_foreign_key "web_push_subscriptions", "oauth_access_tokens", column: "access_token_id", on_delete: :cascade
  add_foreign_key "web_push_subscriptions", "users", on_delete: :cascade
  add_foreign_key "web_settings", "users", name: "fk_11910667b2", on_delete: :cascade
end<|MERGE_RESOLUTION|>--- conflicted
+++ resolved
@@ -10,13 +10,8 @@
 #
 # It's strongly recommended that you check this file into your version control system.
 
-<<<<<<< HEAD
-=======
 ActiveRecord::Schema.define(version: 2018_06_15_122121) do
->>>>>>> 0df91c7b
-
-ActiveRecord::Schema.define(version: 2018_06_09_104432) do
-  
+
   # These are extensions that must be enabled in order to support this database
   enable_extension "plpgsql"
 
