--- conflicted
+++ resolved
@@ -159,16 +159,12 @@
 end
 
 gem 'concurrent-ruby', require: false
-<<<<<<< HEAD
 
 
 gem "redcarpet", "~> 3.4"
 
 gem "kramdown", "~> 2.1"
 gem 'connection_pool', require: false
-=======
-gem 'connection_pool', require: false
 
 gem 'xorcist', '~> 1.1'
-gem 'pluck_each', '~> 0.1.3'
->>>>>>> 225c934a
+gem 'pluck_each', '~> 0.1.3'